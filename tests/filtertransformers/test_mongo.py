--- conflicted
+++ resolved
@@ -382,17 +382,12 @@
             "$and": [
                 {
                     "$and": [
-<<<<<<< HEAD
                         {
                             "relationships.structures.data.id": {
                                 "$not": {"$elemMatch": {"$nin": ["dummy/2019"]}}
                             }
                         },
                         {"relationships.structures.data.id.0": {"$exists": True}},
-=======
-                        {"relationships.structures.data": {"$size": 1}},
-                        {"relationships.structures.data.id": {"$all": ["dummy/2019"]}},
->>>>>>> 605ad5ce
                     ]
                 },
                 {"relationships.structures.data.id": {"$in": ["dummy/2019"]}},
@@ -717,7 +712,6 @@
             "$and": [
                 {"elements": {"$in": ["H"]}},
                 {"elements": {"$all": ["H", "He", "Ga", "Ta"]}},
-<<<<<<< HEAD
                 {
                     "$and": [
                         {
@@ -730,9 +724,6 @@
                         {"elements.0": {"$exists": True}},
                     ]
                 },
-=======
-                {"elements": {"$all": ["H", "He", "Ga", "Ta"], "$size": 4}},
->>>>>>> 605ad5ce
                 {"elements": {"$in": ["H", "He", "Ga", "Ta"]}},
             ]
         }
