--- conflicted
+++ resolved
@@ -1,71 +1,3 @@
-<<<<<<< HEAD
-class OptimadeWarning(Warning):
-    """Base Warning for the `optimade` package"""
-
-    def __init__(self, detail: str = None, title: str = None, *args) -> None:
-        detail = detail if detail else self.__doc__
-        super().__init__(detail, *args)
-        self.detail = detail
-        self.title = title if title else self.__class__.__name__
-
-    def __repr__(self) -> str:
-        attrs = {"detail": self.detail, "title": self.title}
-        return "<{:s}({:s})>".format(
-            self.__class__.__name__,
-            " ".join(
-                [
-                    f"{attr}={value!r}"
-                    for attr, value in attrs.items()
-                    if value is not None
-                ]
-            ),
-        )
-
-    def __str__(self) -> str:
-        return self.detail if self.detail is not None else ""
-
-
-class FieldValueNotRecognized(OptimadeWarning):
-    """A field or value used in the request is not recognised by this implementation."""
-
-
-class TooManyValues(OptimadeWarning):
-    """A field or query parameter has too many values to be handled by this implementation."""
-
-
-class QueryParamNotUsed(OptimadeWarning):
-    """A query parameter is not used in this request."""
-
-
-class MissingExpectedField(OptimadeWarning):
-    """A field was provided with a null value when a related field was provided
-    with a value."""
-
-
-class TimestampNotRFCCompliant(OptimadeWarning):
-    """A timestamp has been used in a filter that contains microseconds and is thus not
-    RFC 3339 compliant. This may cause undefined behaviour in the query results.
-
-    """
-
-
-class UnknownProviderProperty(OptimadeWarning):
-    """A provider-specific property has been requested via `response_fields` or as in a `filter` that is not
-    recognised by this implementation.
-
-    """
-
-
-class IncompatibleFrameStep(OptimadeWarning):
-    """This is a warning that some of the returned values are null because the value has not been set at the requested frames"""
-
-
-class UnknownProviderQueryParameter(OptimadeWarning):
-    """A provider-specific query parameter has been requested in the query with a prefix not
-    recognised by this implementation.
-
-    """
-=======
 """This submodule maintains backwards compatibility with the old `optimade.server.warnings` module,
 which previously implemented the imported warnings directly.
 
@@ -91,5 +23,4 @@
     "TooManyValues",
     "UnknownProviderProperty",
     "UnknownProviderQueryParameter",
-)
->>>>>>> cadea7a8
+)