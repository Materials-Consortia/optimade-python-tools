class OptimadeWarning(Warning):
    """Base Warning for the `optimade` package"""

    def __init__(self, detail: str = None, title: str = None, *args) -> None:
        detail = detail if detail else self.__doc__
        super().__init__(detail, *args)
        self.detail = detail
        self.title = title if title else self.__class__.__name__

    def __repr__(self) -> str:
        attrs = {"detail": self.detail, "title": self.title}
        return "<{:s}({:s})>".format(
            self.__class__.__name__,
            " ".join(
                [
                    f"{attr}={value!r}"
                    for attr, value in attrs.items()
                    if value is not None
                ]
            ),
        )

    def __str__(self) -> str:
        return self.detail if self.detail is not None else ""


class FieldValueNotRecognized(OptimadeWarning):
    """A field or value used in the request is not recognised by this implementation."""


class TooManyValues(OptimadeWarning):
    """A field or query parameter has too many values to be handled by this implementation."""


class QueryParamNotUsed(OptimadeWarning):
    """A query parameter is not used in this request."""


class MissingExpectedField(OptimadeWarning):
    """A field was provided with a null value when a related field was provided
    with a value."""


class TimestampNotRFCCompliant(OptimadeWarning):
    """A timestamp has been used in a filter that contains microseconds and is thus not
    RFC 3339 compliant. This may cause undefined behaviour in the query results.

    """


class UnknownProviderProperty(OptimadeWarning):
    """A provider-specific property has been requested via `response_fields` or as in a `filter` that is not
    recognised by this implementation.

    """


<<<<<<< HEAD
class IncompatibleFrameStep(OptimadeWarning):
    """This is a warning that some of the returned values are null because the value has not been set at the requested frames"""
=======
class UnknownProviderQueryParameter(OptimadeWarning):
    """A provider-specific query parameter has been requested in the query with a prefix not
    recognised by this implementation.

    """
>>>>>>> 79a9d52a
<|MERGE_RESOLUTION|>--- conflicted
+++ resolved
@@ -55,13 +55,12 @@
     """
 
 
-<<<<<<< HEAD
 class IncompatibleFrameStep(OptimadeWarning):
     """This is a warning that some of the returned values are null because the value has not been set at the requested frames"""
-=======
+
+
 class UnknownProviderQueryParameter(OptimadeWarning):
     """A provider-specific query parameter has been requested in the query with a prefix not
     recognised by this implementation.
 
-    """
->>>>>>> 79a9d52a
+    """