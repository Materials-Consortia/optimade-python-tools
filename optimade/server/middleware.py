--- conflicted
+++ resolved
@@ -447,17 +447,7 @@
             if not isinstance(chunk, bytes):
                 chunk = chunk.encode(charset)
             body += chunk
-<<<<<<< HEAD
-        for i in range(len(response.raw_headers)):
-            if (
-                response.raw_headers[i][0] == b"content-type"
-                and response.raw_headers[i][1] == b"application/vnd.api+json"
-            ):
-                body = body.decode(charset)
-                break
-=======
         body_str = body.decode(charset)
->>>>>>> cadea7a8
 
         if self._warnings:
             response = json.loads(body_str)
