--- conflicted
+++ resolved
@@ -17,7 +17,7 @@
 from starlette.responses import RedirectResponse, StreamingResponse
 
 from optimade.exceptions import BadRequest, VersionNotSupported
-from optimade.models import Warnings
+from optimade.models import Warnings  # type:ignore[attr-defined]
 from optimade.server.config import CONFIG
 from optimade.server.routers.utils import BASE_URL_PREFIXES, get_base_url
 from optimade.warnings import (
@@ -442,27 +442,24 @@
             if not isinstance(chunk, bytes):
                 chunk = chunk.encode(charset)
             body += chunk
-<<<<<<< HEAD
+        body = body
         for i in range(len(response.raw_headers)):
             if (
                 response.raw_headers[i][0] == b"content-type"
                 and response.raw_headers[i][1] == b"application/vnd.api+json"
             ):
-                body = body.decode(charset)
+                body = body.decode(charset)  # type: ignore[assignment]
                 break
-=======
-        body_str = body.decode(charset)
->>>>>>> 5160a2c4
 
         if self._warnings:
-            response = json.loads(body_str)
+            response = json.loads(body)
             response.get("meta", {})["warnings"] = self._warnings
-            body_str = json.dumps(response)
+            body = json.dumps(response)  # type: ignore[assignment]
             if "content-length" in headers:
-                headers["content-length"] = str(len(body_str))
+                headers["content-length"] = str(len(body))
 
         response = StreamingResponse(
-            content=self.chunk_it_up(body_str, chunk_size),
+            content=self.chunk_it_up(body, chunk_size),
             status_code=status,
             headers=headers,
             media_type=media_type,
