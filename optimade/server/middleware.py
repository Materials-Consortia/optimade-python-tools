"""
Custom ASGI app middleware.

These middleware are based on [Starlette](https://www.starlette.io)'s `BaseHTTPMiddleware`.
See the specific Starlette [documentation page](https://www.starlette.io/middleware/) for more
information on it's middleware implementation.
"""
import json
import re
import urllib.parse
import warnings
from typing import Generator, Iterable, List, Optional, TextIO, Type, Union

from starlette.datastructures import URL as StarletteURL
from starlette.middleware.base import BaseHTTPMiddleware
from starlette.requests import Request
from starlette.responses import RedirectResponse, StreamingResponse

from optimade.exceptions import BadRequest, VersionNotSupported
from optimade.models import Warnings
from optimade.server.config import CONFIG
from optimade.server.routers.utils import BASE_URL_PREFIXES, get_base_url
from optimade.warnings import (
    FieldValueNotRecognized,
    OptimadeWarning,
    QueryParamNotUsed,
    TooManyValues,
)


class EnsureQueryParamIntegrity(BaseHTTPMiddleware):
    """Ensure all query parameters are followed by an equal sign (`=`)."""

    @staticmethod
    def check_url(url_query: str) -> set:
        """Check parsed URL query part for parameters not followed by `=`.

        URL query parameters are considered to be split by ampersand (`&`)
        and semi-colon (`;`).

        Parameters:
            url_query: The raw urllib-parsed query part.

        Raises:
            BadRequest: If a query parameter does not come with a value.

        Returns:
            The set of individual query parameters and their values.

            This is mainly for testing and not actually neeeded by the middleware,
            since if the URL exhibits an invalid query part a `400 Bad Request`
            response will be returned.

        """
        queries_amp = set(url_query.split("&"))
        queries = set()
        for query in queries_amp:
            queries.update(set(query.split(";")))
        for query in queries:
            if "=" not in query and query != "":
                raise BadRequest(
                    detail="A query parameter without an equal sign (=) is not supported by this server"
                )
        return queries  # Useful for testing

    async def dispatch(self, request: Request, call_next):
        parsed_url = urllib.parse.urlsplit(str(request.url))
        if parsed_url.query:
            self.check_url(parsed_url.query)
        response = await call_next(request)
        return response


class CheckWronglyVersionedBaseUrls(BaseHTTPMiddleware):
    """If a non-supported versioned base URL is supplied return `553 Version Not Supported`."""

    @staticmethod
    def check_url(url: StarletteURL):
        """Check URL path for versioned part.

        Parameters:
            url: A complete urllib-parsed raw URL.

        Raises:
            VersionNotSupported: If the URL represents an OPTIMADE versioned base URL
                and the version part is not supported by the implementation.

        """
        base_url = get_base_url(url)
        optimade_path = f"{url.scheme}://{url.netloc}{url.path}"[len(base_url) :]
        match = re.match(r"^(?P<version>/v[0-9]+(\.[0-9]+){0,2}).*", optimade_path)
        if match is not None:
            if match.group("version") not in BASE_URL_PREFIXES.values():
                raise VersionNotSupported(
                    detail=(
                        f"The parsed versioned base URL {match.group('version')!r} from "
                        f"{url} is not supported by this implementation. "
                        f"Supported versioned base URLs are: {', '.join(BASE_URL_PREFIXES.values())}"
                    )
                )

    async def dispatch(self, request: Request, call_next):
        if request.url.path:
            self.check_url(request.url)
        response = await call_next(request)
        return response


class HandleApiHint(BaseHTTPMiddleware):
    """Handle `api_hint` query parameter."""

    @staticmethod
    def handle_api_hint(api_hint: List[str]) -> Union[None, str]:
        """Handle `api_hint` parameter value.

        There are several scenarios that can play out, when handling the `api_hint`
        query parameter:

        If several `api_hint` query parameters have been used, or a "standard" JSON
        list (`,`-separated value) has been supplied, a warning will be added to the
        response and the `api_hint` query parameter will not be applied.

        If the passed value does not comply with the rules set out in
        [the specification](https://github.com/Materials-Consortia/OPTIMADE/blob/v1.0.0/optimade.rst#version-negotiation),
        a warning will be added to the response and the `api_hint` query parameter
        will not be applied.

        If the value is part of the implementation's accepted versioned base URLs,
        it will be returned as is.

        If the value represents a major version that is newer than what is supported
        by the implementation, a `553 Version Not Supported` response will be returned,
        as is stated by [the specification](https://github.com/Materials-Consortia/OPTIMADE/blob/v1.0.0/optimade.rst#version-negotiation).

        On the other hand, if the value represents a major version equal to or lower
        than the implementation's supported major version, then the implementation's
        supported major version will be returned and tried for the request.

        Parameters:
            api_hint: The urllib-parsed query parameter value for `api_hint`.

        Raises:
            VersionNotSupported: If the requested major version is newer than the
                supported major version of the implementation.

        Returns:
            Either a valid `api_hint` value or `None`.

        """
        # Try to split by `,` if value is provided once, but in JSON-type "list" format
        _api_hint = []
        for value in api_hint:
            values = value.split(",")
            _api_hint.extend(values)

        if len(_api_hint) > 1:
            warnings.warn(
                TooManyValues(
                    detail="`api_hint` should only be supplied once, with a single value."
                )
            )
            return None

        api_hint_str: str = f"/{_api_hint[0]}"
        if re.match(r"^/v[0-9]+(\.[0-9]+)?$", api_hint_str) is None:
            warnings.warn(
                FieldValueNotRecognized(
                    detail=f"{api_hint_str[1:]!r} is not recognized as a valid `api_hint` value."
                )
            )
            return None

        if api_hint_str in BASE_URL_PREFIXES.values():
            return api_hint_str

        major_api_hint = int(re.findall(r"/v([0-9]+)", api_hint_str)[0])
        major_implementation = int(BASE_URL_PREFIXES["major"][len("/v") :])

        if major_api_hint <= major_implementation:
            # If less than:
            # Use the current implementation in hope that it can still handle older requests
            #
            # If equal:
            # Go to /v<MAJOR>, since this should point to the latest available
            return BASE_URL_PREFIXES["major"]

        # Let's not try to handle a request for a newer major version
        raise VersionNotSupported(
            detail=(
                f"The provided `api_hint` ({api_hint_str[1:]!r}) is not supported by this implementation. "
                f"Supported versions include: {', '.join(BASE_URL_PREFIXES.values())}"
            )
        )

    @staticmethod
    def is_versioned_base_url(url: str) -> bool:
        """Determine whether a request is for a versioned base URL.

        First, simply check whether a `/vMAJOR(.MINOR.PATCH)` part exists in the URL.
        If not, return `False`, else, remove unversioned base URL from the URL and check again.
        Return `bool` of final result.

        Parameters:
            url: The full URL to check.

        Returns:
            Whether or not the full URL represents an OPTIMADE versioned base URL.

        """
        if not re.findall(r"(/v[0-9]+(\.[0-9]+){0,2})", url):
            return False

        base_url = get_base_url(url)
        return bool(re.findall(r"(/v[0-9]+(\.[0-9]+){0,2})", url[len(base_url) :]))

    async def dispatch(self, request: Request, call_next):
        parsed_query = urllib.parse.parse_qs(request.url.query, keep_blank_values=True)

        if "api_hint" in parsed_query:
            if self.is_versioned_base_url(str(request.url)):
                warnings.warn(
                    QueryParamNotUsed(
                        detail=(
                            "`api_hint` provided with value{:s} '{:s}' for a versioned base URL. "
                            "In accordance with the specification, this will not be handled by "
                            "the implementation.".format(
                                "s" if len(parsed_query["api_hint"]) > 1 else "",
                                "', '".join(parsed_query["api_hint"]),
                            )
                        )
                    )
                )
            else:
                from optimade.server.routers.utils import get_base_url

                version_path = self.handle_api_hint(parsed_query["api_hint"])

                if version_path:
                    base_url = get_base_url(request.url)

                    new_request = (
                        f"{base_url}{version_path}{str(request.url)[len(base_url):]}"
                    )
                    url = urllib.parse.urlsplit(new_request)
                    q = "&".join(
                        [
                            f"{key}={value}"
                            for key, value in urllib.parse.parse_qsl(
                                url.query, keep_blank_values=True
                            )
                            if key != "api_hint"
                        ]
                    )

                    return RedirectResponse(
                        request.url.replace(path=url.path, query=q),
                        headers=request.headers,
                    )
                    # This is the non-URL changing solution:
                    #
                    # scope = request.scope
                    # scope["path"] = path
                    # request = Request(scope=scope, receive=request.receive, send=request._send)

        response = await call_next(request)
        return response


class AddWarnings(BaseHTTPMiddleware):
    """
    Add [`OptimadeWarning`][optimade.warnings.OptimadeWarning]s to the response.

    All sub-classes of [`OptimadeWarning`][optimade.warnings.OptimadeWarning]
    will also be added to the response's
    [`meta.warnings`][optimade.models.optimade_json.ResponseMeta.warnings] list.

    By overriding the `warnings.showwarning()` function with the
    [`showwarning` method][optimade.server.middleware.AddWarnings.showwarning],
    all usages of `warnings.warn()` will result in the regular printing of the
    warning message to `stderr`, but also its addition to an in-memory list of
    warnings.
    This middleware will, after the URL request has been handled, add the list of
    accumulated warnings to the JSON response under the
    [`meta.warnings`][optimade.models.optimade_json.ResponseMeta.warnings] field.

    To make sure the last part happens correctly and a Starlette `StreamingResponse`
    is returned, as is expected from a `BaseHTTPMiddleware` sub-class, one is
    instantiated with the updated `Content-Length` header, as well as making sure
    the response's body content is actually streamable, by breaking it down into
    chunks of the original response's chunk size.

    !!! warning "Important"
        It is **recommended** to add this middleware as the _last one_ to your application.

        This is to ensure it is invoked _first_, updating `warnings.showwarning()` and
        catching all warnings that should be added to the response.

        This can be achieved by applying `AddWarnings` _after_ all
        other middleware with the `.add_middleware()` method, or by
        initialising the app with a middleware list in which `AddWarnings`
        appears _first_. More information can be found in the docstring of
        [`OPTIMADE_MIDDLEWARE`][optimade.server.middleware.OPTIMADE_MIDDLEWARE].

    Attributes:
        _warnings (List[Warnings]): List of [`Warnings`][optimade.models.optimade_json.Warnings]
            added through usages of `warnings.warn()` via [`showwarning`][optimade.server.middleware.AddWarnings.showwarning].

    """

    _warnings: List[Warnings]

    def showwarning(
        self,
        message: Union[Warning, str],
        category: Type[Warning],
        filename: str,
        lineno: int,
        file: Optional[TextIO] = None,
        line: Optional[str] = None,
    ) -> None:
        """
        Hook to write a warning to a file using the built-in `warnings` lib.

        In [the documentation](https://docs.python.org/3/library/warnings.html)
        for the built-in `warnings` library, there are a few recommended ways of
        customizing the printing of warning messages.

        This method can override the `warnings.showwarning` function,
        which is called as part of the `warnings` library's workflow to print
        warning messages, e.g., when using `warnings.warn()`.
        Originally, it prints warning messages to `stderr`.
        This method will also print warning messages to `stderr` by calling
        `warnings._showwarning_orig()` or `warnings._showwarnmsg_impl()`.
        The first function will be called if the issued warning is not recognized
        as an [`OptimadeWarning`][optimade.warnings.OptimadeWarning].
        This is equivalent to "standard behaviour".
        The second function will be called _after_ an
        [`OptimadeWarning`][optimade.warnings.OptimadeWarning] has been handled.

        An [`OptimadeWarning`][optimade.warnings.OptimadeWarning] will be
        translated into an OPTIMADE Warnings JSON object in accordance with
        [the specification](https://github.com/Materials-Consortia/OPTIMADE/blob/v1.0.0/optimade.rst#json-response-schema-common-fields).
        This process is similar to the [Exception handlers][optimade.server.exception_handlers].

        Parameters:
            message: The `Warning` object to show and possibly handle.
            category: `Warning` type being warned about. This amounts to `type(message)`.
            filename: Name of the file, where the warning was issued.
            lineno: Line number in the file, where the warning was issued.
            file: A file-like object to which the warning should be written.
            line: Source content of the line that issued the warning.

        """
        assert isinstance(
            message, Warning
        ), "'message' is expected to be a Warning or subclass thereof."

        if not isinstance(message, OptimadeWarning):
            # If the Warning is not an OptimadeWarning or subclass thereof,
            # use the regular 'showwarning' function.
            warnings._showwarning_orig(message, category, filename, lineno, file, line)  # type: ignore[attr-defined]
            return

        # Format warning
        try:
            title = str(message.title)
        except AttributeError:
            title = str(message.__class__.__name__)

        try:
            detail = str(message.detail)
        except AttributeError:
            detail = str(message)

        if CONFIG.debug:
            if line is None:
                # All this is taken directly from the warnings library.
                # See 'warnings._formatwarnmsg_impl()' for the original code.
                try:
                    import linecache

                    line = linecache.getline(filename, lineno)
                except Exception:
                    # When a warning is logged during Python shutdown, linecache
                    # and the import machinery don't work anymore
<<<<<<< HEAD
                    pass
=======
                    line = None
                    linecache = None  # type: ignore[assignment]
>>>>>>> 5160a2c4
            meta = {
                "filename": filename,
                "lineno": lineno,
            }
            if line:
                meta["line"] = line.strip()

        if CONFIG.debug:
            new_warning = Warnings(title=title, detail=detail, meta=meta)
        else:
            new_warning = Warnings(title=title, detail=detail)

        # Add new warning to self._warnings
        self._warnings.append(new_warning.dict(exclude_unset=True))

        # Show warning message as normal in sys.stderr
        warnings._showwarnmsg_impl(  # type: ignore[attr-defined]
            warnings.WarningMessage(message, category, filename, lineno, file, line)
        )

    @staticmethod
    def chunk_it_up(content: Union[str, bytes], chunk_size: int) -> Generator:
        """Return generator for string in chunks of size `chunk_size`.

        Parameters:
            content: String or bytes content to separate into chunks.
            chunk_size: The size of the chunks, i.e. the length of the string-chunks.

        Returns:
            A Python generator to be converted later to an `asyncio` generator.

        """
        if chunk_size <= 0:
            chunk_size = 1
        return (content[i : chunk_size + i] for i in range(0, len(content), chunk_size))

    async def dispatch(self, request: Request, call_next):
        self._warnings = []

        warnings.simplefilter(action="default", category=OptimadeWarning)
        warnings.showwarning = self.showwarning

        response = await call_next(request)

        status = response.status_code
        headers = response.headers
        media_type = response.media_type
        background = response.background
        charset = response.charset

        body = b""
        chunk_size = 0
        async for chunk in response.body_iterator:
            chunk_size = chunk_size or len(chunk)
            if not isinstance(chunk, bytes):
                chunk = chunk.encode(charset)
            body += chunk
        body_str = body.decode(charset)

        if self._warnings:
            response = json.loads(body_str)
            response.get("meta", {})["warnings"] = self._warnings
            body_str = json.dumps(response)
            if "content-length" in headers:
                headers["content-length"] = str(len(body_str))

        response = StreamingResponse(
            content=self.chunk_it_up(body_str, chunk_size),
            status_code=status,
            headers=headers,
            media_type=media_type,
            background=background,
        )

        return response


OPTIMADE_MIDDLEWARE: Iterable[BaseHTTPMiddleware] = (
    EnsureQueryParamIntegrity,
    CheckWronglyVersionedBaseUrls,
    HandleApiHint,
    AddWarnings,
)
"""A tuple of all the middleware classes that implement certain required
features of the OPTIMADE specification, e.g. warnings and URL
versioning.

!!! note
    The order in which middleware is added to an application matters.

    As discussed in the docstring of
    [`AddWarnings`][optimade.server.middleware.AddWarnings], this
    middleware is the final entry to this list so that it is the first
    to be applied by the server.
    Any other middleware should therefore be added _before_ iterating
    through this variable.
    This is the opposite way around to the example in the
    [Starlette documentation](https://www.starlette.io/middleware/)
    which initialises the application with a pre-built middleware list
    in the _reverse_ order to `OPTIMADE_MIDDLEWARE`.

To use this variable in FastAPI app code after initialisation:

```python
from fastapi import FastAPI
app = FastAPI()
for middleware in OPTIMADE_MIDDLEWARE:
    app.add_middleware(middleware)
```

Alternatively, to use this variable on initialisation:

```python
from fastapi import FastAPI
from starlette.middleware import Middleware
app = FastAPI(
    ...,
    middleware=[Middleware(m) for m in reversed(OPTIMADE_MIDDLEWARE)]
)
```

"""<|MERGE_RESOLUTION|>--- conflicted
+++ resolved
@@ -383,12 +383,7 @@
                 except Exception:
                     # When a warning is logged during Python shutdown, linecache
                     # and the import machinery don't work anymore
-<<<<<<< HEAD
-                    pass
-=======
                     line = None
-                    linecache = None  # type: ignore[assignment]
->>>>>>> 5160a2c4
             meta = {
                 "filename": filename,
                 "lineno": lineno,
