--- conflicted
+++ resolved
@@ -1,21 +1,7 @@
 import warnings
 from collections.abc import Iterable
 from functools import lru_cache
-<<<<<<< HEAD
-from typing import (
-    Any,
-    Dict,
-    Iterable,
-    List,
-    Optional,
-    Set,
-    Tuple,
-    Type,
-    Union,
-)
-=======
 from typing import Any, Optional, Union
->>>>>>> 8510ffa2
 
 from optimade.models.entries import EntryResource
 
@@ -82,29 +68,19 @@
 
     KNOWN_PROVIDER_PREFIXES: set[str] = {
         prov["id"] for prov in PROVIDERS.get("data", [])
-<<<<<<< HEAD
-    )
-    ALIASES: Tuple[Tuple[str, str], ...] = ()
-    LENGTH_ALIASES: Tuple[Tuple[str, str], ...] = ()
-    PROVIDER_FIELDS: Tuple[str, ...] = ()
-    ENTRY_RESOURCE_CLASS: Type[EntryResource] = EntryResource
-    RELATIONSHIP_ENTRY_TYPES: Set[str] = {"references", "structures"}
-    TOP_LEVEL_NON_ATTRIBUTES_FIELDS: Set[str] = {
+    }
+    ALIASES: tuple[tuple[str, str], ...] = ()
+    LENGTH_ALIASES: tuple[tuple[str, str], ...] = ()
+    PROVIDER_FIELDS: tuple[str, ...] = ()
+    ENTRY_RESOURCE_CLASS: type[EntryResource] = EntryResource
+    RELATIONSHIP_ENTRY_TYPES: set[str] = {"references", "structures"}
+    TOP_LEVEL_NON_ATTRIBUTES_FIELDS: set[str] = {
         "id",
         "type",
         "relationships",
         "links",
         "meta",
     }
-=======
-    }
-    ALIASES: tuple[tuple[str, str], ...] = ()
-    LENGTH_ALIASES: tuple[tuple[str, str], ...] = ()
-    PROVIDER_FIELDS: tuple[str, ...] = ()
-    ENTRY_RESOURCE_CLASS: type[EntryResource] = EntryResource
-    RELATIONSHIP_ENTRY_TYPES: set[str] = {"references", "structures"}
-    TOP_LEVEL_NON_ATTRIBUTES_FIELDS: set[str] = {"id", "type", "relationships", "links"}
->>>>>>> 8510ffa2
 
     @classmethod
     @lru_cache(maxsize=NUM_ENTRY_TYPES)
@@ -147,21 +123,8 @@
 
     @classproperty
     @lru_cache(maxsize=1)
-<<<<<<< HEAD
-    def SUPPORTED_PREFIXES(cls) -> Set[str]:
+    def SUPPORTED_PREFIXES(cls) -> set[str]:
         """A set of prefixes handled by this entry type."""
-=======
-    def SUPPORTED_PREFIXES(cls) -> set[str]:
-        """A set of prefixes handled by this entry type.
-
-        !!! note
-            This implementation only includes the provider prefix,
-            but in the future this property may be extended to include other
-            namespaces (for serving fields from, e.g., other providers or
-            domain-specific terms).
-
-        """
->>>>>>> 8510ffa2
         from optimade.server.config import CONFIG
 
         return set(CONFIG.supported_prefixes)
@@ -415,7 +378,7 @@
         return [cls.ENTRY_RESOURCE_CLASS(**cls.map_back(doc)) for doc in results]
 
     @staticmethod
-    def starts_with_supported_prefix(field: str) -> Tuple[bool, Union[str, None]]:
+    def starts_with_supported_prefix(field: str) -> tuple[bool, Union[str, None]]:
         """Tests whether the supplied field has a field that is supported by this server.
         Parameters:
             field: The field/string for which it should be checked that it starts with a supported prefix.
