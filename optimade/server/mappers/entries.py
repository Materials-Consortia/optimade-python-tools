--- conflicted
+++ resolved
@@ -342,21 +342,8 @@
             A resource object in OPTIMADE format.
 
         """
-<<<<<<< HEAD
 
         newdoc = cls.add_alias_and_prefix(doc)
-=======
-        mapping = ((real, alias) for alias, real in cls.all_aliases())
-        newdoc = {}
-        reals = {real.split(".", 1)[0] for alias, real in cls.all_aliases()}
-        for key in doc:
-            if key not in reals:
-                newdoc[key] = doc[key]
-        for real, alias in mapping:
-            value, found = get_value(doc, real)
-            if found:
-                newdoc[alias] = value
->>>>>>> 7adbf4ad
 
         if "attributes" in newdoc:
             raise Exception("Will overwrite doc field!")
@@ -379,13 +366,15 @@
     def add_alias_and_prefix(cls, doc: dict):
         aliases = cls.all_aliases()
         newdoc = {}
-        reals = {real for alias, real in aliases}
+        reals = {real.split(".", 1)[0] for alias, real in aliases}
         for key in doc:
             if key not in reals:
                 newdoc[key] = doc[key]
         for alias, real in aliases:
-            if real in doc:
-                newdoc[alias] = doc[real]
+            if real.split(".", 1)[0] in doc:
+                value, found = get_value(doc, real)
+                if found:
+                    newdoc[alias] = value
 
         return newdoc
 
