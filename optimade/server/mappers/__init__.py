--- conflicted
+++ resolved
@@ -6,16 +6,9 @@
 from .trajectories import *  # noqa: F403
 
 __all__ = (
-<<<<<<< HEAD
-    entries.__all__  # noqa: F405
-    + links.__all__  # noqa: F405
-    + references.__all__  # noqa: F405
-    + structures.__all__  # noqa: F405
-    + trajectories.__all__  # noqa: F405
-=======
     entries.__all__  # type: ignore[name-defined]  # noqa: F405
     + links.__all__  # type: ignore[name-defined]  # noqa: F405
     + references.__all__  # type: ignore[name-defined]  # noqa: F405
     + structures.__all__  # type: ignore[name-defined]  # noqa: F405
->>>>>>> 5160a2c4
+    + trajectories.__all__  # type: ignore[name-defined] # noqa: F405
 )