from abc import ABC
from collections.abc import Iterable
from typing import Annotated
from warnings import warn

from fastapi import Query
from pydantic import EmailStr

from optimade.exceptions import BadRequest
from optimade.server.config import CONFIG
from optimade.server.mappers import BaseResourceMapper
from optimade.warnings import QueryParamNotUsed, UnknownProviderQueryParameter


class BaseQueryParams(ABC):
    """A base class for query parameters that provides validation via the `check_params` method.

    Attributes:
        unsupported_params: Any string parameter listed here will raise a warning when passed to
            the check_params methods. Useful for disabling optional OPTIMADE query parameters that
            are not implemented by the server, e.g., cursor-based pagination.

    """

    unsupported_params: list[str] = []

    def check_params(self, query_params: Iterable[str]) -> None:
        """This method checks whether all the query parameters that are specified
        in the URL string are implemented in the relevant `*QueryParams` class.

        This method handles four cases:

        * If a query parameter is passed that is not defined in the relevant `*QueryParams` class,
          and it is not prefixed with a known provider prefix, then a `BadRequest` is raised.
        * If a query parameter is passed that is not defined in the relevant `*QueryParams` class,
          that is prefixed with a known provider prefix, then the parameter is silently ignored
        * If a query parameter is passed that is not defined in the relevant `*QueryParams` class,
          that is prefixed with an unknown provider prefix, then a `UnknownProviderQueryParameter`
          warning is emitted.
        * If a query parameter is passed that is on the `unsupported_params` list for the inherited
          class, then a `QueryParamNotUsed` warning is emitted.

        Arguments:
            query_params: An iterable of the request's string query parameters.

        Raises:
            `BadRequest`: if the query parameter was not found in the relevant class, or if it
                does not have a valid prefix.

        """
        if not getattr(CONFIG, "validate_query_parameters", False):
            return
        errors = []
        warnings = []
        unsupported_warnings = []
        for param in query_params:
            if param in self.unsupported_params:
                unsupported_warnings.append(param)
            if not hasattr(self, param):
                split_param = param.split("_")
                if param.startswith("_") and len(split_param) > 2:
                    prefix = split_param[1]
                    if prefix in BaseResourceMapper.SUPPORTED_PREFIXES:
                        errors.append(param)
                    elif prefix not in BaseResourceMapper.KNOWN_PROVIDER_PREFIXES:
                        warnings.append(param)
                else:
                    errors.append(param)

        if warnings:
            warn(
                f"The query parameter(s) '{warnings}' are unrecognised and have been ignored.",
                UnknownProviderQueryParameter,
            )

        if unsupported_warnings:
            warn(
                f"The query parameter(s) '{unsupported_warnings}' are not supported by this server and have been ignored.",
                QueryParamNotUsed,
            )

        if errors:
            raise BadRequest(
                f"The query parameter(s) '{errors}' are not recognised by this endpoint."
            )


class EntryListingQueryParams(BaseQueryParams):
    """
    Common query params for all Entry listing endpoints.

    Attributes:
        filter (str): A filter string, in the format described in section API Filtering Format Specification of the specification.

        response_format (str): The output format requested (see section Response Format).
            Defaults to the format string 'json', which specifies the standard output format described in this specification.

            **Example**: `http://example.com/v1/structures?response_format=xml`

        email_address (EmailStr): An email address of the user making the request.
            The email SHOULD be that of a person and not an automatic system.

            **Example**: `http://example.com/v1/structures?email_address=user@example.com`

        response_fields (str): A comma-delimited set of fields to be provided in the output.
            If provided, these fields MUST be returned along with the REQUIRED fields.
            Other OPTIONAL fields MUST NOT be returned when this parameter is present.

            **Example**: `http://example.com/v1/structures?response_fields=last_modified,nsites`

        sort (str): If supporting sortable queries, an implementation MUST use the `sort` query parameter with format as specified
            by [JSON API 1.0](https://jsonapi.org/format/1.0/#fetching-sorting).

            An implementation MAY support multiple sort fields for a single query.
            If it does, it again MUST conform to the JSON API 1.0 specification.

            If an implementation supports sorting for an entry listing endpoint, then the `/info/<entries>` endpoint MUST include,
            for each field name `<fieldname>` in its `data.properties.<fieldname>` response value that can be used for sorting,
            the key `sortable` with value `true`.
            If a field name under an entry listing endpoint supporting sorting cannot be used for sorting, the server MUST either
            leave out the `sortable` key or set it equal to `false` for the specific field name.
            The set of field names, with `sortable` equal to `true` are allowed to be used in the "sort fields" list according to
            its definition in the JSON API 1.0 specification.
            The field `sortable` is in addition to each property description and other OPTIONAL fields.
            An example is shown in the section Entry Listing Info Endpoints.

        page_limit (int): Sets a numerical limit on the number of entries returned.
            See [JSON API 1.0](https://jsonapi.org/format/1.0/#fetching-pagination).
            The API implementation MUST return no more than the number specified.
            It MAY return fewer. The database MAY have a maximum limit and not accept larger numbers
            (in which case an error code -- `403 Forbidden` -- MUST be returned).
            The default limit value is up to the API implementation to decide.

            **Example**: `http://example.com/optimade/v1/structures?page_limit=100`

        page_offset (int): RECOMMENDED for use with _offset-based_ pagination: using `page_offset` and `page_limit` is RECOMMENDED.

            **Example**: Skip 50 structures and fetch up to 100: `/structures?page_offset=50&page_limit=100`.

        page_number (int): RECOMMENDED for use with _page-based_ pagination: using `page_number` and `page_limit` is RECOMMENDED.
            It is RECOMMENDED that the first page has number 1, i.e., that `page_number` is 1-based.

            **Example**: Fetch page 2 of up to 50 structures per page: `/structures?page_number=2&page_limit=50`.

        page_cursor (int): RECOMMENDED for use with _cursor-based_ pagination: using `page_cursor` and `page_limit` is RECOMMENDED.

        page_above (str): RECOMMENDED for use with _value-based_ pagination: using `page_above`/`page_below` and `page_limit` is RECOMMENDED.

            **Example**: Fetch up to 100 structures above sort-field value 4000 (in this example, server chooses to fetch results sorted by
            increasing `id`, so `page_above` value refers to an `id` value): `/structures?page_above=4000&page_limit=100`.

        page_below (str): RECOMMENDED for use with _value-based_ pagination: using `page_above`/`page_below` and `page_limit` is RECOMMENDED.

        include (str): A server MAY implement the JSON API concept of returning [compound documents](https://jsonapi.org/format/1.0/#document-compound-documents)
            by utilizing the `include` query parameter as specified by [JSON API 1.0](https://jsonapi.org/format/1.0/#fetching-includes).

            All related resource objects MUST be returned as part of an array value for the top-level `included` field,
            see the section JSON Response Schema: Common Fields.

            The value of `include` MUST be a comma-separated list of "relationship paths", as defined in the [JSON API](https://jsonapi.org/format/1.0/#fetching-includes).
            If relationship paths are not supported, or a server is unable to identify a relationship path a `400 Bad Request` response MUST be made.

            The **default value** for `include` is `references`. This means `references` entries MUST always be included under the top-level field
            `included` as default, since a server assumes if `include` is not specified by a client in the request, it is still specified as `include=references`.
            Note, if a client explicitly specifies `include` and leaves out `references`, `references` resource objects MUST NOT be included under the top-level
            field `included`, as per the definition of `included`, see section JSON Response Schema: Common Fields.

            **Note**: A query with the parameter `include` set to the empty string means no related resource objects are to be returned under the top-level field `included`.

        api_hint (str): If the client provides the parameter, the value SHOULD have the format `vMAJOR` or `vMAJOR.MINOR`,
            where MAJOR is a major version and MINOR is a minor version of the API.
            For example, if a client appends `api_hint=v1.0` to the query string, the hint provided is for major version 1 and minor version 0.

        first_frame (int): first_frame specifies the first frame that should be returned from a trajectory.
            The value MUST be larger than 0 and MUST be less than or equal to nframes.(The total number of frames in the trajectory)
            If this is not the case :http-error:`400 Bad Request` MUST be returned with a message indicating that the value for this field is incorrect. ToDo implement this check
            The first frame is frame 1.
            The default value is 1.

        last_frame (int): last_frame specifies the last frame that should be returned from a trajectory.
            The value MUST be larger or equal to :property:`first_frame` and MUST be less than or equal to `nframes`_ (the total number of frames in the trajectory).
            If this is not the case :http-error:`400 Bad Request` MUST be returned with a message indicating that the value for this field is incorrect. ToDo implement this check
            The default value is `nframes`_-1.

        frame_step (int): Specifies that data should only be returned for one out of every :property:`frame_step` frames.
            The value MUST be larger or equal to 1 and MUST be less than or equal to the total number of frames.
            If this is not the case :http-error:`400 Bad Request` MUST be returned with a message indicating that the value for this field is incorrect.
            The default value is 1.
    """

    # The reference server implementation only supports offset/number-based pagination
    unsupported_params: list[str] = [
        "page_cursor",
        "page_below",
    ]

    def __init__(
        self,
        *,
<<<<<<< HEAD
        filter: str = Query(  # pylint: disable=redefined-builtin
            "",
            description="A filter string, in the format described in section API Filtering Format Specification of the specification.",
        ),
        response_format: str = Query(
            "json",
            description="The output format requested (see section Response Format).\nDefaults to the format string 'json', which specifies the standard output format described in this specification.\nExample: `http://example.com/v1/structures?response_format=xml`",
        ),
        email_address: EmailStr = Query(
            "",
            description="An email address of the user making the request.\nThe email SHOULD be that of a person and not an automatic system.\nExample: `http://example.com/v1/structures?email_address=user@example.com`",
        ),
        response_fields: str = Query(
            "",
            description="A comma-delimited set of fields to be provided in the output.\nIf provided, these fields MUST be returned along with the REQUIRED fields.\nOther OPTIONAL fields MUST NOT be returned when this parameter is present.\nExample: `http://example.com/v1/structures?response_fields=last_modified,nsites`",
            regex=r"([a-z_][a-z_0-9]*(,[a-z_][a-z_0-9]*)*)?",
        ),
        sort: str = Query(
            "",
            description='If supporting sortable queries, an implementation MUST use the `sort` query parameter with format as specified by [JSON API 1.0](https://jsonapi.org/format/1.0/#fetching-sorting).\n\nAn implementation MAY support multiple sort fields for a single query.\nIf it does, it again MUST conform to the JSON API 1.0 specification.\n\nIf an implementation supports sorting for an entry listing endpoint, then the `/info/<entries>` endpoint MUST include, for each field name `<fieldname>` in its `data.properties.<fieldname>` response value that can be used for sorting, the key `sortable` with value `true`.\nIf a field name under an entry listing endpoint supporting sorting cannot be used for sorting, the server MUST either leave out the `sortable` key or set it equal to `false` for the specific field name.\nThe set of field names, with `sortable` equal to `true` are allowed to be used in the "sort fields" list according to its definition in the JSON API 1.0 specification.\nThe field `sortable` is in addition to each property description and other OPTIONAL fields.\nAn example is shown in the section Entry Listing Info Endpoints.',
            regex=r"([a-z_][a-z_0-9]*(,[a-z_][a-z_0-9]*)*)?",
        ),
        page_limit: int = Query(
            CONFIG.page_limit,
            description="Sets a numerical limit on the number of entries returned.\nSee [JSON API 1.0](https://jsonapi.org/format/1.0/#fetching-pagination).\nThe API implementation MUST return no more than the number specified.\nIt MAY return fewer.\nThe database MAY have a maximum limit and not accept larger numbers (in which case an error code -- 403 Forbidden -- MUST be returned).\nThe default limit value is up to the API implementation to decide.\nExample: `http://example.com/optimade/v1/structures?page_limit=100`",
            ge=0,
        ),
        page_offset: int = Query(
            0,
            description="RECOMMENDED for use with _offset-based_ pagination: using `page_offset` and `page_limit` is RECOMMENDED.\nExample: Skip 50 structures and fetch up to 100: `/structures?page_offset=50&page_limit=100`.",
            ge=0,
        ),
        page_number: int = Query(
            None,
            description="RECOMMENDED for use with _page-based_ pagination: using `page_number` and `page_limit` is RECOMMENDED.\nIt is RECOMMENDED that the first page has number 1, i.e., that `page_number` is 1-based.\nExample: Fetch page 2 of up to 50 structures per page: `/structures?page_number=2&page_limit=50`.",
            ge=1,
        ),
        page_cursor: int = Query(
            0,
            description="RECOMMENDED for use with _cursor-based_ pagination: using `page_cursor` and `page_limit` is RECOMMENDED.",
            ge=0,
        ),
        page_above: int = Query(
            0,
            description="RECOMMENDED for use with _value-based_ pagination: using `page_above`/`page_below` and `page_limit` is RECOMMENDED.\nExample: Fetch up to 100 structures above sort-field value 4000 (in this example, server chooses to fetch results sorted by increasing `id`, so `page_above` value refers to an `id` value): `/structures?page_above=4000&page_limit=100`.",
            ge=0,
        ),
        page_below: int = Query(
            0,
            description="RECOMMENDED for use with _value-based_ pagination: using `page_above`/`page_below` and `page_limit` is RECOMMENDED.",
            ge=0,
        ),
        include: str = Query(
            "references",
            description='A server MAY implement the JSON API concept of returning [compound documents](https://jsonapi.org/format/1.0/#document-compound-documents) by utilizing the `include` query parameter as specified by [JSON API 1.0](https://jsonapi.org/format/1.0/#fetching-includes).\n\nAll related resource objects MUST be returned as part of an array value for the top-level `included` field, see the section JSON Response Schema: Common Fields.\n\nThe value of `include` MUST be a comma-separated list of "relationship paths", as defined in the [JSON API](https://jsonapi.org/format/1.0/#fetching-includes).\nIf relationship paths are not supported, or a server is unable to identify a relationship path a `400 Bad Request` response MUST be made.\n\nThe **default value** for `include` is `references`.\nThis means `references` entries MUST always be included under the top-level field `included` as default, since a server assumes if `include` is not specified by a client in the request, it is still specified as `include=references`.\nNote, if a client explicitly specifies `include` and leaves out `references`, `references` resource objects MUST NOT be included under the top-level field `included`, as per the definition of `included`, see section JSON Response Schema: Common Fields.\n\n> **Note**: A query with the parameter `include` set to the empty string means no related resource objects are to be returned under the top-level field `included`.',
        ),
        first_frame: int = Query(
            1,
            description="The first frame of the trajectory that should be returned.",
            ge=1,
        ),
        last_frame: int = Query(
            None,
            description="The last frame of the trajectory that should be returned.",
            ge=1,
        ),
        frame_step: int = Query(
            None,
            description="Specifies that only one out of every frame_step frames should be returned.",
            ge=1,
        ),
        api_hint: str = Query(
            "",
            description="If the client provides the parameter, the value SHOULD have the format `vMAJOR` or `vMAJOR.MINOR`, where MAJOR is a major version and MINOR is a minor version of the API. For example, if a client appends `api_hint=v1.0` to the query string, the hint provided is for major version 1 and minor version 0.",
            regex=r"(v[0-9]+(\.[0-9]+)?)?",
        ),
        continue_from_frame: int = Query(
            None,
            description="Large entries may need to be broken down to pices so the response time does not become too long. In that case this parameter indicates from which frame onward the trajectory can be returned.",
        ),
=======
        filter: Annotated[
            str,
            Query(
                description="A filter string, in the format described in section API Filtering Format Specification of the specification.",
            ),
        ] = "",
        response_format: Annotated[
            str,
            Query(
                description="The output format requested (see section Response Format).\nDefaults to the format string 'json', which specifies the standard output format described in this specification.\nExample: `http://example.com/v1/structures?response_format=xml`",
            ),
        ] = "json",
        email_address: Annotated[
            EmailStr | None,
            Query(
                description="An email address of the user making the request.\nThe email SHOULD be that of a person and not an automatic system.\nExample: `http://example.com/v1/structures?email_address=user@example.com`",
            ),
        ] = None,
        response_fields: Annotated[
            str,
            Query(
                description="A comma-delimited set of fields to be provided in the output.\nIf provided, these fields MUST be returned along with the REQUIRED fields.\nOther OPTIONAL fields MUST NOT be returned when this parameter is present.\nExample: `http://example.com/v1/structures?response_fields=last_modified,nsites`",
                pattern=r"([a-z_][a-z_0-9]*(,[a-z_][a-z_0-9]*)*)?",
            ),
        ] = "",
        sort: Annotated[
            str,
            Query(
                description='If supporting sortable queries, an implementation MUST use the `sort` query parameter with format as specified by [JSON API 1.0](https://jsonapi.org/format/1.0/#fetching-sorting).\n\nAn implementation MAY support multiple sort fields for a single query.\nIf it does, it again MUST conform to the JSON API 1.0 specification.\n\nIf an implementation supports sorting for an entry listing endpoint, then the `/info/<entries>` endpoint MUST include, for each field name `<fieldname>` in its `data.properties.<fieldname>` response value that can be used for sorting, the key `sortable` with value `true`.\nIf a field name under an entry listing endpoint supporting sorting cannot be used for sorting, the server MUST either leave out the `sortable` key or set it equal to `false` for the specific field name.\nThe set of field names, with `sortable` equal to `true` are allowed to be used in the "sort fields" list according to its definition in the JSON API 1.0 specification.\nThe field `sortable` is in addition to each property description and other OPTIONAL fields.\nAn example is shown in the section Entry Listing Info Endpoints.',
                pattern=r"([a-z_][a-z_0-9]*(,[a-z_][a-z_0-9]*)*)?",
            ),
        ] = "",
        page_limit: Annotated[
            int,
            Query(
                description="Sets a numerical limit on the number of entries returned.\nSee [JSON API 1.0](https://jsonapi.org/format/1.0/#fetching-pagination).\nThe API implementation MUST return no more than the number specified.\nIt MAY return fewer.\nThe database MAY have a maximum limit and not accept larger numbers (in which case an error code -- 403 Forbidden -- MUST be returned).\nThe default limit value is up to the API implementation to decide.\nExample: `http://example.com/optimade/v1/structures?page_limit=100`",
                ge=0,
            ),
        ] = CONFIG.page_limit,
        page_offset: Annotated[
            int,
            Query(
                description="RECOMMENDED for use with _offset-based_ pagination: using `page_offset` and `page_limit` is RECOMMENDED.\nExample: Skip 50 structures and fetch up to 100: `/structures?page_offset=50&page_limit=100`.",
                ge=0,
            ),
        ] = 0,
        page_number: Annotated[
            int,
            Query(
                description="RECOMMENDED for use with _page-based_ pagination: using `page_number` and `page_limit` is RECOMMENDED.\nIt is RECOMMENDED that the first page has number 1, i.e., that `page_number` is 1-based.\nExample: Fetch page 2 of up to 50 structures per page: `/structures?page_number=2&page_limit=50`.",
                # ge=1,  # This constraint is only 'RECOMMENDED' in the specification, so should not be included here or in the OpenAPI schema
            ),
        ] = None,  # type: ignore[assignment]
        page_cursor: Annotated[
            int,
            Query(
                description="RECOMMENDED for use with _cursor-based_ pagination: using `page_cursor` and `page_limit` is RECOMMENDED.",
                ge=0,
            ),
        ] = 0,
        page_above: Annotated[
            str,
            Query(
                description="RECOMMENDED for use with _value-based_ pagination: using `page_above`/`page_below` and `page_limit` is RECOMMENDED.\nExample: Fetch up to 100 structures above sort-field value 4000 (in this example, server chooses to fetch results sorted by increasing `id`, so `page_above` value refers to an `id` value): `/structures?page_above=4000&page_limit=100`.",
            ),
        ] = None,  # type: ignore[assignment]
        page_below: Annotated[
            str,
            Query(
                description="RECOMMENDED for use with _value-based_ pagination: using `page_above`/`page_below` and `page_limit` is RECOMMENDED.",
            ),
        ] = None,  # type: ignore[assignment]
        include: Annotated[
            str,
            Query(
                description='A server MAY implement the JSON API concept of returning [compound documents](https://jsonapi.org/format/1.0/#document-compound-documents) by utilizing the `include` query parameter as specified by [JSON API 1.0](https://jsonapi.org/format/1.0/#fetching-includes).\n\nAll related resource objects MUST be returned as part of an array value for the top-level `included` field, see the section JSON Response Schema: Common Fields.\n\nThe value of `include` MUST be a comma-separated list of "relationship paths", as defined in the [JSON API](https://jsonapi.org/format/1.0/#fetching-includes).\nIf relationship paths are not supported, or a server is unable to identify a relationship path a `400 Bad Request` response MUST be made.\n\nThe **default value** for `include` is `references`.\nThis means `references` entries MUST always be included under the top-level field `included` as default, since a server assumes if `include` is not specified by a client in the request, it is still specified as `include=references`.\nNote, if a client explicitly specifies `include` and leaves out `references`, `references` resource objects MUST NOT be included under the top-level field `included`, as per the definition of `included`, see section JSON Response Schema: Common Fields.\n\n> **Note**: A query with the parameter `include` set to the empty string means no related resource objects are to be returned under the top-level field `included`.',
            ),
        ] = "references",
        api_hint: Annotated[
            str,
            Query(
                description="If the client provides the parameter, the value SHOULD have the format `vMAJOR` or `vMAJOR.MINOR`, where MAJOR is a major version and MINOR is a minor version of the API. For example, if a client appends `api_hint=v1.0` to the query string, the hint provided is for major version 1 and minor version 0.",
                pattern=r"(v[0-9]+(\.[0-9]+)?)?",
            ),
        ] = "",
>>>>>>> cadea7a8
    ):
        self.filter = filter
        self.response_format = response_format
        self.email_address = email_address
        self.response_fields = response_fields
        self.sort = sort
        self.page_limit = page_limit
        self.page_offset = page_offset
        self.page_number = page_number
        self.page_cursor = page_cursor
        self.page_above = page_above
        self.page_below = page_below
        self.include = include

        self.first_frame = first_frame
        self.last_frame = last_frame
        self.frame_step = frame_step
        self.continue_from_frame = continue_from_frame
        self.api_hint = api_hint


class SingleEntryQueryParams(BaseQueryParams):

    """
    Common query params for single entry endpoints.

    Attributes:
        response_format (str): The output format requested (see section Response Format).
            Defaults to the format string 'json', which specifies the standard output format described in this specification.

            **Example**: `http://example.com/v1/structures?response_format=xml`

        email_address (EmailStr): An email address of the user making the request.
            The email SHOULD be that of a person and not an automatic system.

            **Example**: `http://example.com/v1/structures?email_address=user@example.com`

        response_fields (str): A comma-delimited set of fields to be provided in the output.
            If provided, these fields MUST be returned along with the REQUIRED fields.
            Other OPTIONAL fields MUST NOT be returned when this parameter is present.

            **Example**: `http://example.com/v1/structures?response_fields=last_modified,nsites`

        include (str): A server MAY implement the JSON API concept of returning [compound documents](https://jsonapi.org/format/1.0/#document-compound-documents)
            by utilizing the `include` query parameter as specified by [JSON API 1.0](https://jsonapi.org/format/1.0/#fetching-includes).

            All related resource objects MUST be returned as part of an array value for the top-level `included` field,
            see the section JSON Response Schema: Common Fields.

            The value of `include` MUST be a comma-separated list of "relationship paths", as defined in the [JSON API](https://jsonapi.org/format/1.0/#fetching-includes).
            If relationship paths are not supported, or a server is unable to identify a relationship path a `400 Bad Request` response MUST be made.

            The **default value** for `include` is `references`. This means `references` entries MUST always be included under the top-level field
            `included` as default, since a server assumes if `include` is not specified by a client in the request, it is still specified as `include=references`.
            Note, if a client explicitly specifies `include` and leaves out `references`, `references` resource objects MUST NOT be included under the top-level
            field `included`, as per the definition of `included`, see section JSON Response Schema: Common Fields.

            **Note**: A query with the parameter `include` set to the empty string means no related resource objects are to be returned under the top-level field `included`.

        api_hint (str): If the client provides the parameter, the value SHOULD have the format `vMAJOR` or `vMAJOR.MINOR`,
            where MAJOR is a major version and MINOR is a minor version of the API.
            For example, if a client appends `api_hint=v1.0` to the query string, the hint provided is for major version 1 and minor version 0.

        first_frame (int): first_frame specifies the first frame that should be returned from a trajectory.
            The value MUST be larger than 0 and MUST be less than or equal to nframes.(The total number of frames in the trajectory)
            If this is not the case :http-error:`400 Bad Request` MUST be returned with a message indicating that the value for this field is incorrect. ToDo implement this check
            The first frame is frame 1.
            The default value is 1.

        last_frame (int): last_frame specifies the last frame that should be returned from a trajectory.
            The value MUST be larger or equal to :property:`first_frame` and MUST be less than or equal to `nframes`_ (the total number of frames in the trajectory).
            If this is not the case :http-error:`400 Bad Request` MUST be returned with a message indicating that the value for this field is incorrect. ToDo implement this check
            The default value is `nframes`_.

        frame_step (int): Specifies that data should only be returned for one out of every :property:`frame_step` frames.
            The value MUST be larger or equal to 1 and MUST be less than or equal to the total number of frames.
            If this is not the case :http-error:`400 Bad Request` MUST be returned with a message indicating that the value for this field is incorrect.
            The default value is 1.

    """

    def __init__(
        self,
        *,
<<<<<<< HEAD
        response_format: str = Query(
            "json",
            description="The output format requested (see section Response Format).\nDefaults to the format string 'json', which specifies the standard output format described in this specification.\nExample: `http://example.com/v1/structures?response_format=xml`",
        ),
        email_address: EmailStr = Query(
            "",
            description="An email address of the user making the request.\nThe email SHOULD be that of a person and not an automatic system.\nExample: `http://example.com/v1/structures?email_address=user@example.com`",
        ),
        response_fields: str = Query(
            "",
            description="A comma-delimited set of fields to be provided in the output.\nIf provided, these fields MUST be returned along with the REQUIRED fields.\nOther OPTIONAL fields MUST NOT be returned when this parameter is present.\nExample: `http://example.com/v1/structures?response_fields=last_modified,nsites`",
            regex=r"([a-z_][a-z_0-9]*(,[a-z_][a-z_0-9]*)*)?",
        ),
        include: str = Query(
            "references",
            description='A server MAY implement the JSON API concept of returning [compound documents](https://jsonapi.org/format/1.0/#document-compound-documents) by utilizing the `include` query parameter as specified by [JSON API 1.0](https://jsonapi.org/format/1.0/#fetching-includes).\n\nAll related resource objects MUST be returned as part of an array value for the top-level `included` field, see the section JSON Response Schema: Common Fields.\n\nThe value of `include` MUST be a comma-separated list of "relationship paths", as defined in the [JSON API](https://jsonapi.org/format/1.0/#fetching-includes).\nIf relationship paths are not supported, or a server is unable to identify a relationship path a `400 Bad Request` response MUST be made.\n\nThe **default value** for `include` is `references`.\nThis means `references` entries MUST always be included under the top-level field `included` as default, since a server assumes if `include` is not specified by a client in the request, it is still specified as `include=references`.\nNote, if a client explicitly specifies `include` and leaves out `references`, `references` resource objects MUST NOT be included under the top-level field `included`, as per the definition of `included`, see section JSON Response Schema: Common Fields.\n\n> **Note**: A query with the parameter `include` set to the empty string means no related resource objects are to be returned under the top-level field `included`.',
        ),
        first_frame: int = Query(
            1,
            description="The first frame of the trajectory that should be returned.",
            ge=1,
        ),
        last_frame: int = Query(
            None,
            description="The last frame of the trajectory that should be returned.",
            ge=1,
        ),
        frame_step: int = Query(
            None,
            description="Specifies that only one out of every frame_step frames should be returned.",
            ge=1,
        ),
        api_hint: str = Query(
            "",
            description="If the client provides the parameter, the value SHOULD have the format `vMAJOR` or `vMAJOR.MINOR`, where MAJOR is a major version and MINOR is a minor version of the API. For example, if a client appends `api_hint=v1.0` to the query string, the hint provided is for major version 1 and minor version 0.",
            regex=r"(v[0-9]+(\.[0-9]+)?)?",
        ),
        continue_from_frame: int = Query(
            None,
            description="Large entries may need to be broken down to pices so the response time does not become too long. In that case this parameter indicates from which frame onward the trajectory can be returned.",
        ),
=======
        response_format: Annotated[
            str,
            Query(
                description="The output format requested (see section Response Format).\nDefaults to the format string 'json', which specifies the standard output format described in this specification.\nExample: `http://example.com/v1/structures?response_format=xml`",
            ),
        ] = "json",
        email_address: Annotated[
            EmailStr | None,
            Query(
                description="An email address of the user making the request.\nThe email SHOULD be that of a person and not an automatic system.\nExample: `http://example.com/v1/structures?email_address=user@example.com`",
            ),
        ] = None,
        response_fields: Annotated[
            str,
            Query(
                description="A comma-delimited set of fields to be provided in the output.\nIf provided, these fields MUST be returned along with the REQUIRED fields.\nOther OPTIONAL fields MUST NOT be returned when this parameter is present.\nExample: `http://example.com/v1/structures?response_fields=last_modified,nsites`",
                pattern=r"([a-z_][a-z_0-9]*(,[a-z_][a-z_0-9]*)*)?",
            ),
        ] = "",
        include: Annotated[
            str,
            Query(
                description='A server MAY implement the JSON API concept of returning [compound documents](https://jsonapi.org/format/1.0/#document-compound-documents) by utilizing the `include` query parameter as specified by [JSON API 1.0](https://jsonapi.org/format/1.0/#fetching-includes).\n\nAll related resource objects MUST be returned as part of an array value for the top-level `included` field, see the section JSON Response Schema: Common Fields.\n\nThe value of `include` MUST be a comma-separated list of "relationship paths", as defined in the [JSON API](https://jsonapi.org/format/1.0/#fetching-includes).\nIf relationship paths are not supported, or a server is unable to identify a relationship path a `400 Bad Request` response MUST be made.\n\nThe **default value** for `include` is `references`.\nThis means `references` entries MUST always be included under the top-level field `included` as default, since a server assumes if `include` is not specified by a client in the request, it is still specified as `include=references`.\nNote, if a client explicitly specifies `include` and leaves out `references`, `references` resource objects MUST NOT be included under the top-level field `included`, as per the definition of `included`, see section JSON Response Schema: Common Fields.\n\n> **Note**: A query with the parameter `include` set to the empty string means no related resource objects are to be returned under the top-level field `included`.',
            ),
        ] = "references",
        api_hint: Annotated[
            str,
            Query(
                description="If the client provides the parameter, the value SHOULD have the format `vMAJOR` or `vMAJOR.MINOR`, where MAJOR is a major version and MINOR is a minor version of the API. For example, if a client appends `api_hint=v1.0` to the query string, the hint provided is for major version 1 and minor version 0.",
                pattern=r"(v[0-9]+(\.[0-9]+)?)?",
            ),
        ] = "",
>>>>>>> cadea7a8
    ):
        self.response_format = response_format
        self.email_address = email_address
        self.response_fields = response_fields
        self.include = include
        self.first_frame = first_frame
        self.last_frame = last_frame
        self.frame_step = frame_step
        self.continue_from_frame = continue_from_frame
        self.api_hint = api_hint<|MERGE_RESOLUTION|>--- conflicted
+++ resolved
@@ -197,88 +197,6 @@
     def __init__(
         self,
         *,
-<<<<<<< HEAD
-        filter: str = Query(  # pylint: disable=redefined-builtin
-            "",
-            description="A filter string, in the format described in section API Filtering Format Specification of the specification.",
-        ),
-        response_format: str = Query(
-            "json",
-            description="The output format requested (see section Response Format).\nDefaults to the format string 'json', which specifies the standard output format described in this specification.\nExample: `http://example.com/v1/structures?response_format=xml`",
-        ),
-        email_address: EmailStr = Query(
-            "",
-            description="An email address of the user making the request.\nThe email SHOULD be that of a person and not an automatic system.\nExample: `http://example.com/v1/structures?email_address=user@example.com`",
-        ),
-        response_fields: str = Query(
-            "",
-            description="A comma-delimited set of fields to be provided in the output.\nIf provided, these fields MUST be returned along with the REQUIRED fields.\nOther OPTIONAL fields MUST NOT be returned when this parameter is present.\nExample: `http://example.com/v1/structures?response_fields=last_modified,nsites`",
-            regex=r"([a-z_][a-z_0-9]*(,[a-z_][a-z_0-9]*)*)?",
-        ),
-        sort: str = Query(
-            "",
-            description='If supporting sortable queries, an implementation MUST use the `sort` query parameter with format as specified by [JSON API 1.0](https://jsonapi.org/format/1.0/#fetching-sorting).\n\nAn implementation MAY support multiple sort fields for a single query.\nIf it does, it again MUST conform to the JSON API 1.0 specification.\n\nIf an implementation supports sorting for an entry listing endpoint, then the `/info/<entries>` endpoint MUST include, for each field name `<fieldname>` in its `data.properties.<fieldname>` response value that can be used for sorting, the key `sortable` with value `true`.\nIf a field name under an entry listing endpoint supporting sorting cannot be used for sorting, the server MUST either leave out the `sortable` key or set it equal to `false` for the specific field name.\nThe set of field names, with `sortable` equal to `true` are allowed to be used in the "sort fields" list according to its definition in the JSON API 1.0 specification.\nThe field `sortable` is in addition to each property description and other OPTIONAL fields.\nAn example is shown in the section Entry Listing Info Endpoints.',
-            regex=r"([a-z_][a-z_0-9]*(,[a-z_][a-z_0-9]*)*)?",
-        ),
-        page_limit: int = Query(
-            CONFIG.page_limit,
-            description="Sets a numerical limit on the number of entries returned.\nSee [JSON API 1.0](https://jsonapi.org/format/1.0/#fetching-pagination).\nThe API implementation MUST return no more than the number specified.\nIt MAY return fewer.\nThe database MAY have a maximum limit and not accept larger numbers (in which case an error code -- 403 Forbidden -- MUST be returned).\nThe default limit value is up to the API implementation to decide.\nExample: `http://example.com/optimade/v1/structures?page_limit=100`",
-            ge=0,
-        ),
-        page_offset: int = Query(
-            0,
-            description="RECOMMENDED for use with _offset-based_ pagination: using `page_offset` and `page_limit` is RECOMMENDED.\nExample: Skip 50 structures and fetch up to 100: `/structures?page_offset=50&page_limit=100`.",
-            ge=0,
-        ),
-        page_number: int = Query(
-            None,
-            description="RECOMMENDED for use with _page-based_ pagination: using `page_number` and `page_limit` is RECOMMENDED.\nIt is RECOMMENDED that the first page has number 1, i.e., that `page_number` is 1-based.\nExample: Fetch page 2 of up to 50 structures per page: `/structures?page_number=2&page_limit=50`.",
-            ge=1,
-        ),
-        page_cursor: int = Query(
-            0,
-            description="RECOMMENDED for use with _cursor-based_ pagination: using `page_cursor` and `page_limit` is RECOMMENDED.",
-            ge=0,
-        ),
-        page_above: int = Query(
-            0,
-            description="RECOMMENDED for use with _value-based_ pagination: using `page_above`/`page_below` and `page_limit` is RECOMMENDED.\nExample: Fetch up to 100 structures above sort-field value 4000 (in this example, server chooses to fetch results sorted by increasing `id`, so `page_above` value refers to an `id` value): `/structures?page_above=4000&page_limit=100`.",
-            ge=0,
-        ),
-        page_below: int = Query(
-            0,
-            description="RECOMMENDED for use with _value-based_ pagination: using `page_above`/`page_below` and `page_limit` is RECOMMENDED.",
-            ge=0,
-        ),
-        include: str = Query(
-            "references",
-            description='A server MAY implement the JSON API concept of returning [compound documents](https://jsonapi.org/format/1.0/#document-compound-documents) by utilizing the `include` query parameter as specified by [JSON API 1.0](https://jsonapi.org/format/1.0/#fetching-includes).\n\nAll related resource objects MUST be returned as part of an array value for the top-level `included` field, see the section JSON Response Schema: Common Fields.\n\nThe value of `include` MUST be a comma-separated list of "relationship paths", as defined in the [JSON API](https://jsonapi.org/format/1.0/#fetching-includes).\nIf relationship paths are not supported, or a server is unable to identify a relationship path a `400 Bad Request` response MUST be made.\n\nThe **default value** for `include` is `references`.\nThis means `references` entries MUST always be included under the top-level field `included` as default, since a server assumes if `include` is not specified by a client in the request, it is still specified as `include=references`.\nNote, if a client explicitly specifies `include` and leaves out `references`, `references` resource objects MUST NOT be included under the top-level field `included`, as per the definition of `included`, see section JSON Response Schema: Common Fields.\n\n> **Note**: A query with the parameter `include` set to the empty string means no related resource objects are to be returned under the top-level field `included`.',
-        ),
-        first_frame: int = Query(
-            1,
-            description="The first frame of the trajectory that should be returned.",
-            ge=1,
-        ),
-        last_frame: int = Query(
-            None,
-            description="The last frame of the trajectory that should be returned.",
-            ge=1,
-        ),
-        frame_step: int = Query(
-            None,
-            description="Specifies that only one out of every frame_step frames should be returned.",
-            ge=1,
-        ),
-        api_hint: str = Query(
-            "",
-            description="If the client provides the parameter, the value SHOULD have the format `vMAJOR` or `vMAJOR.MINOR`, where MAJOR is a major version and MINOR is a minor version of the API. For example, if a client appends `api_hint=v1.0` to the query string, the hint provided is for major version 1 and minor version 0.",
-            regex=r"(v[0-9]+(\.[0-9]+)?)?",
-        ),
-        continue_from_frame: int = Query(
-            None,
-            description="Large entries may need to be broken down to pices so the response time does not become too long. In that case this parameter indicates from which frame onward the trajectory can be returned.",
-        ),
-=======
         filter: Annotated[
             str,
             Query(
@@ -357,6 +275,33 @@
                 description='A server MAY implement the JSON API concept of returning [compound documents](https://jsonapi.org/format/1.0/#document-compound-documents) by utilizing the `include` query parameter as specified by [JSON API 1.0](https://jsonapi.org/format/1.0/#fetching-includes).\n\nAll related resource objects MUST be returned as part of an array value for the top-level `included` field, see the section JSON Response Schema: Common Fields.\n\nThe value of `include` MUST be a comma-separated list of "relationship paths", as defined in the [JSON API](https://jsonapi.org/format/1.0/#fetching-includes).\nIf relationship paths are not supported, or a server is unable to identify a relationship path a `400 Bad Request` response MUST be made.\n\nThe **default value** for `include` is `references`.\nThis means `references` entries MUST always be included under the top-level field `included` as default, since a server assumes if `include` is not specified by a client in the request, it is still specified as `include=references`.\nNote, if a client explicitly specifies `include` and leaves out `references`, `references` resource objects MUST NOT be included under the top-level field `included`, as per the definition of `included`, see section JSON Response Schema: Common Fields.\n\n> **Note**: A query with the parameter `include` set to the empty string means no related resource objects are to be returned under the top-level field `included`.',
             ),
         ] = "references",
+        first_frame: Annotated[
+            int,
+            Query(
+                description="The first frame of the trajectory that should be returned.",
+                ge=1,
+            ),
+        ] = 1,
+        last_frame: Annotated[
+            int,
+            Query(
+                description="The last frame of the trajectory that should be returned.",
+                ge=1,
+            ),
+        ] = None,
+        frame_step: Annotated[
+            int,
+            Query(
+                description="Specifies that only one out of every frame_step frames should be returned.",
+                ge=1,
+            ),
+        ] = None,
+        continue_from_frame: Annotated[
+            int,
+            Query(
+                description="Large entries may need to be broken down to pices so the response time does not become too long. In that case this parameter indicates from which frame onward the trajectory can be returned.",
+            ),
+        ] = None,
         api_hint: Annotated[
             str,
             Query(
@@ -364,7 +309,6 @@
                 pattern=r"(v[0-9]+(\.[0-9]+)?)?",
             ),
         ] = "",
->>>>>>> cadea7a8
     ):
         self.filter = filter
         self.response_format = response_format
@@ -449,49 +393,6 @@
     def __init__(
         self,
         *,
-<<<<<<< HEAD
-        response_format: str = Query(
-            "json",
-            description="The output format requested (see section Response Format).\nDefaults to the format string 'json', which specifies the standard output format described in this specification.\nExample: `http://example.com/v1/structures?response_format=xml`",
-        ),
-        email_address: EmailStr = Query(
-            "",
-            description="An email address of the user making the request.\nThe email SHOULD be that of a person and not an automatic system.\nExample: `http://example.com/v1/structures?email_address=user@example.com`",
-        ),
-        response_fields: str = Query(
-            "",
-            description="A comma-delimited set of fields to be provided in the output.\nIf provided, these fields MUST be returned along with the REQUIRED fields.\nOther OPTIONAL fields MUST NOT be returned when this parameter is present.\nExample: `http://example.com/v1/structures?response_fields=last_modified,nsites`",
-            regex=r"([a-z_][a-z_0-9]*(,[a-z_][a-z_0-9]*)*)?",
-        ),
-        include: str = Query(
-            "references",
-            description='A server MAY implement the JSON API concept of returning [compound documents](https://jsonapi.org/format/1.0/#document-compound-documents) by utilizing the `include` query parameter as specified by [JSON API 1.0](https://jsonapi.org/format/1.0/#fetching-includes).\n\nAll related resource objects MUST be returned as part of an array value for the top-level `included` field, see the section JSON Response Schema: Common Fields.\n\nThe value of `include` MUST be a comma-separated list of "relationship paths", as defined in the [JSON API](https://jsonapi.org/format/1.0/#fetching-includes).\nIf relationship paths are not supported, or a server is unable to identify a relationship path a `400 Bad Request` response MUST be made.\n\nThe **default value** for `include` is `references`.\nThis means `references` entries MUST always be included under the top-level field `included` as default, since a server assumes if `include` is not specified by a client in the request, it is still specified as `include=references`.\nNote, if a client explicitly specifies `include` and leaves out `references`, `references` resource objects MUST NOT be included under the top-level field `included`, as per the definition of `included`, see section JSON Response Schema: Common Fields.\n\n> **Note**: A query with the parameter `include` set to the empty string means no related resource objects are to be returned under the top-level field `included`.',
-        ),
-        first_frame: int = Query(
-            1,
-            description="The first frame of the trajectory that should be returned.",
-            ge=1,
-        ),
-        last_frame: int = Query(
-            None,
-            description="The last frame of the trajectory that should be returned.",
-            ge=1,
-        ),
-        frame_step: int = Query(
-            None,
-            description="Specifies that only one out of every frame_step frames should be returned.",
-            ge=1,
-        ),
-        api_hint: str = Query(
-            "",
-            description="If the client provides the parameter, the value SHOULD have the format `vMAJOR` or `vMAJOR.MINOR`, where MAJOR is a major version and MINOR is a minor version of the API. For example, if a client appends `api_hint=v1.0` to the query string, the hint provided is for major version 1 and minor version 0.",
-            regex=r"(v[0-9]+(\.[0-9]+)?)?",
-        ),
-        continue_from_frame: int = Query(
-            None,
-            description="Large entries may need to be broken down to pices so the response time does not become too long. In that case this parameter indicates from which frame onward the trajectory can be returned.",
-        ),
-=======
         response_format: Annotated[
             str,
             Query(
@@ -517,6 +418,33 @@
                 description='A server MAY implement the JSON API concept of returning [compound documents](https://jsonapi.org/format/1.0/#document-compound-documents) by utilizing the `include` query parameter as specified by [JSON API 1.0](https://jsonapi.org/format/1.0/#fetching-includes).\n\nAll related resource objects MUST be returned as part of an array value for the top-level `included` field, see the section JSON Response Schema: Common Fields.\n\nThe value of `include` MUST be a comma-separated list of "relationship paths", as defined in the [JSON API](https://jsonapi.org/format/1.0/#fetching-includes).\nIf relationship paths are not supported, or a server is unable to identify a relationship path a `400 Bad Request` response MUST be made.\n\nThe **default value** for `include` is `references`.\nThis means `references` entries MUST always be included under the top-level field `included` as default, since a server assumes if `include` is not specified by a client in the request, it is still specified as `include=references`.\nNote, if a client explicitly specifies `include` and leaves out `references`, `references` resource objects MUST NOT be included under the top-level field `included`, as per the definition of `included`, see section JSON Response Schema: Common Fields.\n\n> **Note**: A query with the parameter `include` set to the empty string means no related resource objects are to be returned under the top-level field `included`.',
             ),
         ] = "references",
+        first_frame: Annotated[
+            int,
+            Query(
+                description="The first frame of the trajectory that should be returned.",
+                ge=1,
+            ),
+        ] = 1,
+        last_frame: Annotated[
+            int,
+            Query(
+                description="The last frame of the trajectory that should be returned.",
+                ge=1,
+            ),
+        ] = None,
+        frame_step: Annotated[
+            int,
+            Query(
+                description="Specifies that only one out of every frame_step frames should be returned.",
+                ge=1,
+            ),
+        ] = None,
+        continue_from_frame: Annotated[
+            int,
+            Query(
+                description="Large entries may need to be broken down to pices so the response time does not become too long. In that case this parameter indicates from which frame onward the trajectory can be returned.",
+            ),
+        ] = None,
         api_hint: Annotated[
             str,
             Query(
@@ -524,7 +452,6 @@
                 pattern=r"(v[0-9]+(\.[0-9]+)?)?",
             ),
         ] = "",
->>>>>>> cadea7a8
     ):
         self.response_format = response_format
         self.email_address = email_address
