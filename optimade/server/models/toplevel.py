from datetime import datetime
from typing import Union, List, Optional

from pydantic import BaseModel, validator, UrlStr, Schema

from optimade.server.models.jsonapi import Link, Links, Resource
from optimade.server.models.structures import StructureResource
from .baseinfo import BaseInfoResource
from optimade.server.models.util import NonnegativeInt
from .errors import ErrorMsg


class OptimadeResponseMetaQuery(BaseModel):
    """ Information on the query that was requested. """
    representation: str = Schema(
        ...,
        description="a string with the part of the URL "
                    "that follows the base URL."
    )

    @validator('representation')
    def representation_must_be_valid_url_with_base(cls, v):
        UrlStr(f'https://baseurl.net{v}')
        return v


class OptimadeProvider(BaseModel):
    """ Stores information on the database provider of the
    implementation.

    """

    name: str = Schema(
        ...,
        description="a short name for the database provider"
    )

    description: str = Schema(
        ...,
        description="a longer description of the database provider"
    )

    prefix: str = Schema(
        ...,
        description="database-provider-specific prefix as found in "
                    "Appendix 1."
    )

    homepage: Optional[Union[UrlStr, Link]] = Schema(
        ...,
        description="a [JSON API links object](http://jsonapi.org/format/1.0#document-links) "
                    "pointing to homepage of the database provider, either "
                    "directly as a string, or as a link object."
    )

    index_base_url: Optional[Union[UrlStr, Link]] = Schema(
        ...,
        description="a [JSON API links object](http://jsonapi.org/format/1.0#document-links) "
                    "pointing to the base URL for the `index` meta-database as "
                    "specified in Appendix 1, either directly as a string, or "
                    "as a link object."
    )


class OptimadeResponseMeta(BaseModel):
    """
    A [JSON API meta member](https://jsonapi.org/format/1.0#document-meta)
    that contains JSON API meta objects of non-standard
    meta-information.

    OPTIONAL additional information global to the query that is not
    specified in this document, MUST start with a
    database-provider-specific prefix.

    """

    query: OptimadeResponseMetaQuery = Schema(
        ...,
        description="information on the query that was requested"
    )

    api_version: str = Schema(
        ...,
        description="a string containing the version of the API "
                    "implementation, e.g. v0.9.5"
    )

    time_stamp: datetime = Schema(
        ...,
        description="a string containing the date and time at which "
                    "the query was exexcuted, in "
                    "[ISO 8601](https://www.iso.org/standard/40874.html) "
                    "format. Times MUST be time-zone aware (i.e. MUST "
                    "NOT be local times), in one of the formats allowed "
                    "by ISO 8601 (i.e. either be in UTC, and then end "
                    "with a Z, or indicate explicitly the offset)."
    )

    data_returned: NonnegativeInt = Schema(
        ...,
        description="an integer containing the number of data objects "
                    "returned for the query."
    )

    more_data_available: bool = Schema(
        ...,
        description="`false` if all data has been returned, and `true` "
                    "if not."
    )

    provider: OptimadeProvider = Schema(
        ...,
        description="information on the database provider of the implementation."
    )

    data_available: Optional[int] = Schema(
        ...,
        description="an integer containing the total number of data "
                    "objects available in the database"
    )

    last_id: Optional[str] = Schema(
        ...,
        description="a string containing the last ID returned"
    )

    response_message: Optional[str] = Schema(
        ...,
        description="response string from the server"
    )


class OptimadeResponse1(BaseModel):
    links: Links
    meta: OptimadeResponseMeta
    data: Resource


class OptimadeResponseMany(BaseModel):
    links: Links
    meta: OptimadeResponseMeta
    data: List[Resource]


class OptimadeStructureResponse1(OptimadeResponse1):
    data: StructureResource


class OptimadeStructureResponseMany(OptimadeResponseMany):
    data: List[StructureResource]


<<<<<<< HEAD
class OptimadeErrorResponse(BaseModel):
    links: Optional[Links]
    meta: OptimadeResponseMeta
    errors: List[ErrorMsg]
=======
class OptimadeInfoResponse(OptimadeResponse1):
    links: Optional[Links]
    meta: Optional[OptimadeResponseMeta]
    data: BaseInfoResource
>>>>>>> 220b2bcd
<|MERGE_RESOLUTION|>--- conflicted
+++ resolved
@@ -150,14 +150,13 @@
     data: List[StructureResource]
 
 
-<<<<<<< HEAD
 class OptimadeErrorResponse(BaseModel):
     links: Optional[Links]
     meta: OptimadeResponseMeta
     errors: List[ErrorMsg]
-=======
+
+
 class OptimadeInfoResponse(OptimadeResponse1):
     links: Optional[Links]
     meta: Optional[OptimadeResponseMeta]
-    data: BaseInfoResource
->>>>>>> 220b2bcd
+    data: BaseInfoResource