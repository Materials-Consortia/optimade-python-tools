"""
This module should reproduce https://jsonapi.org/schema
"""
from typing import Optional, Set, Union, Dict, Any
from pydantic import BaseModel, UrlStr, constr, Schema



class Meta(Dict[str, Any]):
    """Non-standard meta-information that can not be represented as an attribute or relationship."""


class Link(BaseModel):
    """A link **MUST** be represented as either: a string containing the link's URL or a link object."""

    href: UrlStr = Schema(..., description="a string containing the link’s URL.")
    meta: Optional[dict] = Schema(
        ...,
        description="a meta object containing non-standard meta-information about the link.",
    )



class Links(BaseModel):
<<<<<<< HEAD
    """A Links object is a set of keys with a Link value"""

    next: Optional[Union[UrlStr, Link]] = Schema(
        ..., description="A Link to the next object"
    )
    self: Optional[Union[UrlStr, Link]] = Schema(..., description="A link to itself")
    related: Optional[Union[UrlStr, Link]] = Schema(
        ..., description="A related resource link"
    )
    about: Optional[Union[UrlStr, Link]] = Schema(
        ...,
        description="a link that leads to further details about this particular occurrence of the problem.",
    )

=======
    next: Optional[Union[UrlStr, Link]]
    self: Optional[Union[UrlStr, Link]]
    about: Optional[Union[UrlStr, Link]]
>>>>>>> dc9c832d


class JsonAPI(BaseModel):
    """An object describing the server's implementation"""

    version: str = Schema(..., description="Version of the json API used")
    meta: Optional[dict] = Schema(..., description="Non-standard meta information")



class Pagination(BaseModel):
    """
    A set of urls to different pages:
    """

    first: Optional[UrlStr] = Schema(..., description="The first page of data")
    last: Optional[UrlStr] = Schema(..., description="The last page of data")
    prev: Optional[UrlStr] = Schema(..., description="The previous page of data")
    next: Optional[UrlStr] = Schema(..., description="The next page of data")



class Source(BaseModel):
    """an object containing references to the source of the error"""

    pointer: Optional[str] = Schema(
        ...,
        description='a JSON Pointer [RFC6901] to the associated entity in the request document [e.g. "/data" for a primary data object, or "/data/attributes/title" for a specific attribute].',
    )
    parmeter: Optional[str] = Schema(
        ...,
        description="a string indicating which URI query parameter caused the error.",
    )



class Error(BaseModel):
    """
    An error response
    """

    id: Optional[str] = Schema(
        ...,
        description="A unique identifier for this particular occurrence of the problem.",
    )
    links: Optional[Links] = Schema(..., description="A links object storing about")
    status: Optional[str] = Schema(
        ...,
        description="the HTTP status code applicable to this problem, expressed as a string value.",
    )
    code: Optional[str] = Schema(
        ...,
        description="an application-specific error code, expressed as a string value.",
    )
    title: Optional[str] = Schema(
        ...,
        description="A short, human-readable summary of the problem. It **SHOULD NOT** change from occurrence to occurrence of the problem, except for purposes of localization.",
    )
    detail: Optional[str] = Schema(
        ...,
        description="A human-readable explanation specific to this occurrence of the problem.",
    )
    source: Optional[Source] = Schema(
        ..., description="An object containing references to the source of the error"
    )
    meta: Optional[dict] = Schema(
        ...,
        description="a meta object containing non-standard meta-information about the error.",
    )



class Failure(BaseModel):
    """A failure object"""

    errors: Set[Error] = Schema(..., description="A list of errors")
    meta: Optional[dict] = Schema(
        ...,
        description="a meta object containing non-standard meta-information about the failure.",
    )
    jsonapi: Optional[JsonAPI] = Schema(
        ..., description="Information about the JSON API used"
    )
    links: Optional[Links] = Schema(
        ..., description="Links associated with the failure"
    )



class Info(BaseModel):
    """Information dict about the API"""

    meta: dict = Schema(
        ...,
        description="a meta object containing non-standard meta-information about the failure.",
    )
    jsonapi: Optional[JsonAPI] = Schema(
        ..., description="Information about the JSON API used"
    )
    links: Optional[Links] = Schema(
        ..., description="Links associated with the failure"
    )


att_pat_prop = constr(regex=r"^(?!relationships$|links$|id$|type$)\\w[-\\w_]*$")


class Attributes(Dict[str, Any]):
    """
    Members of the attributes object ("attributes\") represent information about the resource object in which it's defined.
    The keys for Attributes must NOT be:
        relationships
        links
        id
        type
    """

<<<<<<< HEAD
=======

att_pat_prop = constr(regex=r"^(?!relationships$|links$|id$|type$)\\w[-\\w_]*$")


class Attributes(BaseModel):
    items: Optional[Dict[att_pat_prop, Any]]
>>>>>>> dc9c832d


class RelationshipLinks(BaseModel):
    """A resource object **MAY** contain references to other resource objects (\"relationships\"). Relationships may be to-one or to-many. Relationships can be specified by including a member in a resource's links object."""

    self: Optional[Link] = Schema(..., description="A link to itself")
    related: Optional[Link] = Schema(..., description="A related resource link")



class Linkage(BaseModel):
    """The \"type\" and \"id\" to non-empty members."""

    type: str = Schema(..., description="The type of linkage")
    id: str = Schema(..., description="The id of the linkage")
    meta: Optional[dict] = Schema(
        ..., description="The non-standard meta-information about the linkage"
    )



class Relationship(BaseModel):
    """Representation references from the resource object in which it’s defined to other resource objects."""

    links: Optional[RelationshipLinks] = Schema(
        ...,
        description="a links object containing at least one of the following: self, related",
    )
    data: Optional[Union[Linkage, Set[Linkage]]] = Schema(
        ..., description="Resource linkage"
    )
    meta: Optional[dict] = Schema(
        ...,
        description="a meta object that contains non-standard meta-information about the relationship.",
    )



# class Empty(None):
#     """Describes an empty to-one relationship."""


class RelationshipToOne(Linkage):
    """References to other resource objects in a to-one (\"relationship\"). Relationships can be specified by including a member in a resource's links object."""


class RelationshipToMany(Set[Linkage]):
    """An array of objects each containing \"type\" and \"id\" members for to-many relationships."""


rel_pat_prop = constr(regex=r"^(?!id$|type$)\\w[-\\w_]*$")


class Relationships(Dict[str, Any]):
<<<<<<< HEAD
    """
    Members of the relationships object (\"relationships\") represent references from the resource object in which it's defined to other resource objects.
    Keys MUST NOT be:
        type
        id
    """

    # items : Optional[Dict[rel_pat_prop, Relationship]]
=======
    """ items: Optional[Dict[rel_pat_prop, Relationship]] """
>>>>>>> dc9c832d


class Resource(BaseModel):
    """\"Resource objects\" appear in a JSON:API document to represent resources."""

    id: str = Schema(..., description="Resource ID")
    type: str = Schema(..., description="Resource type")
    links: Optional[Links] = Schema(
        ..., description="a links object containing links related to the resource."
    )
    meta: Optional[dict] = Schema(
        ...,
        description="a meta object containing non-standard meta-information about a resource that can not be represented as an attribute or relationship.",
    )
    attributes: Optional[Attributes] = Schema(
        ...,
        description="an attributes object representing some of the resource’s data.",
    )
    relationships: Optional[Relationships] = Schema(
        ...,
        description="a relationships object describing relationships between the resource and other JSON:API resources.",
    )



class Success(BaseModel):
    """A Successful response"""

    data: Union[None, Resource, Set[Resource]] = Schema(
        ..., description="Outputted Data"
    )
    included: Optional[Set[Resource]] = Schema(
        ..., description="A list of resources that are included"
    )
    meta: Optional[dict] = Schema(
        ...,
        description="A meta object containing non-standard information related to the Success",
    )
    links: Optional[Union[Links, Pagination]] = Schema(
        ..., description="Information about the JSON API used"
    )
    jsonapi: Optional[JsonAPI] = Schema(
        ..., description="Links associated with the failure"
    )<|MERGE_RESOLUTION|>--- conflicted
+++ resolved
@@ -22,7 +22,6 @@
 
 
 class Links(BaseModel):
-<<<<<<< HEAD
     """A Links object is a set of keys with a Link value"""
 
     next: Optional[Union[UrlStr, Link]] = Schema(
@@ -36,13 +35,6 @@
         ...,
         description="a link that leads to further details about this particular occurrence of the problem.",
     )
-
-=======
-    next: Optional[Union[UrlStr, Link]]
-    self: Optional[Union[UrlStr, Link]]
-    about: Optional[Union[UrlStr, Link]]
->>>>>>> dc9c832d
-
 
 class JsonAPI(BaseModel):
     """An object describing the server's implementation"""
@@ -159,17 +151,6 @@
         type
     """
 
-<<<<<<< HEAD
-=======
-
-att_pat_prop = constr(regex=r"^(?!relationships$|links$|id$|type$)\\w[-\\w_]*$")
-
-
-class Attributes(BaseModel):
-    items: Optional[Dict[att_pat_prop, Any]]
->>>>>>> dc9c832d
-
-
 class RelationshipLinks(BaseModel):
     """A resource object **MAY** contain references to other resource objects (\"relationships\"). Relationships may be to-one or to-many. Relationships can be specified by including a member in a resource's links object."""
 
@@ -222,20 +203,13 @@
 
 
 class Relationships(Dict[str, Any]):
-<<<<<<< HEAD
-    """
+  """
     Members of the relationships object (\"relationships\") represent references from the resource object in which it's defined to other resource objects.
     Keys MUST NOT be:
         type
         id
     """
 
-    # items : Optional[Dict[rel_pat_prop, Relationship]]
-=======
-    """ items: Optional[Dict[rel_pat_prop, Relationship]] """
->>>>>>> dc9c832d
-
-
 class Resource(BaseModel):
     """\"Resource objects\" appear in a JSON:API document to represent resources."""
 
