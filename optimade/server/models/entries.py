--- conflicted
+++ resolved
@@ -3,12 +3,8 @@
 
 from pydantic import BaseModel, Schema
 
-<<<<<<< HEAD
 from .modified_jsonapi import Resource
-=======
-from .jsonapi import Links, Resource, Relationships, Meta
->>>>>>> e801582c
-
+from .jsonapi import Links, Relationships, Meta
 
 class EntryResourceAttributes(BaseModel):
     """ Contains key-value pairs representing the entry's properties. """
