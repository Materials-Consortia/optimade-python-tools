import functools

from fastapi import APIRouter, Request
from fastapi.exceptions import StarletteHTTPException

from optimade import __api_version__
from optimade.models import EntryInfoResource, EntryInfoResponse, InfoResponse
from optimade.models.baseinfo import BaseInfoAttributes, BaseInfoResource
from optimade.server.config import CONFIG
from optimade.server.routers.utils import get_base_url, meta_values
from optimade.server.schemas import (
    ENTRY_INFO_SCHEMAS,
    ERROR_RESPONSES,
    retrieve_queryable_properties,
)

router = APIRouter(redirect_slashes=True)


@router.get(
    "/info",
    response_model=InfoResponse,
    response_model_exclude_unset=True,
    tags=["Info"],
    responses=ERROR_RESPONSES,
)
def get_info(request: Request) -> InfoResponse:
    @functools.lru_cache(maxsize=1)
    def _generate_info_response() -> BaseInfoResource:
        """Cached closure that generates the info response for the implementation."""

<<<<<<< HEAD
    entry_types_by_format_dict = {}
    for _ in CONFIG.get_enabled_response_formats():
        entry_types_by_format_dict[_] = list(ENTRY_INFO_SCHEMAS)
    return InfoResponse(
        meta=meta_values(
            request.url, 1, 1, more_data_available=False, schema=CONFIG.schema_url
        ),
        data=BaseInfoResource(
=======
        return BaseInfoResource(
>>>>>>> 5160a2c4
            id=BaseInfoResource.schema()["properties"]["id"]["default"],
            type=BaseInfoResource.schema()["properties"]["type"]["default"],
            attributes=BaseInfoAttributes(
                api_version=__api_version__,
                available_api_versions=[
                    {
                        "url": f"{get_base_url(request.url)}/v{__api_version__.split('.')[0]}",
                        "version": __api_version__,
                    }
                ],
                formats=CONFIG.get_enabled_response_formats(),
                available_endpoints=["info", "links"] + list(ENTRY_INFO_SCHEMAS),
                entry_types_by_format=entry_types_by_format_dict,
                is_index=False,
            ),
        )

    return InfoResponse(
        meta=meta_values(
            request.url, 1, 1, more_data_available=False, schema=CONFIG.schema_url
        ),
        data=_generate_info_response(),
    )


@router.get(
    "/info/{entry}",
    response_model=EntryInfoResponse,
    response_model_exclude_unset=True,
    tags=["Info"],
    responses=ERROR_RESPONSES,
)
def get_entry_info(request: Request, entry: str) -> EntryInfoResponse:
    @functools.lru_cache(maxsize=len(ENTRY_INFO_SCHEMAS))
    def _generate_entry_info_response(entry: str) -> EntryInfoResource:
        """Cached closure that generates the entry info response for the given type.

        Parameters:
            entry: The OPTIMADE type to generate the info response for, e.g., `"structures"`.
                Must be a key in `ENTRY_INFO_SCHEMAS`.

<<<<<<< HEAD
    schema = ENTRY_INFO_SCHEMAS[entry]()
    queryable_properties = {"id", "type", "attributes"}
    properties = retrieve_queryable_properties(
        schema, queryable_properties, entry_type=entry
    )
    output_fields_by_format = {}
    for outputformat in CONFIG.get_enabled_response_formats():
        output_fields_by_format[outputformat] = list(properties)
=======
        """
        valid_entry_info_endpoints = ENTRY_INFO_SCHEMAS.keys()
        if entry not in valid_entry_info_endpoints:
            raise StarletteHTTPException(
                status_code=404,
                detail=f"Entry info not found for {entry}, valid entry info endpoints are: {', '.join(valid_entry_info_endpoints)}",
            )

        schema = ENTRY_INFO_SCHEMAS[entry]()
        queryable_properties = {"id", "type", "attributes"}
        properties = retrieve_queryable_properties(
            schema, queryable_properties, entry_type=entry
        )
>>>>>>> 5160a2c4

        output_fields_by_format = {"json": list(properties.keys())}

        return EntryInfoResource(
            formats=list(output_fields_by_format.keys()),
            description=schema.get("description", "Entry Resources"),
            properties=properties,
            output_fields_by_format=output_fields_by_format,
            schema=CONFIG.schema_url,
        )

    return EntryInfoResponse(
        meta=meta_values(
            request.url, 1, 1, more_data_available=False, schema=CONFIG.schema_url
        ),
        data=_generate_entry_info_response(entry),
    )<|MERGE_RESOLUTION|>--- conflicted
+++ resolved
@@ -28,19 +28,11 @@
     @functools.lru_cache(maxsize=1)
     def _generate_info_response() -> BaseInfoResource:
         """Cached closure that generates the info response for the implementation."""
+        entry_types_by_format_dict = {}
+        for _ in CONFIG.get_enabled_response_formats():
+            entry_types_by_format_dict[_] = list(ENTRY_INFO_SCHEMAS)
 
-<<<<<<< HEAD
-    entry_types_by_format_dict = {}
-    for _ in CONFIG.get_enabled_response_formats():
-        entry_types_by_format_dict[_] = list(ENTRY_INFO_SCHEMAS)
-    return InfoResponse(
-        meta=meta_values(
-            request.url, 1, 1, more_data_available=False, schema=CONFIG.schema_url
-        ),
-        data=BaseInfoResource(
-=======
         return BaseInfoResource(
->>>>>>> 5160a2c4
             id=BaseInfoResource.schema()["properties"]["id"]["default"],
             type=BaseInfoResource.schema()["properties"]["type"]["default"],
             attributes=BaseInfoAttributes(
@@ -82,16 +74,6 @@
             entry: The OPTIMADE type to generate the info response for, e.g., `"structures"`.
                 Must be a key in `ENTRY_INFO_SCHEMAS`.
 
-<<<<<<< HEAD
-    schema = ENTRY_INFO_SCHEMAS[entry]()
-    queryable_properties = {"id", "type", "attributes"}
-    properties = retrieve_queryable_properties(
-        schema, queryable_properties, entry_type=entry
-    )
-    output_fields_by_format = {}
-    for outputformat in CONFIG.get_enabled_response_formats():
-        output_fields_by_format[outputformat] = list(properties)
-=======
         """
         valid_entry_info_endpoints = ENTRY_INFO_SCHEMAS.keys()
         if entry not in valid_entry_info_endpoints:
@@ -105,9 +87,9 @@
         properties = retrieve_queryable_properties(
             schema, queryable_properties, entry_type=entry
         )
->>>>>>> 5160a2c4
-
-        output_fields_by_format = {"json": list(properties.keys())}
+        output_fields_by_format = {}
+        for outputformat in CONFIG.get_enabled_response_formats():
+            output_fields_by_format[outputformat] = list(properties)
 
         return EntryInfoResource(
             formats=list(output_fields_by_format.keys()),
