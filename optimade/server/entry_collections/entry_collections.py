import enum
import re
import warnings
from abc import ABC, abstractmethod
from collections.abc import Iterable
from typing import Any

from lark import Transformer

from optimade.exceptions import BadRequest, Forbidden, NotFound
from optimade.filterparser import LarkParser
from optimade.models import Attributes, EntryResource
from optimade.models.types import NoneType, _get_origin_type
from optimade.server.config import CONFIG, SupportedBackend
from optimade.server.mappers import BaseResourceMapper
from optimade.server.query_params import EntryListingQueryParams, SingleEntryQueryParams
from optimade.warnings import (
    FieldValueNotRecognized,
    QueryParamNotUsed,
    UnknownProviderProperty,
)


def create_collection(
    name: str,
    resource_cls: type[EntryResource],
    resource_mapper: type[BaseResourceMapper],
) -> "EntryCollection":
    """Create an `EntryCollection` of the configured type, depending on the value of
    `CONFIG.database_backend`.

    Arguments:
        name: The collection name.
        resource_cls: The type of entry resource to be stored within the collection.
        resource_mapper: The associated resource mapper for that entry resource type.

    Returns:
        The created `EntryCollection`.

    """
    if CONFIG.database_backend in (
        SupportedBackend.MONGODB,
        SupportedBackend.MONGOMOCK,
    ):
        from optimade.server.entry_collections.mongo import MongoCollection

        return MongoCollection(
            name=name,
            resource_cls=resource_cls,
            resource_mapper=resource_mapper,
        )

    if CONFIG.database_backend is SupportedBackend.ELASTIC:
        from optimade.server.entry_collections.elasticsearch import ElasticCollection

        return ElasticCollection(
            name=name,
            resource_cls=resource_cls,
            resource_mapper=resource_mapper,
        )

    raise NotImplementedError(
        f"The database backend {CONFIG.database_backend!r} is not implemented"
    )


class PaginationMechanism(enum.Enum):
    """The supported pagination mechanisms."""

    OFFSET = "page_offset"
    NUMBER = "page_number"
    CURSOR = "page_cursor"
    ABOVE = "page_above"
    BELOW = "page_below"


class EntryCollection(ABC):
    """Backend-agnostic base class for querying collections of
    [`EntryResource`][optimade.models.entries.EntryResource]s."""

    pagination_mechanism = PaginationMechanism("page_offset")
    """The default pagination mechansim to use with a given collection,
    if the user does not provide any pagination query parameters.
    """

    def __init__(
        self,
        resource_cls: type[EntryResource],
        resource_mapper: type[BaseResourceMapper],
        transformer: Transformer,
    ):
        """Initialize the collection for the given parameters.

        Parameters:
            resource_cls (EntryResource): The `EntryResource` model
                that is stored by the collection.
            resource_mapper (BaseResourceMapper): A resource mapper
                object that handles aliases and format changes between
                deserialization and response.
            transformer (Transformer): The Lark `Transformer` used to
                interpret the filter.

        """
        self.parser = LarkParser()
        self.resource_cls = resource_cls
        self.resource_mapper = resource_mapper
        self.transformer = transformer

        self.provider_prefix = CONFIG.provider.prefix
        self.provider_fields = [
            field if isinstance(field, str) else field["name"]
            for field in CONFIG.provider_fields.get(resource_mapper.ENDPOINT, [])
        ]

        self._all_fields: set[str] = set()

    @abstractmethod
    def __len__(self) -> int:
        """Returns the total number of entries in the collection."""

    @abstractmethod
    def insert(self, data: list[EntryResource | dict]) -> None:
        """Add the given entries to the underlying database.

        Warning:
            No validation is performed on the incoming data, this data
            should have been mapped to the appropriate format before
            insertion.

        Arguments:
            data: The entries to add to the database.

        """

    @abstractmethod
    def count(self, **kwargs: Any) -> int | None:
        """Returns the number of entries matching the query specified
        by the keyword arguments.

        Parameters:
            **kwargs: Query parameters as keyword arguments.

        """

    def find(
        self, params: EntryListingQueryParams | SingleEntryQueryParams
    ) -> tuple[
        dict[str, Any] | list[dict[str, Any]] | None,
        int | None,
        bool,
        set[str],
        set[str],
    ]:
        """
        Fetches results and indicates if more data is available.

        Also gives the total number of data available in the absence of `page_limit`.
        See [`EntryListingQueryParams`][optimade.server.query_params.EntryListingQueryParams]
        for more information.

        Returns a list of the mapped database reponse.

        If no results match the query, then `results` is set to `None`.

        Parameters:
            params: Entry listing URL query params.

        Returns:
            A tuple of various relevant values:
            (`results`, `data_returned`, `more_data_available`, `exclude_fields`, `include_fields`).

        """
        criteria = self.handle_query_params(params)
        single_entry = isinstance(params, SingleEntryQueryParams)
        response_fields: set[str] = criteria.pop("fields")

        raw_results, data_returned, more_data_available = self._run_db_query(
            criteria, single_entry
        )

<<<<<<< HEAD
        if single_entry:
            results = results[0] if results else None

            if data_returned > 1:
                raise NotFound(
                    detail=f"Instead of a single entry, {data_returned} entries were found",
                )

        exclude_fields = (
            self.all_fields.union(getattr(self.resource_mapper, "HIDDEN_FIELDS", []))
            - response_fields
        )
=======
        exclude_fields = self.all_fields - response_fields
>>>>>>> cadea7a8
        include_fields = (
            response_fields - self.resource_mapper.TOP_LEVEL_NON_ATTRIBUTES_FIELDS
        )

        bad_optimade_fields: set[str] = set()
        bad_provider_fields: set[str] = set()
        supported_prefixes = self.resource_mapper.SUPPORTED_PREFIXES
        all_attributes: set[str] = self.resource_mapper.ALL_ATTRIBUTES
        for field in include_fields:
            if field not in all_attributes:
                if field.startswith("_"):
                    if any(
                        field.startswith(f"_{prefix}_") for prefix in supported_prefixes
                    ):
                        bad_provider_fields.add(field)
                else:
                    bad_optimade_fields.add(field)

        if bad_provider_fields:
            warnings.warn(
                message=f"Unrecognised field(s) for this provider requested in `response_fields`: {bad_provider_fields}.",
                category=UnknownProviderProperty,
            )

        if bad_optimade_fields:
            raise BadRequest(
                detail=f"Unrecognised OPTIMADE field(s) in requested `response_fields`: {bad_optimade_fields}."
            )

        results: list[dict[str, Any]] | dict[str, Any] | None = None

        if raw_results:
            results = [self.resource_mapper.map_back(doc) for doc in raw_results]

            if single_entry:
                results = results[0]

                if (
                    CONFIG.validate_api_response
                    and data_returned is not None
                    and data_returned > 1
                ):
                    raise NotFound(
                        detail=f"Instead of a single entry, {data_returned} entries were found",
                    )
                else:
                    data_returned = 1

        return (
            results,
            data_returned,
            more_data_available,
            exclude_fields,
            include_fields,
        )

    @abstractmethod
    def _run_db_query(
        self, criteria: dict[str, Any], single_entry: bool = False
    ) -> tuple[list[dict[str, Any]], int | None, bool]:
        """Run the query on the backend and collect the results.

        Arguments:
            criteria: A dictionary representation of the query parameters.
            single_entry: Whether or not the caller is expecting a single entry response.

        Returns:
            The list of entries from the database (without any re-mapping), the total number of
            entries matching the query and a boolean for whether or not there is more data available.

        """

    @property
    def all_fields(self) -> set[str]:
        """Get the set of all fields handled in this collection,
        from attribute fields in the schema, provider fields and top-level OPTIMADE fields.

        The set of all fields are lazily created and then cached.
        This means the set is created the first time the property is requested and then cached.

        Returns:
            All fields handled in this collection.

        """
        if not self._all_fields:
            # All OPTIMADE fields
            self._all_fields = (
                self.resource_mapper.TOP_LEVEL_NON_ATTRIBUTES_FIELDS.copy()
            )
            self._all_fields |= self.get_attribute_fields()
            # All provider-specific fields
            self._all_fields |= {
                f"_{self.provider_prefix}_{field_name}"
                if not field_name.startswith("_")
                else field_name
                for field_name in self.provider_fields
            }

        return self._all_fields

    def create_index(self, field: str, unique: bool = False) -> None:
        """Create an index on the given field, as stored in the database.

        Arguments:
            field: The database field to index (i.e., if different from the OPTIMADE field,
                the mapper should be used to convert between the two).
            unique: Whether or not the index should be unique.

        """
        raise NotImplementedError

    def create_default_index(self) -> None:
        """Create the default index for the collection.

        For example, a database backend could override this method to
        create a unique index on the `id` field, so that it can be called
        on server startup.

        This method should use a mapper to convert any OPTIMADE field names
        to the corresponding stored names in the database.

        """
        raise NotImplementedError

    def get_attribute_fields(self) -> set[str]:
        """Get the set of attribute fields

        Return only the _first-level_ attribute fields from the schema of the resource class,
        resolving references along the way if needed.

        Note:
            It is not needed to take care of other special OpenAPI schema keys than `allOf`,
            since only `allOf` will be found in this context.
            Other special keys can be found in [the Swagger documentation](https://swagger.io/docs/specification/data-models/oneof-anyof-allof-not/).

        Returns:
            Property names.

        """
        annotation = _get_origin_type(
            self.resource_cls.model_fields["attributes"].annotation
        )

        if annotation in (None, NoneType) or not issubclass(annotation, Attributes):
            raise TypeError(
                "resource class 'attributes' field must be a subclass of 'EntryResourceAttributes'"
            )

        return set(annotation.model_fields)  # type: ignore[attr-defined]

    def handle_query_params(
        self, params: EntryListingQueryParams | SingleEntryQueryParams
    ) -> dict[str, Any]:
        """Parse and interpret the backend-agnostic query parameter models into a dictionary
        that can be used by the specific backend.

        Note:
            Currently this method returns the pymongo interpretation of the parameters,
            which will need modification for modified for other backends.

        Parameters:
            params: The initialized query parameter model from the server.

        Raises:
            Forbidden: If too large of a page limit is provided.
            BadRequest: If an invalid request is made, e.g., with incorrect fields
                or response format.

        Returns:
            A dictionary representation of the query parameters.

        """
        cursor_kwargs = {}

        # filter
        if getattr(params, "filter", False):
            cursor_kwargs["filter"] = self.transformer.transform(
                self.parser.parse(params.filter)  # type: ignore[union-attr]
            )
        else:
            cursor_kwargs["filter"] = {}

        # response_format
        if (
            getattr(params, "response_format", False)
            and params.response_format not in CONFIG.get_enabled_response_formats()
        ):
            raise BadRequest(
                detail=f"Response format {params.response_format} is not supported, please use one of the supported response_formats: {','.join(CONFIG.get_enabled_response_formats())}"
            )

        # page_limit
        if getattr(params, "page_limit", False):
            limit = params.page_limit  # type: ignore[union-attr]
            if limit > CONFIG.page_limit_max:
                raise Forbidden(
                    detail=f"Max allowed page_limit is {CONFIG.page_limit_max}, you requested {limit}",
                )
            cursor_kwargs["limit"] = limit
        else:
            cursor_kwargs["limit"] = CONFIG.page_limit

        # response_fields
        if getattr(params, "response_fields", False):
            response_fields = set(params.response_fields.split(","))
            response_fields |= self.resource_mapper.get_required_fields()
            cursor_kwargs["projection"] = {
                f"{self.resource_mapper.get_backend_field(f)}": True
                for f in response_fields  # self.all_fields
            }
        else:
            response_fields = getattr(
                self.resource_mapper, "STANDARD_FIELDS", self.all_fields.copy()
            )
            cursor_kwargs["projection"] = {
                f"{self.resource_mapper.get_backend_field(f)}": True
                for f in self.all_fields
            }
            response_fields |= set(
                [
                    "_" + self.provider_prefix + "_" + field_name
                    for field_name in self.provider_fields
                ]
            )

        # TODO here I use a quick and dirty way to get some extra fields from the server it would be nice if there is a more systematic method for adding fields to the projection
        cursor_kwargs["projection"]["metadata.atomCount"] = True
        cursor_kwargs["projection"]["metadata.SNAPSHOTS"] = True
        cursor_kwargs["projection"]["_id"] = True

        cursor_kwargs["fields"] = response_fields

        # sort
        if getattr(params, "sort", False):
            cursor_kwargs["sort"] = self.parse_sort_params(params.sort)  # type: ignore[union-attr]

        # warn if multiple pagination keys are present, and only use the first from this list
        received_pagination_option = False
        warn_multiple_keys = False

        if getattr(params, "page_offset", False):
            received_pagination_option = True
            cursor_kwargs["skip"] = params.page_offset  # type: ignore[union-attr]

        if isinstance(getattr(params, "page_number", None), int):
            if received_pagination_option:
                warn_multiple_keys = True
            else:
                received_pagination_option = True
                if params.page_number < 1:  # type: ignore[union-attr]
                    warnings.warn(
                        message=f"'page_number' is 1-based, using 'page_number=1' instead of {params.page_number}",  # type: ignore[union-attr]
                        category=QueryParamNotUsed,
                    )
                    page_number = 1
                else:
                    page_number = params.page_number  # type: ignore[union-attr]
                cursor_kwargs["skip"] = (page_number - 1) * cursor_kwargs["limit"]

        if isinstance(getattr(params, "page_above", None), str):
            if received_pagination_option:
                warn_multiple_keys = True
            else:
                received_pagination_option = True
                cursor_kwargs["page_above"] = params.page_above  # type: ignore[union-attr]

        if warn_multiple_keys:
            warnings.warn(
                message="Multiple pagination keys were provided, only using the first one of 'page_offset', 'page_number' or 'page_above'",
                category=QueryParamNotUsed,
            )

        return cursor_kwargs

    def parse_sort_params(self, sort_params: str) -> Iterable[tuple[str, int]]:
        """Handles any sort parameters passed to the collection,
        resolving aliases and dealing with any invalid fields.

        Raises:
            BadRequest: if an invalid sort is requested.

        Returns:
            A list of tuples containing the aliased field name and
            sort direction encoded as 1 (ascending) or -1 (descending).

        """
        sort_spec: list[tuple[str, int]] = []
        for field in sort_params.split(","):
            sort_dir = 1
            if field.startswith("-"):
                field = field[1:]
                sort_dir = -1
            aliased_field = self.resource_mapper.get_backend_field(field)
            sort_spec.append((aliased_field, sort_dir))

        unknown_fields = [
            field
            for field, _ in sort_spec
            if self.resource_mapper.get_optimade_field(field) not in self.all_fields
        ]

        if unknown_fields:
            error_detail = "Unable to sort on unknown field{} '{}'".format(
                "s" if len(unknown_fields) > 1 else "",
                "', '".join(unknown_fields),
            )

            # If all unknown fields are "other" provider-specific, then only provide a warning
            if all(
                (
                    re.match(r"_[a-z_0-9]+_[a-z_0-9]*", field)
                    and not field.startswith(f"_{self.provider_prefix}_")
                )
                for field in unknown_fields
            ):
                warnings.warn(error_detail, FieldValueNotRecognized)

            # Otherwise, if all fields are unknown, or some fields are unknown and do not
            # have other provider prefixes, then return 400: Bad Request
            else:
                raise BadRequest(detail=error_detail)

        # If at least one valid field has been provided for sorting, then use that
        sort_spec = [
            (field, sort_dir)
            for field, sort_dir in sort_spec
            if field not in unknown_fields
        ]

        return sort_spec

    def get_next_query_params(
        self,
        params: EntryListingQueryParams,
        results: dict[str, Any] | list[dict[str, Any]] | None,
    ) -> dict[str, list[str]]:
        """Provides url query pagination parameters that will be used in the next
        link.

        Arguments:
            results: The results produced by find.
            params: The parsed request params produced by handle_query_params.

        Returns:
            A dictionary with the necessary query parameters.

        """
        query: dict[str, list[str]] = dict()
        if isinstance(results, list) and results:
            # If a user passed a particular pagination mechanism, keep using it
            # Otherwise, use the default pagination mechanism of the collection
            pagination_mechanism = PaginationMechanism.OFFSET
            for pagination_key in (
                "page_offset",
                "page_number",
                "page_above",
            ):
                if getattr(params, pagination_key, None) is not None:
                    pagination_mechanism = PaginationMechanism(pagination_key)
                    break

            if pagination_mechanism == PaginationMechanism.OFFSET:
                query["page_offset"] = [
                    str(params.page_offset + len(results))  # type: ignore[list-item]
                ]

        return query<|MERGE_RESOLUTION|>--- conflicted
+++ resolved
@@ -178,22 +178,7 @@
             criteria, single_entry
         )
 
-<<<<<<< HEAD
-        if single_entry:
-            results = results[0] if results else None
-
-            if data_returned > 1:
-                raise NotFound(
-                    detail=f"Instead of a single entry, {data_returned} entries were found",
-                )
-
-        exclude_fields = (
-            self.all_fields.union(getattr(self.resource_mapper, "HIDDEN_FIELDS", []))
-            - response_fields
-        )
-=======
         exclude_fields = self.all_fields - response_fields
->>>>>>> cadea7a8
         include_fields = (
             response_fields - self.resource_mapper.TOP_LEVEL_NON_ATTRIBUTES_FIELDS
         )
