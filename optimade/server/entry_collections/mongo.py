from typing import Any, Optional, Union

from optimade.exceptions import BadRequest
from optimade.filtertransformers.mongo import MongoTransformer
from optimade.models import EntryResource  # type: ignore[attr-defined]
from optimade.server.config import CONFIG, SupportedBackend, SupportedResponseFormats
from optimade.server.entry_collections import EntryCollection
from optimade.server.logger import LOGGER
from optimade.server.mappers import BaseResourceMapper  # type: ignore[attr-defined]
from optimade.server.query_params import (
    EntryListingQueryParams,
    PartialDataQueryParams,
    SingleEntryQueryParams,
)

if CONFIG.database_backend.value == "mongodb":
    from pymongo import MongoClient, version_tuple
    from pymongo.errors import ExecutionTimeout

    if version_tuple[0] < 4:
        LOGGER.warning(
            "Support for pymongo<=3 (and thus MongoDB v3) is deprecated and will be "
            "removed in the next minor release."
        )

    LOGGER.info("Using: Real MongoDB (pymongo)")

elif CONFIG.database_backend.value == "mongomock":
    import mongomock.gridfs
    from mongomock import MongoClient

    LOGGER.info("Using: Mock MongoDB (mongomock)")
    mongomock.gridfs.enable_gridfs_integration()

if CONFIG.database_backend.value in ("mongomock", "mongodb"):
    CLIENT = MongoClient(CONFIG.mongo_uri)
    import gridfs


class MongoBaseCollection(EntryCollection):
    def _check_aliases(self, aliases):
        """Check that aliases do not clash with mongo keywords."""
        if any(
            alias[0].startswith("$") or alias[1].startswith("$") for alias in aliases
        ):
            raise RuntimeError(f"Cannot define an alias starting with a '$': {aliases}")


class GridFSCollection(MongoBaseCollection):
    """Class for querying gridfs collections (implemented by either pymongo or mongomock)."""

    def __init__(
        self,
        name: str,
        resource_cls: Type[EntryResource],
        resource_mapper: Type[BaseResourceMapper],
        database: str = CONFIG.mongo_database,
    ):
        """Initialize the GridFSCollection for the given parameters.

        Parameters:
            name: The name of the collection.
            resource_cls: The type of entry resource that is stored by the collection.
            resource_mapper: A resource mapper object that handles aliases and
                format changes between deserialization and response.
            database: The name of the underlying MongoDB database to connect to.

        """
        super().__init__(
            resource_cls,
            resource_mapper,
            MongoTransformer(mapper=resource_mapper),
        )
        db = MongoClient(CONFIG.mongo_uri)[
            database
        ]  # Somehow importing the client from optimade.server.entry_collections.mongo gives an error that the type of db is not "Database" even though it is.

        self.collection = gridfs.GridFS(db, name)

        # check aliases do not clash with mongo operators
        self._check_aliases(self.resource_mapper.all_aliases())
        self._check_aliases(self.resource_mapper.all_length_aliases())

    def __len__(self) -> int:
        """Returns the total number of entries in the collection."""
        return len(self.collection.list())

    def count(self, **kwargs: Any) -> int:
        """Returns the number of entries matching the query specified
        by the keyword arguments.

        Parameters:
            **kwargs: Query parameters as keyword arguments. The keys
                'filter', 'skip', 'limit', 'hint' and 'maxTimeMS' will be passed
                to the `pymongo.collection.Collection.count_documents` method.

        """
        for k in list(kwargs.keys()):
            if k not in ("filter", "skip", "limit", "hint", "maxTimeMS"):
                del kwargs[k]
        if "filter" not in kwargs:  # "filter" is needed for count_documents()
            kwargs["filter"] = {}
        return len(self.collection.find(**kwargs))

    def insert(self, data: list) -> None:
        """Add the given entries to the underlying database.

        Warning:
            No validation is performed on the incoming data.

        Arguments:
            data: a list of dictionaries. Each dictionary contains the data belonging to one file.
                These dictionaries contain the fields:
                    data: The file content to add to gridfs.
                    filename: The filename of the added content.
                    metadata: extra metadata to add to the gridfs entry.
        """
        for entry in data:  # todo check whether I can insert multiple files in one go.
            self.collection.put(**entry)

    def handle_query_params(
        self, params: Union[SingleEntryQueryParams, PartialDataQueryParams]  # type: ignore[override]
    ) -> Dict[str, Any]:
        """Parse and interpret the backend-agnostic query parameter models into a dictionary
        that can be used by MongoDB.

        This Mongo-specific method calls the base `EntryCollection.handle_query_params` method
        and adds additional handling of the MongoDB ObjectID type.

        Parameters:
            params: The initialized query parameter model from the server.

        Raises:
            Forbidden: If too large of a page limit is provided.
            BadRequest: If an invalid request is made, e.g., with incorrect fields
                or response format.

        Returns:
            A dictionary representation of the query parameters.

        """

        criteria = super().handle_query_params(params)
        # Handle MongoDB ObjectIDs:
        # - If they were not requested, then explicitly remove them
        # - If they were requested, then cast them to strings in the response
        if "_id" not in criteria.get("projection", {}):
            criteria["projection"]["_id"] = False

        if "page_above" in criteria:
            raise NotImplementedError(
                "`page_above` is not implemented for this backend."
            )

        if criteria.get("projection", {}).get("_id"):
            criteria["projection"]["_id"] = {"$toString": "$_id"}

        if isinstance(params, PartialDataQueryParams):
            entry_id = params.filter.split("=")[1][1:-1]
            criteria["filter"] = {
                "filename": {
                    "$eq": f"{entry_id}:{params.response_fields}.npy"
                }  # todo Should we add support for other file extensions?
            }  # Todo make sure response fields has only one value

        # response_format
        if getattr(params, "response_format", False) and params.response_format not in (
            x.value for x in CONFIG.partial_data_formats
        ):
            raise BadRequest(
                detail=f"Response format {params.response_format} is not supported, please use one of the supported response formats: {', '.join((x.value for x in CONFIG.partial_data_formats))}"
            )
        criteria["response_format"] = params.response_format
        criteria["property_ranges"] = params.property_ranges

        return criteria

    # todo test if it is more efficient to use the get method of gridfs
    def _run_db_query(
        self,
        criteria: Dict[str, Any],
        single_entry: bool = False,
    ) -> Tuple[List[Dict[str, Any]], int, bool]:
        """Run the query on the backend and collect the results.

        Arguments:
            criteria: A dictionary representation of the query parameters.
            single_entry: Whether or not the caller is expecting a single entry response.

        Returns:
            The list of entries from the database (without any re-mapping), the total number of
            entries matching the query and a boolean for whether or not there is more data available.

        """

        # TODO handle case where the type does not have a fixed width. For example strings or dictionaries.
        response_format = criteria.pop("response_format")
        max_return_size = CONFIG.max_response_size[
            SupportedResponseFormats(response_format)
        ]  # todo adjust for different output formats(take into account that the number of numbers to read is larger for a text based output format than for a binary format.
        results = []
        filterdict = criteria.pop("filter", {})

        # I have tried to use just **criteria as is mentioned in the documentation but this does not seem to work.
        gridcursor = self.collection.find(filterdict)
        more_data_available = False
        nresults = 0
        # todo add code that can handle very sparse requests where reading individual sections of files is more efficient.
        for (
            file_obj
        ) in (
            gridcursor
        ):  # Next throws an error when there are zero files returned, so I use a for loop instead to get one result.
            nresults += 1
            metadata = file_obj.metadata
            property_ranges = self.parse_property_ranges(
                criteria.pop("property_ranges", None),
                metadata["sliceobj"],
                metadata["dim_names"],
            )
            item_size = metadata["dtype"]["itemsize"]
            dim_sizes = [
                (i["stop"] - i["start"] + 1) // i["step"] for i in metadata["sliceobj"]
            ]
            top_stepsize = 1
            for i in dim_sizes[1:]:
                top_stepsize *= i
            offset = (property_ranges[0]["start"] - 1) * item_size * top_stepsize
            file_obj.seek(
                offset
            )  # set the correct starting point fo the read from the gridfs file system.
            if (max_return_size / item_size) < (
                1 + property_ranges[0]["stop"] - property_ranges[0]["start"]
            ) * top_stepsize:  # case more data requested then fits in the response
                more_data_available = True
                n_val_return = max_return_size / item_size
                n_outer = max(
                    int(n_val_return / top_stepsize), 1
                )  # always read at least one line for now.
                read_size = n_outer * top_stepsize * item_size
                shape = [n_outer] + dim_sizes[1:]
            else:
                read_size = (
                    1 + property_ranges[0]["stop"] - property_ranges[0]["start"]
                ) * top_stepsize
                shape = (
                    1 + property_ranges[0]["stop"] - property_ranges[0]["start"]
                ) + dim_sizes[1:]

            values = file_obj.read(read_size)
            entry = {
                "id": metadata.get("parent_id", None),
                "type": metadata.get("endpoint", None),
            }
            results = [
                {
                    "type": "partial_data",
                    "id": str(file_obj._id),
                    "property_name": metadata.get("property_name", None),
                    "entry": entry,
                    "data": values,
                    "dtype": metadata["dtype"],
                    "shape": shape,
                    "property_ranges": property_ranges,
                }
            ]
            if more_data_available:
                property_ranges_str = f"property_ranges={metadata['dim_names'][0]}:{property_ranges[0]['start']+n_outer}:{property_ranges[0]['stop']}:{property_ranges[0]['step']}"
                for i, name in enumerate(metadata["dim_names"][1:]):
                    property_ranges_str += f",{name}:{property_ranges[i+1]['start']}:{property_ranges[i+1]['stop']}:{property_ranges[i+1]['step']}"
                results[0][
                    "next"
                ] = f"{CONFIG.base_url}/partial_data/{metadata['parent_id']}?response_fields={metadata['property_name']}&response_format={response_format}&{property_ranges_str}"
            break

        return results, nresults, more_data_available

    def parse_property_ranges(
        self, property_range_str: str, attribute_sliceobj: list, dim_names: list
    ) -> list[dict]:
        property_range_dict = {}
        if property_range_str:
            ranges = [dimrange.split(":") for dimrange in property_range_str.split(",")]

            for subrange in ranges:
                property_range_dict[subrange[0]] = {
                    "start": int(subrange[1])
                    if subrange[1]
                    else attribute_sliceobj[dim_names.index(subrange[0])]["start"],
                    "stop": int(subrange[2])
                    if subrange[2]
                    else attribute_sliceobj[dim_names.index(subrange[0])]["stop"],
                    "step": int(subrange[3])
                    if subrange[3]
                    else attribute_sliceobj[dim_names.index(subrange[0])]["step"],
                }
        for i, dim in enumerate(dim_names):
            if dim not in property_range_dict:
                property_range_dict[dim] = attribute_sliceobj[i]

        return [property_range_dict[dim] for dim in dim_names]


class MongoCollection(MongoBaseCollection):
    """Class for querying MongoDB collections (implemented by either pymongo or mongomock)
    containing serialized [`EntryResource`][optimade.models.entries.EntryResource]s objects.

    """

    def __init__(
        self,
        name: str,
        resource_cls: type[EntryResource],
        resource_mapper: type[BaseResourceMapper],
        database: str = CONFIG.mongo_database,
    ):
        """Initialize the MongoCollection for the given parameters.

        Parameters:
            name: The name of the collection.
            resource_cls: The type of entry resource that is stored by the collection.
            resource_mapper: A resource mapper object that handles aliases and
                format changes between deserialization and response.
            database: The name of the underlying MongoDB database to connect to.

        """
        super().__init__(
            resource_cls,
            resource_mapper,
            MongoTransformer(mapper=resource_mapper),
        )

        self.collection = CLIENT[database][name]

        # check aliases do not clash with mongo operators
        self._check_aliases(self.resource_mapper.all_aliases())
        self._check_aliases(self.resource_mapper.all_length_aliases())

    def __len__(self) -> int:
        """Returns the total number of entries in the collection."""
        return self.collection.estimated_document_count()

    def count(self, **kwargs: Any) -> Union[int, None]:
        """Returns the number of entries matching the query specified
        by the keyword arguments, or `None` if the count timed out.

        Parameters:
            **kwargs: Query parameters as keyword arguments. The keys
                'filter', 'skip', 'limit', 'hint' and 'maxTimeMS' will be passed
                to the `pymongo.collection.Collection.count_documents` method.

        """
        for k in list(kwargs.keys()):
            if k not in ("filter", "skip", "limit", "hint", "maxTimeMS"):
                del kwargs[k]
        if "filter" not in kwargs:
            return self.collection.estimated_document_count()
        else:
            if "maxTimeMS" not in kwargs:
                kwargs["maxTimeMS"] = 1000 * CONFIG.mongo_count_timeout
            try:
                return self.collection.count_documents(**kwargs)
            except ExecutionTimeout:
                return None

    def insert(self, data: list[EntryResource]) -> None:
        """Add the given entries to the underlying database.

        Warning:
            No validation is performed on the incoming data.

        Arguments:
            data: The entry resource objects to add to the database.

        """
        self.collection.insert_many(data)

    def handle_query_params(
<<<<<<< HEAD
        self, params: Union[EntryListingQueryParams, SingleEntryQueryParams]  # type: ignore[override]
    ) -> Dict[str, Any]:
=======
        self, params: Union[EntryListingQueryParams, SingleEntryQueryParams]
    ) -> dict[str, Any]:
>>>>>>> 44d8789c
        """Parse and interpret the backend-agnostic query parameter models into a dictionary
        that can be used by MongoDB.

        This Mongo-specific method calls the base `EntryCollection.handle_query_params` method
        and adds additional handling of the MongoDB ObjectID type.

        Parameters:
            params: The initialized query parameter model from the server.

        Raises:
            Forbidden: If too large of a page limit is provided.
            BadRequest: If an invalid request is made, e.g., with incorrect fields
                or response format.

        Returns:
            A dictionary representation of the query parameters.

        """
        criteria = super().handle_query_params(params)
        # Handle MongoDB ObjectIDs:
        # - If they were not requested, then explicitly remove them
        # - If they were requested, then cast them to strings in the response
        if "_id" not in criteria.get("projection", {}):
            criteria["projection"]["_id"] = False

        if "page_above" in criteria:
            raise NotImplementedError(
                "`page_above` is not implemented for this backend."
            )

        if criteria.get("projection", {}).get("_id"):
            criteria["projection"]["_id"] = {"$toString": "$_id"}

        return criteria

    def _run_db_query(
        self, criteria: dict[str, Any], single_entry: bool = False
    ) -> tuple[list[dict[str, Any]], Optional[int], bool]:
        """Run the query on the backend and collect the results.

        Arguments:
            criteria: A dictionary representation of the query parameters.
            single_entry: Whether or not the caller is expecting a single entry response.

        Returns:
            The list of entries from the database (without any re-mapping), the total number of
            entries matching the query and a boolean for whether or not there is more data available.

        """
        results = list(self.collection.find(**criteria))

        if CONFIG.database_backend == SupportedBackend.MONGOMOCK and criteria.get(
            "projection", {}
        ).get("_id"):
            # mongomock does not support `$toString`` in projection, so we have to do it manually
            for ind, doc in enumerate(results):
                results[ind]["_id"] = str(doc["_id"])

        nresults_now = len(results)
        if not single_entry:
            criteria_nolimit = criteria.copy()
            criteria_nolimit.pop("limit", None)
            skip = criteria_nolimit.pop("skip", 0)
            data_returned = self.count(**criteria_nolimit)
            # Only correct most of the time: if the total number of remaining results is exactly the page limit
            # then this will incorrectly say there is more_data_available
            if data_returned is None:
                more_data_available = nresults_now == criteria.get("limit", 0)
            else:
                more_data_available = nresults_now + skip < data_returned
        else:
            # SingleEntryQueryParams, e.g., /structures/{entry_id}
            data_returned = nresults_now
            more_data_available = False

        return results, data_returned, more_data_available<|MERGE_RESOLUTION|>--- conflicted
+++ resolved
@@ -52,8 +52,8 @@
     def __init__(
         self,
         name: str,
-        resource_cls: Type[EntryResource],
-        resource_mapper: Type[BaseResourceMapper],
+        resource_cls: type[EntryResource],
+        resource_mapper: type[BaseResourceMapper],
         database: str = CONFIG.mongo_database,
     ):
         """Initialize the GridFSCollection for the given parameters.
@@ -120,7 +120,7 @@
 
     def handle_query_params(
         self, params: Union[SingleEntryQueryParams, PartialDataQueryParams]  # type: ignore[override]
-    ) -> Dict[str, Any]:
+    ) -> dict[str, Any]:
         """Parse and interpret the backend-agnostic query parameter models into a dictionary
         that can be used by MongoDB.
 
@@ -178,9 +178,9 @@
     # todo test if it is more efficient to use the get method of gridfs
     def _run_db_query(
         self,
-        criteria: Dict[str, Any],
+        criteria: dict[str, Any],
         single_entry: bool = False,
-    ) -> Tuple[List[Dict[str, Any]], int, bool]:
+    ) -> tuple[list[dict[str, Any]], int, bool]:
         """Run the query on the backend and collect the results.
 
         Arguments:
@@ -376,13 +376,8 @@
         self.collection.insert_many(data)
 
     def handle_query_params(
-<<<<<<< HEAD
         self, params: Union[EntryListingQueryParams, SingleEntryQueryParams]  # type: ignore[override]
-    ) -> Dict[str, Any]:
-=======
-        self, params: Union[EntryListingQueryParams, SingleEntryQueryParams]
     ) -> dict[str, Any]:
->>>>>>> 44d8789c
         """Parse and interpret the backend-agnostic query parameter models into a dictionary
         that can be used by MongoDB.
 
