"""The OPTIMADE server

The server is based on MongoDB, using either `pymongo` or `mongomock`.

This is an example implementation with example data.
To implement your own server see the documentation at https://optimade.org/optimade-python-tools.
"""

import os
import warnings
from contextlib import asynccontextmanager
from pathlib import Path

from fastapi import FastAPI
from fastapi.middleware.cors import CORSMiddleware

with warnings.catch_warnings(record=True) as w:
    from optimade.server.config import CONFIG, DEFAULT_CONFIG_FILE_PATH

    config_warnings = w

from optimade import __api_version__, __version__
from optimade.server.entry_collections import EntryCollection
from optimade.server.exception_handlers import OPTIMADE_EXCEPTIONS
from optimade.server.logger import LOGGER
from optimade.server.middleware import OPTIMADE_MIDDLEWARE
from optimade.server.routers import (
    info,
    landing,
    links,
    references,
    structures,
    trajectories,
    versions,
)
from optimade.server.routers.utils import BASE_URL_PREFIXES, JSONAPIResponse

if config_warnings:
    LOGGER.warn(
        f"Invalid config file or no config file provided, running server with default settings. Errors: "
        f"{[warnings.formatwarning(w.message, w.category, w.filename, w.lineno, '') for w in config_warnings]}"
    )
else:
    LOGGER.info(
        f"Loaded settings from {os.getenv('OPTIMADE_CONFIG_FILE', DEFAULT_CONFIG_FILE_PATH)}."
    )

if CONFIG.debug:  # pragma: no cover
    LOGGER.info("DEBUG MODE")


@asynccontextmanager  # type: ignore[arg-type]
async def lifespan(app: FastAPI):
    """Add dynamic endpoints on startup."""
    # Add API endpoints for MANDATORY base URL `/vMAJOR`
    add_major_version_base_url(app)
    # Add API endpoints for OPTIONAL base URLs `/vMAJOR.MINOR` and `/vMAJOR.MINOR.PATCH`
    add_optional_versioned_base_urls(app)

    # Yield so that the app can start
    yield


app = FastAPI(
    root_path=CONFIG.root_path,
    title="OPTIMADE API",
    description=(
        f"""The [Open Databases Integration for Materials Design (OPTIMADE) consortium](https://www.optimade.org/) aims to make materials databases interoperational by developing a common REST API.

This specification is generated using [`optimade-python-tools`](https://github.com/Materials-Consortia/optimade-python-tools/tree/v{__version__}) v{__version__}."""
    ),
    version=__api_version__,
    docs_url=f"{BASE_URL_PREFIXES['major']}/extensions/docs",
    redoc_url=f"{BASE_URL_PREFIXES['major']}/extensions/redoc",
    openapi_url=f"{BASE_URL_PREFIXES['major']}/extensions/openapi.json",
    default_response_class=JSONAPIResponse,
    separate_input_output_schemas=False,
    lifespan=lifespan,
)


if CONFIG.insert_test_data or CONFIG.insert_from_jsonl:
    from optimade.utils import insert_from_jsonl

    def _insert_test_data(endpoint: str | None = None):
        import bson.json_util
        from bson.objectid import ObjectId

        import optimade.server.data as data
        from optimade.server.routers import ENTRY_COLLECTIONS
        from optimade.server.routers.utils import get_providers

        def load_entries(endpoint_name: str, endpoint_collection: EntryCollection):
            LOGGER.debug("Loading test %s...", endpoint_name)

            endpoint_collection.insert(getattr(data, endpoint_name, []))
            if (
                CONFIG.database_backend.value in ("mongomock", "mongodb")
                and endpoint_name == "links"
            ):
                LOGGER.debug(
                    "Adding Materials-Consortia providers to links from optimade.org"
                )
                providers = get_providers(add_mongo_id=True)
                for doc in providers:
                    endpoint_collection.collection.replace_one(  # type: ignore[attr-defined]
                        filter={"_id": ObjectId(doc["_id"]["$oid"])},
                        replacement=bson.json_util.loads(bson.json_util.dumps(doc)),
                        upsert=True,
                    )
            LOGGER.debug("Done inserting test %s!", endpoint_name)

        if endpoint:
            load_entries(endpoint, ENTRY_COLLECTIONS[endpoint])
        else:
            for name, collection in ENTRY_COLLECTIONS.items():
                load_entries(name, collection)

    if CONFIG.insert_from_jsonl:
        jsonl_path = Path(CONFIG.insert_from_jsonl)
        LOGGER.debug("Inserting data from JSONL file: %s", jsonl_path)
        if not jsonl_path.exists():
            raise RuntimeError(
                f"Requested JSONL file does not exist: {jsonl_path}. Please specify an absolute group."
            )

        insert_from_jsonl(jsonl_path, create_default_index=CONFIG.create_default_index)

        LOGGER.debug("Inserted data from JSONL file: %s", jsonl_path)
        if CONFIG.insert_test_data:
            _insert_test_data("links")
    elif CONFIG.insert_test_data:
        _insert_test_data()

    if CONFIG.exit_after_insert:
        LOGGER.info("Exiting after inserting test data.")
        import sys

        sys.exit(0)

# Add CORS middleware first
app.add_middleware(CORSMiddleware, allow_origins=["*"])

# Then add required OPTIMADE middleware
for middleware in OPTIMADE_MIDDLEWARE:
    app.add_middleware(middleware)

# Add exception handlers
for exception, handler in OPTIMADE_EXCEPTIONS:
    app.add_exception_handler(exception, handler)

# Add various endpoints to unversioned URL
for endpoint in (info, links, references, structures, trajectories, landing, versions):
    app.include_router(endpoint.router)


def add_major_version_base_url(app: FastAPI):
    """Add mandatory vMajor endpoints, i.e. all except versions."""
    for endpoint in (info, links, references, structures, trajectories, landing):
        app.include_router(endpoint.router, prefix=BASE_URL_PREFIXES["major"])


def add_optional_versioned_base_urls(app: FastAPI):
    """Add the following OPTIONAL prefixes/base URLs to server:
    ```
        /vMajor.Minor
        /vMajor.Minor.Patch
    ```
    """
    for version in ("minor", "patch"):
<<<<<<< HEAD
        for endpoint in (info, links, references, structures, trajectories, landing):
            app.include_router(endpoint.router, prefix=BASE_URL_PREFIXES[version])


@app.on_event("startup")
async def startup_event():
    # Add API endpoints for MANDATORY base URL `/vMAJOR`
    add_major_version_base_url(app)
    # Add API endpoints for OPTIONAL base URLs `/vMAJOR.MINOR` and `/vMAJOR.MINOR.PATCH`
    add_optional_versioned_base_urls(app)
=======
        for endpoint in (info, links, references, structures, landing):
            app.include_router(endpoint.router, prefix=BASE_URL_PREFIXES[version])
>>>>>>> cadea7a8
<|MERGE_RESOLUTION|>--- conflicted
+++ resolved
@@ -168,18 +168,5 @@
     ```
     """
     for version in ("minor", "patch"):
-<<<<<<< HEAD
         for endpoint in (info, links, references, structures, trajectories, landing):
-            app.include_router(endpoint.router, prefix=BASE_URL_PREFIXES[version])
-
-
-@app.on_event("startup")
-async def startup_event():
-    # Add API endpoints for MANDATORY base URL `/vMAJOR`
-    add_major_version_base_url(app)
-    # Add API endpoints for OPTIONAL base URLs `/vMAJOR.MINOR` and `/vMAJOR.MINOR.PATCH`
-    add_optional_versioned_base_urls(app)
-=======
-        for endpoint in (info, links, references, structures, landing):
-            app.include_router(endpoint.router, prefix=BASE_URL_PREFIXES[version])
->>>>>>> cadea7a8
+            app.include_router(endpoint.router, prefix=BASE_URL_PREFIXES[version])