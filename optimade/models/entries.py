--- conflicted
+++ resolved
@@ -55,20 +55,6 @@
 class EntryRelationships(Relationships):
     """This model wraps the JSON API Relationships to include type-specific top level keys."""
 
-<<<<<<< HEAD
-    references: Optional[ReferenceRelationship] = StrictField(
-        None,
-        description="Object containing links to relationships with entries of the `references` type.",
-    )
-    structures: Optional[StructureRelationship] = StrictField(
-        None,
-        description="Object containing links to relationships with entries of the `structures` type.",
-    )
-    trajectories: Optional[TrajectoryRelationship] = StrictField(
-        None,
-        description="Object containing links to relationships with entries of the `trajectories` type.",
-    )
-=======
     references: Annotated[
         ReferenceRelationship | None,
         StrictField(
@@ -82,7 +68,13 @@
             description="Object containing links to relationships with entries of the `structures` type.",
         ),
     ] = None
->>>>>>> cadea7a8
+
+    trajectories: Annotated[
+        TrajectoryRelationship | None,
+        StrictField(
+            description="Object containing links to relationships with entries of the `trajectories` type.",
+        ),
+    ] = None
 
 
 class EntryResourceAttributes(Attributes):
