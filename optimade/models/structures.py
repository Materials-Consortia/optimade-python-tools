--- conflicted
+++ resolved
@@ -7,15 +7,10 @@
 from functools import reduce
 from typing import List, Optional, Union
 
-<<<<<<< HEAD
-from pydantic import BaseModel, validator, root_validator, conlist
+from pydantic import BaseModel, conlist, root_validator, validator
+
+from optimade.models.entries import EntryResource, EntryResourceAttributes
 from optimade.models.jsonapi import Attributes
-from optimade.models.entries import EntryResourceAttributes, EntryResource
-=======
-from pydantic import BaseModel, conlist, root_validator, validator
-
-from optimade.models.entries import EntryResource, EntryResourceAttributes
->>>>>>> 5160a2c4
 from optimade.models.utils import (
     ANONYMOUS_ELEMENTS,
     CHEMICAL_FORMULA_REGEXP,
