--- conflicted
+++ resolved
@@ -523,7 +523,6 @@
         queryable=SupportLevel.OPTIONAL,
     )
 
-<<<<<<< HEAD
     space_group_hall: Optional[str] = OptimadeField(
         None,
         description="""A Hall space group symbol representing the symmetry of the structure as defined in Hall, S. R. (1981), Acta Cryst. A37, 517-525 and erratum (1981), A37, 921.
@@ -554,10 +553,7 @@
         queryable=SupportLevel.OPTIONAL,
     )
 
-    cartesian_site_positions: Optional[List[Vector3D]] = OptimadeField(  # type: ignore[valid-type]
-=======
     cartesian_site_positions: Optional[list[Vector3D]] = OptimadeField(  # type: ignore[valid-type]
->>>>>>> a3d1a5f2
         ...,
         description="""Cartesian positions of each site in the structure.
 A site is usually used to describe positions of atoms; what atoms can be encountered at a given site is conveyed by the `species_at_sites` property, and the species themselves are described in the `species` property.
