--- conflicted
+++ resolved
@@ -1,15 +1,9 @@
 """This module should reproduce JSON API v1.0 https://jsonapi.org/format/1.0/"""
 
 from datetime import datetime, timezone
-<<<<<<< HEAD
-import numpy
-from pydantic import (  # pylint: disable=no-name-in-module
-    BaseModel,
-=======
 from typing import Annotated, Any, Optional, Union
 
 from pydantic import (
->>>>>>> cadea7a8
     AnyUrl,
     BaseModel,
     BeforeValidator,
@@ -428,16 +422,6 @@
         json_encoders={
             datetime: lambda v: v.astimezone(timezone.utc).strftime(
                 "%Y-%m-%dT%H:%M:%SZ"
-<<<<<<< HEAD
-            ),
-            numpy.int32: lambda v: int(v),
-            numpy.float32: lambda v: float(v),
-            numpy.int64: lambda v: int(v),
-            numpy.float64: lambda v: float(v),
-            numpy.bool_: lambda v: bool(v),
-            numpy.ndarray: process_ndarray,
-        }
-=======
             )
         }
     )
@@ -446,5 +430,4 @@
     fractional seconds, thus they must be stripped in the response. This can
     cause issues when the underlying database contains fields that do include
     microseconds, as filters may return unexpected results.
-    """
->>>>>>> cadea7a8
+    """