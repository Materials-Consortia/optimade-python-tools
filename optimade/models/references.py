--- conflicted
+++ resolved
@@ -1,14 +1,7 @@
 # pylint: disable=line-too-long,no-self-argument
-<<<<<<< HEAD
-from pydantic import (  # pylint: disable=no-name-in-module
-    BaseModel,
-    AnyUrl,
-)
-=======
->>>>>>> 105b5013
 from typing import List, Optional
 
-from pydantic import AnyUrl, BaseModel, validator  # pylint: disable=no-name-in-module
+from pydantic import AnyUrl, BaseModel  # pylint: disable=no-name-in-module
 
 from optimade.models.entries import EntryResource, EntryResourceAttributes
 from optimade.models.utils import OptimadeField, SupportLevel
