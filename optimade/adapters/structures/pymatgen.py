"""
Convert an OPTIMADE structure, in the format of
[`StructureResource`][optimade.models.structures.StructureResource]
to a pymatgen `Molecule` or `Structure` object.

This conversion function relies on the [pymatgen](https://github.com/materialsproject/pymatgen) package.

For more information on the pymatgen code see [their documentation](https://pymatgen.org).
"""
from typing import Union, Dict, List, Optional

from optimade.models import Species as OptimadeStructureSpecies
from optimade.models import StructureResource as OptimadeStructure
<<<<<<< HEAD
from optimade.adapters.structures.utils import (
    species_from_species_at_sites,
    valid_lattice_vector,
)
=======
from optimade.models import StructureResourceAttributes
from optimade.adapters.structures.utils import species_from_species_at_sites
>>>>>>> d47eec11

try:
    from pymatgen.core import Structure, Molecule, Composition

except (ImportError, ModuleNotFoundError):
    from warnings import warn
    from optimade.adapters.warnings import AdapterPackageNotFound

    Structure = type("Structure", (), {})
    Molecule = type("Molecule", (), {})
    Composition = type("Composition", (), {})
    PYMATGEN_NOT_FOUND = "Pymatgen not found, cannot convert structure to a pymatgen Structure or Molecule"


__all__ = (
    "get_pymatgen",
    "from_pymatgen",
)


def get_pymatgen(optimade_structure: OptimadeStructure) -> Union[Structure, Molecule]:
    """Get pymatgen `Structure` or `Molecule` from OPTIMADE structure.

    This function will return either a pymatgen `Structure` or `Molecule` based
    on the periodicity or periodic dimensionality of OPTIMADE structure.

    For structures that are periodic in one or more dimensions, a pymatgen `Structure` is returned when valid lattice_vectors are given.
    This means, if the any of the values in the [`dimension_types`][optimade.models.structures.StructureResourceAttributes.dimension_types]
    attribute is `1`s or if [`nperiodic_dimesions`][optimade.models.structures.StructureResourceAttributes.nperiodic_dimensions] > 0.

    Otherwise, a pymatgen `Molecule` is returned.

    Parameters:
        optimade_structure: OPTIMADE structure.

    Returns:
        A pymatgen `Structure` or `Molecule` based on the periodicity of the
        OPTIMADE structure.

    """
    if "optimade.adapters" in repr(globals().get("Structure")):
        warn(PYMATGEN_NOT_FOUND, AdapterPackageNotFound)
        return None

    if valid_lattice_vector(optimade_structure.attributes.lattice_vectors) and (
        optimade_structure.attributes.nperiodic_dimensions > 0
        or any(optimade_structure.attributes.dimension_types)
    ):
        return _get_structure(optimade_structure)

    return _get_molecule(optimade_structure)


def _get_structure(optimade_structure: OptimadeStructure) -> Structure:
    """Create pymatgen Structure from OPTIMADE structure"""

    attributes = optimade_structure.attributes

    return Structure(
        lattice=attributes.lattice_vectors,
        species=_pymatgen_species(
            nsites=attributes.nsites,
            species=attributes.species,
            species_at_sites=attributes.species_at_sites,
        ),
        coords=attributes.cartesian_site_positions,
        coords_are_cartesian=True,
    )


def _get_molecule(optimade_structure: OptimadeStructure) -> Molecule:
    """Create pymatgen Molecule from OPTIMADE structure"""

    attributes = optimade_structure.attributes

    return Molecule(
        species=_pymatgen_species(
            nsites=attributes.nsites,
            species=attributes.species,
            species_at_sites=attributes.species_at_sites,
        ),
        coords=attributes.cartesian_site_positions,
    )


def _pymatgen_species(
    nsites: int,
    species: Optional[List[OptimadeStructureSpecies]],
    species_at_sites: List[str],
) -> List[Dict[str, float]]:
    """
    Create list of {"symbol": "concentration"} per site for values to pymatgen species parameters.
    Remove vacancies, if they are present.
    """
    if not species:
        # If species is missing, infer data from species_at_sites
        species = species_from_species_at_sites(species_at_sites)

    optimade_species = {_.name: _ for _ in species}

    pymatgen_species = []
    for site_number in range(nsites):
        species_name = species_at_sites[site_number]
        current_species = optimade_species[species_name]

        chemical_symbols = []
        concentration = []
        for index, symbol in enumerate(current_species.chemical_symbols):
            if symbol == "vacancy":
                # Skip. This is how pymatgen handles vacancies;
                # to not include them, while keeping the concentration in a site less than 1.
                continue
            else:
                chemical_symbols.append(symbol)
                concentration.append(current_species.concentration[index])

        pymatgen_species.append(dict(zip(chemical_symbols, concentration)))

    return pymatgen_species


def from_pymatgen(pmg_structure: Structure) -> StructureResourceAttributes:
    """Convert a pymatgen `Structure` (3D) into an OPTIMADE `StructureResourceAttributes` model.

    Parameters:
        pmg_structure: The pymatgen `Structure` to convert.

    Returns:
        An OPTIMADE `StructureResourceAttributes` model, which can be converted to a raw Python
            dictionary with `.dict()` or to JSON with `.json()`.

    """

    if not isinstance(pmg_structure, Structure):
        raise RuntimeError(
            f"Cannot convert type {type(pmg_structure)} into an OPTIMADE `StructureResourceAttributes` model."
        )

    attributes = {}
    attributes["cartesian_site_positions"] = pmg_structure.lattice.get_cartesian_coords(
        pmg_structure.frac_coords
    ).tolist()
    attributes["lattice_vectors"] = pmg_structure.lattice.matrix.tolist()
    attributes["species_at_sites"] = [_.symbol for _ in pmg_structure.species]
    attributes["species"] = [
        {"name": _.symbol, "chemical_symbols": [_.symbol], "concentration": [1]}
        for _ in set(pmg_structure.composition.elements)
    ]
    attributes["dimension_types"] = [int(_) for _ in pmg_structure.lattice.pbc]
    attributes["nperiodic_dimensions"] = sum(attributes["dimension_types"])
    attributes["nelements"] = len(pmg_structure.composition.elements)
    attributes["chemical_formula_anonymous"] = _pymatgen_anonymized_formula_to_optimade(
        pmg_structure.composition
    )
    attributes["elements"] = sorted(
        [_.symbol for _ in pmg_structure.composition.elements]
    )
    attributes["chemical_formula_reduced"] = _pymatgen_reduced_formula_to_optimade(
        pmg_structure.composition
    )
    attributes["chemical_formula_descriptive"] = pmg_structure.composition.formula
    attributes["elements_ratios"] = [
        pmg_structure.composition.get_atomic_fraction(e) for e in attributes["elements"]
    ]
    attributes["nsites"] = len(attributes["species_at_sites"])

    attributes["last_modified"] = None
    attributes["immutable_id"] = None
    attributes["structure_features"] = []

    return StructureResourceAttributes(**attributes)


def _pymatgen_anonymized_formula_to_optimade(composition: Composition) -> str:
    """Construct an OPTIMADE `chemical_formula_anonymous` from a pymatgen `Composition`."""
    import re
    from optimade.models.utils import anonymous_element_generator

    return "".join(
        [
            "".join(x)
            for x in zip(
                anonymous_element_generator(),
                reversed(re.split("[A-Z]", composition.anonymized_formula)[1:]),
            )
        ]
    )


def _pymatgen_reduced_formula_to_optimade(composition: Composition) -> str:
    """Construct an OPTIMADE `chemical_formula_reduced` from a pymatgen `Composition`."""
    import numpy

    numbers = [int(_) for _ in composition.to_reduced_dict.values()]
    gcd = numpy.gcd.reduce(numbers)
    return "".join(
        _
        + f"{int(composition.to_reduced_dict[_]) // gcd if composition.to_reduced_dict[_] // gcd > 1 else ''}"
        for _ in sorted([_.symbol for _ in composition.elements])
    )<|MERGE_RESOLUTION|>--- conflicted
+++ resolved
@@ -11,15 +11,12 @@
 
 from optimade.models import Species as OptimadeStructureSpecies
 from optimade.models import StructureResource as OptimadeStructure
-<<<<<<< HEAD
 from optimade.adapters.structures.utils import (
     species_from_species_at_sites,
     valid_lattice_vector,
 )
-=======
 from optimade.models import StructureResourceAttributes
-from optimade.adapters.structures.utils import species_from_species_at_sites
->>>>>>> d47eec11
+
 
 try:
     from pymatgen.core import Structure, Molecule, Composition
