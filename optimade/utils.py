"""This submodule implements some useful utilities for dealing
with OPTIMADE providers that can be used in server or client code and for handling nested dicts.

"""

import json
<<<<<<< HEAD
from typing import List, Iterable, Any
=======
from typing import Iterable, List
>>>>>>> 105b5013

from pydantic import ValidationError

from optimade.models.links import LinksResource

PROVIDER_LIST_URLS = (
    "https://providers.optimade.org/v1/links",
    "https://raw.githubusercontent.com/Materials-Consortia/providers/master/src/links/v1/providers.json",
)


def mongo_id_for_database(database_id: str, database_type: str) -> str:
    """Produce a MongoDB ObjectId for a database"""
    from bson.objectid import ObjectId

    oid = f"{database_id}{database_type}"
    if len(oid) > 12:
        oid = oid[:12]
    elif len(oid) < 12:
        oid = f"{oid}{'0' * (12 - len(oid))}"

    return str(ObjectId(oid.encode("UTF-8")))


def get_providers(add_mongo_id: bool = False) -> list:
    """Retrieve Materials-Consortia providers (from https://providers.optimade.org/v1/links).

    Fallback order if providers.optimade.org is not available:

    1. Try Materials-Consortia/providers on GitHub.
    2. Try submodule `providers`' list of providers.
    3. Log warning that providers list from Materials-Consortia is not included in the
       `/links`-endpoint.

    Arguments:
        add_mongo_id: Whether to populate the `_id` field of the provider with MongoDB
            ObjectID.

    Returns:
        List of raw JSON-decoded providers including MongoDB object IDs.

    """
    import json

    import requests

    for provider_list_url in PROVIDER_LIST_URLS:
        try:
            providers = requests.get(provider_list_url).json()
        except (
            requests.exceptions.ConnectionError,
            requests.exceptions.ConnectTimeout,
            json.JSONDecodeError,
        ):
            pass
        else:
            break
    else:
        try:
            from optimade.server.data import providers  # type: ignore
        except ImportError:
            from optimade.server.logger import LOGGER

            LOGGER.warning(
                """Could not retrieve a list of providers!

    Tried the following resources:

{}
    The list of providers will not be included in the `/links`-endpoint.
""".format(
                    "".join([f"    * {_}\n" for _ in PROVIDER_LIST_URLS])
                )
            )
            return []

    providers_list = []
    for provider in providers.get("data", []):
        # Remove/skip "exmpl"
        if provider["id"] == "exmpl":
            continue

        provider.update(provider.pop("attributes", {}))

        # Add MongoDB ObjectId
        if add_mongo_id:
            provider["_id"] = {
                "$oid": mongo_id_for_database(provider["id"], provider["type"])
            }

        providers_list.append(provider)

    return providers_list


def get_child_database_links(
    provider: LinksResource, obey_aggregate=True
) -> List[LinksResource]:
    """For a provider, return a list of available child databases.

    Arguments:
        provider: The links entry for the provider.

    Returns:
        A list of the valid links entries from this provider that
        have `link_type` `"child"`.

    Raises:
        RuntimeError: If the provider's index meta-database is down,
            invalid, or the request otherwise fails.

    """
    import requests

    from optimade.models.links import Aggregate, LinkType
    from optimade.models.responses import LinksResponse

    base_url = provider.pop("base_url")
    if base_url is None:
        raise RuntimeError(f"Provider {provider['id']} provides no base URL.")

    links_endp = base_url + "/v1/links"
    try:
        links = requests.get(links_endp, timeout=10)
    except (requests.ConnectionError, requests.Timeout) as exc:
        raise RuntimeError(f"Unable to connect to provider {provider['id']}") from exc

    if links.status_code != 200:
        raise RuntimeError(
            f"Invalid response from {links_endp} for provider {provider['id']}: {links.content!r}."
        )

    try:
        links_resp = LinksResponse(**links.json())
    except (ValidationError, json.JSONDecodeError) as exc:
        raise RuntimeError(
            f"Did not understand response from {provider['id']}: {links.content!r}"
        ) from exc

    if isinstance(links_resp.data, LinksResource):
        return [
            link
            for link in links_resp.data
            if link.attributes.link_type == LinkType.CHILD
            and link.attributes.base_url is not None
            and (not obey_aggregate or link.attributes.aggregate == Aggregate.OK)
        ]

    else:
        raise RuntimeError("Invalid links responses received: {links.content!r")


def get_all_databases() -> Iterable[str]:
    """Iterate through all databases reported by registered OPTIMADE providers."""
    for provider in get_providers():
        try:
            links = get_child_database_links(provider)
            for link in links:
                if link.attributes.base_url:
                    yield str(link.attributes.base_url)
        except RuntimeError:
            pass


def write_to_nested_dict(dictionary: dict, composite_key: str, value: Any):
    """Puts a value into an arbitrary position in a nested dict.

    Arguments:
        dictionary: the dictionary to which the value should be added under the composite_key.
        composite_key: The key under which the value should be stored. The sub keys should be separated by a ".".
            e.g. "outer_level_key.inner_level_key"
        value: The value that should be stored in the dictionary.

    """
    if "." in composite_key:
        split_key = composite_key.split(".", 1)
        if split_key[0] not in dictionary:
            dictionary[split_key[0]] = {}
        write_to_nested_dict(dictionary[split_key[0]], split_key[1], value)
    else:
        dictionary[composite_key] = value


def read_from_nested_dict(dictionary: dict, composite_key: str) -> Any:
    """Reads a value from an arbitrary position in a nested dict.

    Arguments:
        dictionary: the dictionary from which the value under the composite_key should be read .
        composite_key: The key under which the value should be read. The sub keys should be separated by a ".".
            e.g. "outer_level_key.inner_level_key"

    Returns:
        The value as stored in the dictionary. If the value is not stored in the dictionary it returns None.
        A boolean. True indicates that the composite_key was present in the dictionary, False that it is not present.

    """
    split_key = composite_key.split(".", 1)
    if split_key[0] in dictionary:
        if len(split_key) > 1:
            return read_from_nested_dict(dictionary[split_key[0]], split_key[1])
        else:
            return dictionary[composite_key], True
    return None, False


def remove_from_nested_dict(dictionary: dict, composite_key: str):
    """Removes an entry from an arbitrary position in a nested dict.

    Arguments:
        dictionary: the dictionary from which the composite key should be removed.
        composite_key: The key that should be removed. The sub keys should be separated by a ".".
            e.g. "outer_level_key.inner_level_key"
            If the removal of key causes the dictionary one level up to be empty it is removed as well.
    """
    split_key = composite_key.split(".", 1)
    if split_key[0] in dictionary:
        if len(split_key) > 1:
            empty = remove_from_nested_dict(dictionary[split_key[0]], split_key[1])
            if empty:
                return remove_from_nested_dict(dictionary, split_key[0])
            else:
                return False
        else:
            del dictionary[composite_key]
            if not dictionary:
                return True
            else:
                return False


def set_field_to_none_if_missing_in_dict(entry: dict, field: str):
    _, present = read_from_nested_dict(entry, field)
    if not present:
        split_field = field.split(".", 1)
        # It would be nice if there would be a more universal way to handle special cases like this.
        if split_field[0] == "structure_features":
            value = []
        else:
            value = None
        write_to_nested_dict(entry, field, value)
    return entry<|MERGE_RESOLUTION|>--- conflicted
+++ resolved
@@ -4,11 +4,7 @@
 """
 
 import json
-<<<<<<< HEAD
-from typing import List, Iterable, Any
-=======
-from typing import Iterable, List
->>>>>>> 105b5013
+from typing import Any, Iterable, List
 
 from pydantic import ValidationError
 
@@ -239,13 +235,13 @@
                 return False
 
 
-def set_field_to_none_if_missing_in_dict(entry: dict, field: str):
+def set_field_to_none_if_missing_in_dict(entry: dict, field: str) -> dict:
     _, present = read_from_nested_dict(entry, field)
     if not present:
         split_field = field.split(".", 1)
         # It would be nice if there would be a more universal way to handle special cases like this.
         if split_field[0] == "structure_features":
-            value = []
+            value: Any = []
         else:
             value = None
         write_to_nested_dict(entry, field, value)
