--- conflicted
+++ resolved
@@ -27,7 +27,7 @@
     ValidatorReferenceResponseMany,
     ValidatorReferenceResponseOne,
     ValidatorStructureResponseMany,
-<<<<<<< HEAD
+    ValidatorStructureResponseOne,
     ValidatorTrajectoryResponseOne,
     ValidatorTrajectoryResponseMany,
 )
@@ -35,9 +35,6 @@
 from optimade.server.schemas import (
     ENTRY_INFO_SCHEMAS,
     retrieve_queryable_properties,
-=======
-    ValidatorStructureResponseOne,
->>>>>>> cadea7a8
 )
 
 __all__ = ("ValidatorConfig", "VALIDATOR_CONFIG")
