""" This submodule contains utility methods and models
used by the validator. The two main features being:

1. The `@test_case` decorator can be used to decorate validation
   methods and performs error handling, output and logging of test
   successes and failures.
2. The patched `Validator` versions allow for stricter validation
   of server responses. The standard response classes allow entries
   to be provided as bare dictionaries, whilst these patched classes
   force them to be validated with the corresponding entry models
   themselves.

"""

import dataclasses
import json
import sys
import time
import traceback as tb
import urllib.parse
from typing import Any, Callable, Optional

import requests
from pydantic import Field, ValidationError

from optimade import __version__
from optimade.models import (
    EntryResource,
    LinksResource,
    ReferenceResource,
    ResponseMeta,
    StructureResource,
)
from optimade.models.optimade_json import Success

# Default connection timeout allows for one default-sized TCP retransmission window
# (see https://docs.python-requests.org/en/latest/user/advanced/#timeouts)
DEFAULT_CONN_TIMEOUT = 3.05
DEFAULT_READ_TIMEOUT = 60
DEFAULT_USER_AGENT_STRING = f"optimade-python-tools validator/{__version__}"


class ResponseError(Exception):
    """This exception should be raised for a manual hardcoded test failure."""


class InternalError(Exception):
    """This exception should be raised when validation throws an unexpected error.
    These should be counted separately from `ResponseError`'s and `ValidationError`'s.

    """


def print_warning(string: str, **kwargs) -> None:
    """Print but angry."""
    print(f"\033[93m{string}\033[0m", **kwargs)


def print_notify(string: str, **kwargs) -> None:
    """Print but louder."""
    print(f"\033[94m\033[1m{string}\033[0m", **kwargs)


def print_failure(string: str, **kwargs) -> None:
    """Print but sad."""
    print(f"\033[91m\033[1m{string}\033[0m", **kwargs)


def print_success(string: str, **kwargs) -> None:
    """Print but happy."""
    print(f"\033[92m\033[1m{string}\033[0m", **kwargs)


@dataclasses.dataclass
class ValidatorResults:
    """A dataclass to store and print the validation results."""

    success_count: int = 0
    failure_count: int = 0
    internal_failure_count: int = 0
    optional_success_count: int = 0
    optional_failure_count: int = 0
    failure_messages: list[tuple[str, str]] = dataclasses.field(default_factory=list)
    internal_failure_messages: list[tuple[str, str]] = dataclasses.field(
        default_factory=list
    )
    optional_failure_messages: list[tuple[str, str]] = dataclasses.field(
        default_factory=list
    )
    verbosity: int = 0

    def add_success(self, summary: str, success_type: Optional[str] = None):
        """Register a validation success to the results class.

        Parameters:
            summary: A summary of the success to be printed.
            success_type: Either `None` or `"optional"` depending on the
                type of the check.

        """
        success_types = (None, "optional")
        if success_type not in success_types:
            raise RuntimeError(
                f"`success_type` must be one of {success_types}, not {success_type}."
            )

        if success_type is None:
            self.success_count += 1
        elif success_type == "optional":
            self.optional_success_count += 1

        message = f"✔: {summary}"
        pretty_print = print if success_type == "optional" else print_success

        if self.verbosity > 0:
            pretty_print(message)  # type: ignore[operator]
        elif self.verbosity == 0:
            pretty_print(".", end="", flush=True)  # type: ignore[operator]

    def add_failure(
        self, summary: str, message: str, failure_type: Optional[str] = None
    ):
        """Register a validation failure to the results class with
        corresponding summary, message and type.

        Parameters:
            summary: Short error message.
            message: Full error message, potentially containing a traceback.
            failure_type: Either `None`, `"internal"` or `"optional"`
                depending on the type of check that was failed.

        """
        failure_types = (None, "internal", "optional")
        if failure_type not in failure_types:
            raise RuntimeError(
                f"`failure_type` must be one of {failure_types}, not {failure_type}."
            )

        if failure_type is None:
            self.failure_count += 1
            self.failure_messages.append((summary, message))
        elif failure_type == "internal":
            self.internal_failure_count += 1
            self.internal_failure_messages.append((summary, message))
        elif failure_type == "optional":
            self.optional_failure_count += 1
            self.optional_failure_messages.append((summary, message))

        pprint_types: dict[str, tuple[Callable, Callable]] = {
            "internal": (print_notify, print_warning),
            "optional": (print, print),
        }
        pprint, warning_pprint = pprint_types.get(
            str(failure_type), (print_failure, print_warning)
        )

        symbol = "!" if failure_type == "internal" else "✖"
        if self.verbosity == 0:
            pprint(symbol, end="", flush=True)
        elif self.verbosity > 0:
            pprint(f"{symbol}: {summary}")
            for line in message.split("\n"):
                warning_pprint(f"\t{line}")


class Client:  # pragma: no cover
    def __init__(
        self,
        base_url: str,
        max_retries: int = 5,
        headers: Optional[dict[str, str]] = None,
        timeout: Optional[float] = DEFAULT_CONN_TIMEOUT,
        read_timeout: Optional[float] = DEFAULT_READ_TIMEOUT,
    ) -> None:
        """Initialises the Client with the given `base_url` without testing
        if it is valid.

        Parameters:
            base_url: the base URL of the optimade implementation, including
                request protocol (e.g. `'http://'`) and API version number if necessary.

                Examples:

                - `'http://example.org/optimade/v1'`,
                - `'www.crystallography.net/cod-test/optimade/v0.10.0/'`

                Note: A maximum of one slash ("/") is allowed as the last character.

            max_retries: The maximum number of attempts to make for each query.
            headers: Dictionary of additional headers to add to every request.
            timeout: Connection timeout in seconds.
            read_timeout: Read timeout in seconds.

        """
        self.base_url: str = base_url
        self.last_request: Optional[str] = None
        self.response: Optional[requests.Response] = None
        self.max_retries = max_retries
        self.headers = headers or {}
        if "User-Agent" not in self.headers:
            self.headers["User-Agent"] = DEFAULT_USER_AGENT_STRING
        self.timeout = timeout or DEFAULT_CONN_TIMEOUT
        self.read_timeout = read_timeout or DEFAULT_READ_TIMEOUT

    def get(self, request: str):
        """Makes the given request, with a number of retries if being rate limited. The
        request will be prepended with the `base_url` unless the request appears to be an
        absolute URL (i.e. starts with `http://` or `https://`).

        Parameters:
            request (str): the request to make against the base URL of this client.

        Returns:
            response (requests.models.Response): the response from the server.

        Raises:
            SystemExit: if there is no response from the server, or if the URL is invalid.
            ResponseError: if the server does not respond with a non-429 status code within
                the `MAX_RETRIES` attempts.

        """
        if urllib.parse.urlparse(request, allow_fragments=True).scheme:
            self.last_request = request
        else:
            if request and not request.startswith("/"):
                request = f"/{request}"
            self.last_request = f"{self.base_url}{request}"

        status_code = None
        retries = 0
        errors = []
        while retries < self.max_retries:
            retries += 1
            try:
                self.response = requests.get(
                    self.last_request,
                    headers=self.headers,
                    timeout=(self.timeout, self.read_timeout),
                )

                status_code = self.response.status_code
                # If we hit a 429 Too Many Requests status, then try again in 1 second
                if status_code != 429:
                    return self.response

            # If the connection times out, retry but cache the error
            except requests.exceptions.ConnectionError as exc:
                errors.append(str(exc))

            # Read timeouts should prevent further retries
            except requests.exceptions.ReadTimeout as exc:
                raise ResponseError(str(exc)) from exc

            except requests.exceptions.MissingSchema:
                sys.exit(
                    f"Unable to make request on {self.last_request}, did you mean http://{self.last_request}?"
                )

            # If the connection failed, or returned a 429, then wait 1 second before retrying
            time.sleep(1)

        else:
            message = f"Hit max retries ({self.max_retries}) on request {self.last_request!r}."
            if errors:
                error_str = "\n\t".join(errors)
                message += f"\nErrors:\n\t{error_str}"
            raise ResponseError(message)


def test_case(test_fn: Callable[..., tuple[Any, str]]):
    """Wrapper for test case functions, which pretty-prints any errors
    depending on verbosity level, collates the number and severity of
    test failures, returns the response and summary string to the caller.
    Any additional positional or keyword arguments are passed directly
    to `test_fn`. The wrapper will intercept the named arguments
    `optional`, `multistage` and `request` and interpret them according
    to the docstring for `wrapper(...)` below.

    Parameters:
        test_fn: Any function that returns an object and a message to
            print upon success. The function should raise a `ResponseError`,
            `ValidationError` or a `ManualValidationError` if the test
            case has failed. The function can return `None` to indicate
            that the test was not appropriate and should be ignored.

    """
    from functools import wraps

    @wraps(test_fn)
    def wrapper(
        validator,
        *args,
        request: Optional[str] = None,
        optional: bool = False,
        multistage: bool = False,
        **kwargs,
    ):
        """Wraps a function or validator method and handles
        success, failure and output depending on the keyword
        arguments passed.

        Arguments:
            validator: The validator object to accumulate errors/counters.
            *args: Positional arguments passed to the test function.
            request: Description of the request made by the wrapped
                function (e.g. a URL or a summary).
            optional: Whether or not to treat the test as optional.
            multistage: If `True`, no output will be printed for this test,
                and it will not increment the success counter. Errors will be
                handled in the normal way. This can be used to avoid flooding
                the output for mutli-stage tests.
            **kwargs: Extra named arguments passed to the test function.

        """
        try:
            try:
                if optional and not validator.run_optional_tests:
                    result = None
                    msg = "skipping optional"
                else:
                    result, msg = test_fn(validator, *args, **kwargs)

            except (json.JSONDecodeError, ResponseError, ValidationError) as exc:
                msg = f"{exc.__class__.__name__}: {exc}"
                raise exc
            except Exception as exc:
                msg = f"{exc.__class__.__name__}: {exc}"
                raise InternalError(msg)

        # Catch SystemExit and KeyboardInterrupt explicitly so that we can pass
        # them to the finally block, where they are immediately raised
        except (Exception, SystemExit, KeyboardInterrupt) as exc:
            result = exc
            traceback = tb.format_exc()

        finally:
            # This catches the case of the Client throwing a SystemExit if the server
            # did not respond, the case of the validator "fail-fast"'ing and throwing
            # a SystemExit below, and the case of the user interrupting the process manually
            if isinstance(result, (SystemExit, KeyboardInterrupt)):
                raise result

            display_request = None
            try:
                display_request = validator.client.last_request
            except AttributeError:
                pass
            if display_request is None:
                display_request = validator.base_url
                if request is not None:
                    display_request += "/" + request

            request = display_request

            # If the result was None, return it here and ignore statuses
            if result is None:
                return result, msg
            display_request = requests.utils.requote_uri(request.replace("\n", ""))  # type: ignore[union-attr]

            if not isinstance(result, Exception):
                if not multistage:
                    success_type = "optional" if optional else None
                    validator.results.add_success(
                        f"{display_request} - {msg}", success_type
                    )
            else:
                message = msg.split("\n")
                if validator.verbosity > 1:
                    # ValidationErrors from pydantic already include very detailed errors
                    # that get duplicated in the traceback
                    if not isinstance(result, ValidationError):
                        message += traceback.split("\n")

                failure_type: Optional[str] = None
                if isinstance(result, InternalError):
                    summary = f"{display_request} - {test_fn.__name__} - failed with internal error"
                    failure_type = "internal"
                else:
                    summary = (
                        f"{display_request} - {test_fn.__name__} - failed with error"
                    )
                    failure_type = "optional" if optional else None

                validator.results.add_failure(
                    summary, "\n".join(message), failure_type=failure_type
                )

                # set failure result to None as this is expected by other functions
                result = None

                if validator.fail_fast and not optional:
                    validator.print_summary()
                    raise SystemExit

            # Reset the client request so that it can be properly
            # displayed if the next request fails
            if not multistage:
                validator.client.last_request = None

            return result, msg

    return wrapper


class ValidatorLinksResponse(Success):
    meta: ResponseMeta = Field(...)
    data: list[LinksResource] = Field(...)


class ValidatorEntryResponseOne(Success):
    data: EntryResource = Field(...)
    included: Optional[list[dict[str, Any]]] = Field(None)  # type: ignore[assignment]


class ValidatorEntryResponseMany(Success):
<<<<<<< HEAD
    data: List[EntryResource] = Field(...)
    included: Optional[List[Dict[str, Any]]] = Field(None)  # type: ignore[assignment]
=======
    meta: ResponseMeta = Field(...)
    data: list[EntryResource] = Field(...)
    included: Optional[list[dict[str, Any]]] = Field(None)  # type: ignore[assignment]
>>>>>>> 44d8789c


class ValidatorReferenceResponseOne(ValidatorEntryResponseOne):
    data: ReferenceResource = Field(...)


class ValidatorReferenceResponseMany(ValidatorEntryResponseMany):
    data: list[ReferenceResource] = Field(...)


class ValidatorStructureResponseOne(ValidatorEntryResponseOne):
    data: StructureResource = Field(...)


class ValidatorStructureResponseMany(ValidatorEntryResponseMany):
    data: list[StructureResource] = Field(...)<|MERGE_RESOLUTION|>--- conflicted
+++ resolved
@@ -413,14 +413,9 @@
 
 
 class ValidatorEntryResponseMany(Success):
-<<<<<<< HEAD
-    data: List[EntryResource] = Field(...)
-    included: Optional[List[Dict[str, Any]]] = Field(None)  # type: ignore[assignment]
-=======
     meta: ResponseMeta = Field(...)
     data: list[EntryResource] = Field(...)
     included: Optional[list[dict[str, Any]]] = Field(None)  # type: ignore[assignment]
->>>>>>> 44d8789c
 
 
 class ValidatorReferenceResponseOne(ValidatorEntryResponseOne):
