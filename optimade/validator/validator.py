"""This module contains the
[`ImplementationValidator`][optimade.validator.validator.ImplementationValidator]
class that can be pointed at an OPTIMADE implementation and validated
against the specification via the pydantic models implemented in this package.

"""
# pylint: disable=import-outside-toplevel

import re
import sys
import logging
import random
import urllib.parse
<<<<<<< HEAD
import warnings
from typing import Union, Tuple, Any, List, Dict, Optional
=======
import dataclasses
from typing import Union, Tuple, Any, List, Dict, Optional, Set
>>>>>>> 0decac58

try:
    import simplejson as json
except ImportError:
    import json

import requests

from optimade.models import DataType, EntryInfoResponse, SupportLevel
from optimade.validator.utils import (
    DEFAULT_CONN_TIMEOUT,
    DEFAULT_READ_TIMEOUT,
    Client,
    test_case,
    print_failure,
    print_success,
    ResponseError,
    ValidatorEntryResponseOne,
    ValidatorEntryResponseMany,
    ValidatorResults,
)

from optimade.validator.config import VALIDATOR_CONFIG as CONF

VERSIONS_REGEXP = r".*/v[0-9]+(\.[0-9]+){,2}$"

__all__ = ("ImplementationValidator",)


class ImplementationValidator:
    """Class used to make a series of checks against a particular
    OPTIMADE implementation over HTTP.

    Uses the pydantic models in [`optimade.models`][optimade.models] to
    validate the response from the server and crawl through the
    available endpoints.

    Attributes:
        valid: whether or not the implementation was deemed valid, with
            `None` signifying that tests did not run.

    Caution:
        Only works for current version of the specification as defined
        by [`optimade.models`][optimade.models].

    """

    valid: Optional[bool]

    def __init__(  # pylint: disable=too-many-arguments
        self,
        client: Any = None,
        base_url: str = None,
        verbosity: int = 0,
        respond_json: bool = False,
        page_limit: int = 4,
        max_retries: int = 5,
        run_optional_tests: bool = True,
        fail_fast: bool = False,
        as_type: str = None,
        index: bool = False,
        minimal: bool = False,
        http_headers: Dict[str, str] = None,
        timeout: float = DEFAULT_CONN_TIMEOUT,
        read_timeout: float = DEFAULT_READ_TIMEOUT,
    ):
        """Set up the tests to run, based on constants in this module
        for required endpoints.

        Arguments:
            client: A client that has a `.get()` method to obtain the
                response from the implementation. If `None`, then
                [`Client`][optimade.validator.utils.Client] will be used.
            base_url: The URL of the implementation to validate. Unless
                performing "as_type" validation, this should point to the
                base of the OPTIMADE implementation.
            verbosity: The verbosity of the output and logging as an integer
                (`0`: critical, `1`: warning, `2`: info, `3`: debug).
            respond_json: If `True`, print only a JSON representation of the
                results of validation to stdout.
            page_limit: The default page limit to apply to filters.
            max_retries: Argument is passed to the client for how many
                attempts to make for a request before failing.
            run_optional_tests: Whether to run the tests on optional
                OPTIMADE features.
            fail_fast: Whether to exit validation after the first failure
                of a mandatory test.
            as_type: An OPTIMADE entry or endpoint type to coerce the response
                from implementation into, e.g. "structures". Requires `base_url`
                to be pointed to the corresponding endpoint.
            index: Whether to validate the implementation as an index meta-database.
            minimal: Whether or not to run only a minimal test set.
            http_headers: Dictionary of additional headers to add to every request.
            timeout: The connection timeout to use for all requests (in seconds).
            read_timeout: The read timeout to use for all requests (in seconds).

        """
        self.verbosity = verbosity
        self.max_retries = max_retries
        self.page_limit = page_limit
        self.index = index
        self.run_optional_tests = run_optional_tests
        self.fail_fast = fail_fast
        self.respond_json = respond_json
        self.minimal = minimal

        if as_type is None:
            self.as_type_cls = None
        elif self.index:
            if as_type not in CONF.response_classes_index:
                raise RuntimeError(
                    f"Provided as_type='{as_type}' not allowed for an Index meta-database."
                )
            self.as_type_cls = CONF.response_classes_index[as_type]
        elif as_type in ("structure", "reference"):
            self.as_type_cls = CONF.response_classes[f"{as_type}s/"]
        else:
            self.as_type_cls = CONF.response_classes[as_type]

        if client is None and base_url is None:
            raise RuntimeError(
                "Need at least a URL or a client to initialize validator."
            )
        if base_url and client:
            raise RuntimeError("Please specify at most one of base_url or client.")
        if client:
            self.client = client
            self.base_url = self.client.base_url
            # If a custom client has been provided, try to set custom headers if they have been specified,
            # but do not overwrite any existing attributes
            if http_headers:
                if not hasattr(self.client, "headers"):
                    self.client.headers = http_headers
                else:
                    warnings.warn(
                        f"Not using specified request headers {http_headers} with custom client {self.client}."
                    )
        else:
            while base_url.endswith("/"):
                base_url = base_url[:-1]
            self.base_url = base_url
            self.client = Client(
                base_url,
                max_retries=self.max_retries,
                headers=http_headers,
                timeout=timeout,
                read_timeout=read_timeout,
            )

        self._setup_log()

        self._response_classes = (
            CONF.response_classes_index if self.index else CONF.response_classes
        )

        # some simple checks on base_url
        self.base_url_parsed = urllib.parse.urlparse(self.base_url)
        # only allow filters/endpoints if we are working in "as_type" mode
        if self.as_type_cls is None and self.base_url_parsed.query:
            raise SystemExit("Base URL not appropriate: should not contain a filter.")

        self.valid = None

        self._test_id_by_type = {}
        self._entry_info_by_type = {}

        self.results = ValidatorResults(verbosity=self.verbosity)

    def _setup_log(self):
        """Define stdout log based on given verbosity."""
        self._log = logging.getLogger("optimade").getChild("validator")
        self._log.handlers = []
        stdout_handler = logging.StreamHandler(sys.stdout)
        stdout_handler.setFormatter(
            logging.Formatter("%(asctime)s - %(name)s | %(levelname)8s: %(message)s")
        )

        if not self.respond_json:
            self._log.addHandler(stdout_handler)
        else:
            self.verbosity = -1

        if self.verbosity == 0:
            self._log.setLevel(logging.CRITICAL)
        elif self.verbosity == 1:
            self._log.setLevel(logging.WARNING)
        elif self.verbosity == 2:
            self._log.setLevel(logging.INFO)
        elif self.verbosity > 0:
            self._log.setLevel(logging.DEBUG)

    def validate_implementation(self):
        """Run all the test cases on the implementation, or the single type test,
        depending on what options were provided on initialiation.

        Sets the `self.valid` attribute to `True` or `False` depending on the
        outcome of the tests.

        Raises:
            RuntimeError: If it was not possible to start the validation process.

        """
        # If a single "as type" has been set, only run that test
        if self.as_type_cls is not None:
            self._log.debug(
                "Validating response of %s with model %s",
                self.base_url,
                self.as_type_cls,
            )
            self._test_as_type()
            self.valid = not bool(self.results.failure_count)
            self.print_summary()
            return

        # Test entire implementation
        if self.verbosity >= 0:
            print(f"Testing entire implementation at {self.base_url}")
        info_endp = CONF.info_endpoint
        self._log.debug("Testing base info endpoint of %s", info_endp)

        # Get and validate base info to find endpoints
        # If this is not possible, then exit at this stage
        base_info = self._test_info_or_links_endpoint(info_endp)
        if not base_info:
            self._log.critical(
                f"Unable to deserialize response from introspective {info_endp!r} endpoint. "
                "This is required for all further validation, so the validator will now exit."
            )
            # Set valid to False to ensure error code 1 is raised at CLI
            self.valid = False
            self.print_summary()
            return

        # Grab the provider prefix from base info and use it when looking for provider fields
        self.provider_prefix = None
        meta = base_info.get("meta", {})
        if meta.get("provider") is not None:
            self.provider_prefix = meta["provider"].get("prefix")

        # Set the response class for all `/info/entry` endpoints based on `/info` response
        self.available_json_endpoints, _ = self._get_available_endpoints(
            base_info, request=info_endp
        )
        for endp in self.available_json_endpoints:
            self._response_classes[f"{info_endp}/{endp}"] = EntryInfoResponse

        # Run some tests on the versions endpoint
        self._log.debug("Testing versions endpoint %s", CONF.versions_endpoint)
        self._test_versions_endpoint()
        self._test_bad_version_returns_553()

        # Test that entry info endpoints deserialize correctly
        # If they do not, the corresponding entry in _entry_info_by_type
        # is set to False, which must be checked for further validation
        for endp in self.available_json_endpoints:
            entry_info_endpoint = f"{info_endp}/{endp}"
            self._log.debug("Testing expected info endpoint %s", entry_info_endpoint)
            self._entry_info_by_type[endp] = self._test_info_or_links_endpoint(
                entry_info_endpoint
            )

        # Test that the results from multi-entry-endpoints obey, e.g. page limits,
        # and that all entries can be deserialized with the patched models.
        # These methods also set the test_ids for each type of entry, which are validated
        # in the next loop.
        for endp in self.available_json_endpoints:
            self._log.debug("Testing multiple entry endpoint of %s", endp)
            self._test_multi_entry_endpoint(endp)

        # Test that the single IDs scraped earlier work with the single entry endpoint
        for endp in self.available_json_endpoints:
            self._log.debug("Testing single entry request of type %s", endp)
            self._test_single_entry_endpoint(endp)

        # Use the _entry_info_by_type to construct filters on the relevant endpoints
        if not self.minimal:
            for endp in self.available_json_endpoints:
                self._log.debug("Testing queries on JSON entry endpoint of %s", endp)
                self._recurse_through_endpoint(endp)

        # Test that the links endpoint can be serialized correctly
        self._log.debug("Testing %s endpoint", CONF.links_endpoint)
        self._test_info_or_links_endpoint(CONF.links_endpoint)

        self.valid = not (
            self.results.failure_count or self.results.internal_failure_count
        )

        self.print_summary()

    def print_summary(self):
        """Print the summary of the validation results, plus additional lines
        about total number of tests. If `self.respond_json` is `True`, only
        prints the JSON summary to stdout.

        """
        self.results.print_summary(respond_json=self.respond_json)

        if self.respond_json:
            return

        if self.valid or (not self.valid and not self.fail_fast):
            final_message = f"\n\nPassed {self.results.success_count} out of {self.results.success_count + self.results.failure_count + self.results.internal_failure_count} tests."
            if not self.valid:
                print_failure(final_message)
            else:
                print_success(final_message)

            if self.run_optional_tests and not self.fail_fast:
                print(
                    f"Additionally passed {self.results.optional_success_count} out of "
                    f"{self.results.optional_success_count + self.results.optional_failure_count} optional tests."
                )

            if self.results.warning_messages:
                print(
                    f"There were also {self.results.warning_count} validation warnings emitted."
                )

    @test_case
    def _recurse_through_endpoint(self, endp: str) -> Tuple[bool, str]:
        """For a given endpoint (`endp`), get the entry type
        and supported fields, testing that all mandatory fields
        are supported, then test queries on every property according
        to the reported type, with optionality decided by the
        specification-level support level for that field.

        Parameters:
            endp: Endpoint to be tested.

        Returns:
            `True` if endpoint passed the tests, and a string summary.

        """
        entry_info = self._entry_info_by_type.get(endp)

        if not entry_info:
            raise ResponseError(
                f"Unable to generate filters for endpoint {endp}: 'info/{endp}' response was malformed."
            )

        _impl_properties = self._check_entry_info(entry_info, endp)
        prop_list = list(_impl_properties.keys())

        self._check_response_fields(endp, prop_list)

        chosen_entry, _ = self._get_archetypal_entry(endp, prop_list)

        if not chosen_entry:
            return (
                None,
                f"Unable to generate filters for endpoint {endp}: no valid entries found.",
            )

        for prop in _impl_properties:
            # check support level of property
            prop_type = _impl_properties[prop]["type"]
            sortable = _impl_properties[prop]["sortable"]
            optional = (
                CONF.entry_schemas[endp].get(prop, {}).get("queryable")
                == SupportLevel.OPTIONAL
            )

            if optional and not self.run_optional_tests:
                continue

            self._construct_queries_for_property(
                prop,
                prop_type,
                sortable,
                endp,
                chosen_entry,
                request=f"; testing queries for {endp}->{prop}",
                optional=optional,
            )

        self._test_unknown_provider_property(endp)
        self._test_completely_unknown_property(endp)

        return True, f"successfully recursed through endpoint {endp}."

    @test_case
    def _test_completely_unknown_property(self, endp):
        request = f"{endp}?filter=crazyfield = 2"
        response, _ = self._get_endpoint(
            request,
            expected_status_code=400,
        )

        return True, "unknown field returned 400 Bad Request, as expected"

    @test_case
    def _test_unknown_provider_property(self, endp):

        dummy_provider_field = "_crazyprovider_field"

        request = f"{endp}?filter={dummy_provider_field}=2"
        response, _ = self._get_endpoint(
            request,
            multistage=True,
            request=request,
        )

        if response is not None:
            deserialized, _ = self._deserialize_response(
                response, CONF.response_classes[endp], request=request, multistage=True
            )

            return (
                True,
                "Unknown provider field was ignored when filtering, as expected",
            )

        raise ResponseError(
            "Failed to handle field from unknown provider; should return without affecting filter results"
        )

    def _check_entry_info(self, entry_info: Dict[str, Any], endp: str) -> List[str]:
        """Checks that `entry_info` contains all the required properties,
        and returns the property list for the endpoint.

        Parameters:
            entry_info: JSON representation of the response from the
                entry info endpoint.
            endp: The name of the entry endpoint.

        Returns:
            The list of property names supported by this implementation.

        """
        properties = entry_info.get("data", {}).get("properties", [])
        self._test_must_properties(
            properties, endp, request=f"{CONF.info_endpoint}/{endp}"
        )

        return properties

    @test_case
    def _test_must_properties(
        self, properties: List[str], endp: str
    ) -> Tuple[bool, str]:
        """Check that the entry info lists all properties with the "MUST"
        support level for this endpoint.

        Parameters:
            properties: The list of property names supported by the endpoint.
            endp: The endpoint.

        Returns:
            `True` if the properties were found, and a string summary.

        """
        must_props = set(
            prop
            for prop in CONF.entry_schemas.get(endp, {})
            if CONF.entry_schemas[endp].get(prop, {}).get("support")
            == SupportLevel.MUST
        )
        must_props_supported = set(prop for prop in properties if prop in must_props)
        missing = must_props - must_props_supported
        if len(missing) != 0:
            raise ResponseError(
                f"Some 'MUST' properties were missing from info/{endp}: {missing}"
            )

        return True, f"Found all required properties in entry info for endpoint {endp}"

    @test_case
    def _get_archetypal_entry(
        self, endp: str, properties: List[str]
    ) -> Tuple[Dict[str, Any], str]:
        """Get a random entry from the first page of results for this
        endpoint.

        Parameters:
            endp: The endpoint to query.

        Returns:
            The JSON representation of the chosen entry and the summary message.


        """

        response, message = self._get_endpoint(endp, multistage=True)

        if response:
            data = response.json().get("data", [])
            data_returned = len(data)
            if data_returned < 1:
                return (
                    None,
                    "Endpoint {endp!r} returned no entries, cannot get archetypal entry or test filtering.",
                )

            archetypal_entry = response.json()["data"][
                random.randint(0, data_returned - 1)
            ]
            if "id" not in archetypal_entry:
                raise ResponseError(
                    f"Chosen archetypal entry did not have an ID, cannot proceed: {archetypal_entry!r}"
                )

            return (
                archetypal_entry,
                f"set archetypal entry for {endp} with ID {archetypal_entry['id']}.",
            )

        raise ResponseError(f"Failed to get archetypal entry. Details: {message}")

    @test_case
    def _check_response_fields(self, endp: str, fields: List[str]) -> Tuple[bool, str]:
        """Check that the response field query parameter is obeyed.

        Parameters:
            endp: The endpoint to query.
            fields: The known fields for this endpoint to test.

        Returns:
            Bool indicating success and a summary message.

        """

        subset_fields = random.sample(fields, min(len(fields) - 1, 3))
        test_query = f"{endp}?response_fields={','.join(subset_fields)}&page_limit=1"
        response, _ = self._get_endpoint(test_query, multistage=True)

        if response and len(response.json()["data"]) >= 0:
            doc = response.json()["data"][0]
            expected_fields = set(subset_fields)
            expected_fields -= CONF.top_level_non_attribute_fields

            if "attributes" not in doc:
                raise ResponseError(
                    f"Entries are missing `attributes` key.\nReceived: {doc}"
                )

            returned_fields = set(sorted(list(doc.get("attributes", {}).keys())))
            returned_fields -= CONF.top_level_non_attribute_fields

            if expected_fields != returned_fields:
                raise ResponseError(
                    f"Response fields not obeyed by {endp!r}:\nExpected: {expected_fields}\nReturned: {returned_fields}"
                )

            return True, "Successfully limited response fields"

        return (
            None,
            f"Unable to test adherence to response fields as no entries were returned for endpoint {endp!r}.",
        )

    @test_case
    def _construct_queries_for_property(
        self,
        prop: str,
        prop_type: DataType,
        sortable: bool,
        endp: str,
        chosen_entry: Dict[str, Any],
    ) -> Tuple[Optional[bool], str]:
        """For the given property, property type and chose entry, this method
        runs a series of queries for each field in the entry, testing that the
        initial document is returned where expected.


        Parameters:
            prop: The property name.
            prop_type: The property type.
            sortable: Whether the implementation has indicated that the field is sortable.
            endp: The corresponding entry endpoint.
            chosen_entry: A JSON respresentation of the chosen entry that will be used to
                construct the filters.

        Returns:
            Boolean indicating success (`True`) or failure/irrelevance
            (`None`) and the string summary of the test case.

        """
        # Explicitly handle top level keys that do not have types in info
        if not chosen_entry:
            raise ResponseError(
                f"Chosen entry of endpoint '/{endp}' failed validation."
            )

        if prop == "type":
            if chosen_entry.get("type") == endp:
                return True, f"Successfully validated {prop}"
            raise ResponseError(
                f"Chosen entry of endpoint '{endp}' had unexpected or missing type: {chosen_entry.get('type')!r}."
            )

        prop_type = (
            CONF.entry_schemas[endp].get(prop, {}).get("type")
            if prop_type is None
            else prop_type
        )

        if prop_type is None:
            raise ResponseError(
                f"Cannot validate queries on {prop!r} as field type was not reported in `/info/{endp}`"
            )

        # this is the case of a provider field
        if prop not in CONF.entry_schemas[endp]:
            if self.provider_prefix is None:
                raise ResponseError(
                    f"Found unknown field {prop!r} in `/info/{endp}` and no provider prefix was provided in `/info`"
                )
            elif not prop.startswith(f"_{self.provider_prefix}_"):
                raise ResponseError(
                    f"Found unknown field {prop!r} that did not start with provider prefix '_{self.provider_prefix}_'"
                )
            return (
                None,
                f"Found provider field {prop!r}, will not test queries as they are strictly optional.",
            )

        query_optional = (
            CONF.entry_schemas[endp].get(prop, {}).get("queryable")
            == SupportLevel.OPTIONAL
        )

        return self._construct_single_property_filters(
            prop, prop_type, sortable, endp, chosen_entry, query_optional
        )

    @staticmethod
    def _format_test_value(test_value: Any, prop_type: DataType, operator: str) -> str:
        """Formats the test value as a string according to the type of the property.

        Parameters:
            test_value: The value to format.
            prop_type: The OPTIMADE data type of the field.
            operator: The operator that will be applied to it.

        Returns:
            The value formatted as a string to use in an OPTIMADE filter.

        """
        if prop_type == DataType.LIST:
            if operator in ("HAS ALL", "HAS ANY"):
                _vals = sorted(set(test_value))
                if isinstance(test_value[0], str):
                    _vals = [f'"{val}"' for val in _vals]
                else:
                    _vals = [f"{val}" for val in _vals]
                _test_value = ",".join(_vals)
            else:
                if isinstance(test_value[0], str):
                    _test_value = f'"{test_value[0]}"'
                else:
                    _test_value = test_value[0]

        elif prop_type in (DataType.STRING, DataType.TIMESTAMP):
            _test_value = f'"{test_value}"'

        else:
            _test_value = test_value

        return _test_value

    def _construct_single_property_filters(
        self,
        prop: str,
        prop_type: DataType,
        sortable: bool,
        endp: str,
        chosen_entry: Dict[str, Any],
        query_optional: bool,
    ) -> Tuple[Optional[bool], str]:
        """This method constructs appropriate queries using all operators
        for a certain field and applies some tests:

        - inclusive operators return compatible entries, e.g. `>=` always returns
          at least the results of `=`.
        - exclusive operators never return contradictory entries, e.g.
          `nsites=1` never returns the same entries as `nsites!=1`, modulo
          pagination.

        Parameters:
            prop: The property name.
            prop_type: The property type.
            sortable: Whether the implementation has indicated that the field is sortable.
            endp: The corresponding entry endpoint.
            chosen_entry: A JSON respresentation of the chosen entry that will be used to
                construct the filters.
            query_optional: Whether to treat query success as optional.

        Returns:
            Boolean indicating success (`True`) or failure/irrelevance
            (`None`) and the string summary of the test case.

        """
        if prop == "id":
            test_value = chosen_entry.get("id")
        else:
            test_value = chosen_entry.get("attributes", {}).get(prop, "_missing")

        if test_value in ("_missing", None):
            support = CONF.entry_schemas[endp].get(prop, {}).get("support")
            queryable = CONF.entry_schemas[endp].get(prop, {}).get("queryable")
            submsg = "had no value" if test_value == "_missing" else "had `None` value"
            msg = (
                f"Chosen entry {submsg} for {prop!r} with support level {support} and queryability {queryable}, "
                f"so cannot construct test queries. This field should potentially be removed from the `/info/{endp}` endpoint response."
            )
            # None values are allowed for OPTIONAL and SHOULD, so we can just skip
            if support in (
                SupportLevel.OPTIONAL,
                SupportLevel.SHOULD,
            ):
                return None, None

            # Otherwise, None values are not allowed for MUST's, and entire missing fields are not allowed
            raise ResponseError(msg)

        using_fallback = False
        if prop_type == DataType.LIST:
            if not test_value:
                test_value = CONF.enum_fallback_values.get(endp, {}).get(prop)
                using_fallback = True

            if not test_value:
                msg = f"Not testing filters on field {prop} of type {prop_type} as no test value was found to use in filter."
                self._log.warning(msg)
                return None, msg
            if isinstance(test_value[0], dict) or isinstance(test_value[0], list):
                msg = f"Not testing filters on field {prop} of type {prop_type} with nested dictionary/list test value."
                self._log.warning(msg)
                return None, msg

            # Try to infer if the test value is a float from its string representation
            # and decide whether to do inclusive/exclusive query tests
            try:
                float(test_value[0])
                msg = f"Not testing filters on field {prop} of type {prop_type} containing float values."
                self._log.warning(msg)
                return None, msg
            except ValueError:
                pass

        if prop_type in (DataType.DICTIONARY,):
            msg = f"Not testing queries on field {prop} of type {prop_type}."
            self._log.warning(msg)
            return None, msg

        num_data_returned = {}

        inclusive_operators = CONF.inclusive_operators[prop_type]
        exclusive_operators = CONF.exclusive_operators[prop_type]
        field_specific_support_overrides = CONF.field_specific_overrides.get(prop, {})

        for operator in inclusive_operators | exclusive_operators:
            # Need to pre-format list and string test values for the query
            _test_value = self._format_test_value(test_value, prop_type, operator)

            query_optional = (
                query_optional
                or operator
                in field_specific_support_overrides.get(SupportLevel.OPTIONAL, [])
            )

            query = f"{prop} {operator} {_test_value}"
            request = f"{endp}?filter={query}"
            response, message = self._get_endpoint(
                request,
                multistage=True,
                optional=query_optional,
                expected_status_code=(200, 501),
            )

            if not response:
                if query_optional:
                    return (
                        None,
                        "Optional query {query!r} raised the error: {message}.",
                    )
                raise ResponseError(
                    f"Unable to perform mandatory query {query!r}, which raised the error: {message}"
                )

            response = response.json()

            if "meta" not in response or "more_data_available" not in response["meta"]:
                raise ResponseError(
                    f"Required field `meta->more_data_available` missing from response for {request}."
                )

            if not response["meta"]["more_data_available"]:
                num_data_returned[operator] = len(response["data"])
            else:
                num_data_returned[operator] = response["meta"].get("data_returned")

            if prop in CONF.unique_properties and operator == "=":
                if num_data_returned["="] is not None and num_data_returned["="] == 0:
                    raise ResponseError(
                        f"Unable to filter field 'id' for equality, no data was returned for {query}."
                    )
                if num_data_returned["="] is not None and num_data_returned["="] > 1:
                    raise ResponseError(
                        f"Filter for an individual 'id' returned {num_data_returned['=']} results, when only 1 was expected."
                    )

            num_response = num_data_returned[operator]

            excluded = operator in exclusive_operators
            # if we have all results on this page, check that the blessed ID is in the response
            if excluded and (
                chosen_entry.get("id", "")
                in set(entry.get("id") for entry in response["data"])
            ):
                raise ResponseError(
                    f"Entry {chosen_entry['id']} with value {prop!r}: {test_value} was not excluded by {query!r}"
                )

            # check that at least the archetypal structure was returned, unless we are using a fallback value
            if not excluded and not using_fallback:
                if (
                    num_data_returned[operator] is not None
                    and num_data_returned[operator] < 1
                ):
                    raise ResponseError(
                        f"Supposedly inclusive query {query!r} did not include original entry ID {chosen_entry['id']!r} "
                        f"(with field {prop!r} = {test_value}) potentially indicating a problem with filtering on this field."
                    )

            # check that the filter returned no entries that had a null or missing value for the filtered property
            if any(
                entry.get("attributes", {}).get(prop, entry.get(prop, None)) is None
                for entry in response.get("data", [])
            ):
                raise ResponseError(
                    f"Filter {query!r} on field {prop!r} returned entries that had null or missing values for the field."
                )

            # Numeric and string comparisons must work both ways...
            if prop_type in (
                DataType.STRING,
                DataType.INTEGER,
                DataType.FLOAT,
                DataType.TIMESTAMP,
            ) and operator not in (
                "CONTAINS",
                "STARTS",
                "STARTS WITH",
                "ENDS",
                "ENDS WITH",
            ):
                reversed_operator = operator.replace("<", ">")
                if "<" in operator:
                    reversed_operator = operator.replace("<", ">")
                elif ">" in operator:
                    reversed_operator = operator.replace(">", "<")

                # Don't try to reverse string comparison as it is ill-defined
                if prop_type == DataType.STRING and any(
                    comp in operator for comp in ("<", ">")
                ):
                    continue

                reversed_query = f"{_test_value} {reversed_operator} {prop}"
                reversed_request = f"{endp}?filter={reversed_query}"
                reversed_response, message = self._get_endpoint(
                    reversed_request,
                    multistage=True,
                    optional=query_optional,
                    expected_status_code=(200, 501),
                )

                if not reversed_response:
                    if query_optional:
                        return (
                            None,
                            "Optional query {reversed_query!r} raised the error: {message}.",
                        )
                    raise ResponseError(
                        f"Unable to perform mandatory query {reversed_query!r}, which raised the error: {message}"
                    )

                reversed_response = reversed_response.json()
                if (
                    "meta" not in reversed_response
                    or "more_data_available" not in reversed_response["meta"]
                ):
                    raise ResponseError(
                        f"Required field `meta->more_data_available` missing from response for {request}."
                    )

                if not reversed_response["meta"]["more_data_available"]:
                    num_reversed_response = len(reversed_response["data"])
                else:
                    num_reversed_response = reversed_response["meta"].get(
                        "data_returned"
                    )

                if num_response is not None and num_reversed_response is not None:
                    if reversed_response["meta"].get("data_returned") != response[
                        "meta"
                    ].get("data_returned"):
                        raise ResponseError(
                            f"Query {query} did not work both ways around: {reversed_query}, "
                            "returning different results each time."
                        )

                # check that the filter returned no entries that had a null or missing value for the filtered property
                if any(
                    entry.get("attributes", {}).get(prop, entry.get(prop, None)) is None
                    for entry in reversed_response.get("data", [])
                ):
                    raise ResponseError(
                        f"Filter {reversed_query!r} on field {prop!r} returned entries that had null or missing values for the field."
                    )

        return True, f"{prop} passed filter tests"

    def _test_info_or_links_endpoint(self, request_str: str) -> Union[bool, dict]:
        """Requests an info or links endpoint and attempts to deserialize
        the response.

        Parameters:
            request_str: The request to make, e.g. "links".

        Returns:
            `False` if the info response failed deserialization,
            otherwise returns the deserialized object.

        """
        response, _ = self._get_endpoint(request_str)
        if response:
            deserialized, _ = self._deserialize_response(
                response,
                self._response_classes[request_str],
                request=request_str,
            )
            if deserialized:
                return deserialized.dict()

        return False

    def _test_single_entry_endpoint(self, endp: str) -> None:
        """Requests and deserializes a single entry endpoint with the
        appropriate model.

        Parameters:
            request_str: The single entry request to make, e.g. "structures/id_1".

        """
        response_cls_name = endp + "/"
        if response_cls_name in self._response_classes:
            response_cls = self._response_classes[response_cls_name]
        else:
            self._log.warning(
                "Deserializing single entry response %s with generic response rather than defined endpoint.",
                endp,
            )
            response_cls = ValidatorEntryResponseOne

        response_fields = set()
        if endp in CONF.entry_schemas:
            response_fields = (
                set(CONF.entry_schemas[endp].keys())
                - CONF.top_level_non_attribute_fields
            )

        if endp in self._test_id_by_type:
            test_id = self._test_id_by_type[endp]
            request_str = f"{endp}/{test_id}"
            if response_fields:
                request_str += f"?response_fields={','.join(response_fields)}"
            response, _ = self._get_endpoint(request_str)
            self._test_meta_schema_reporting(response, request_str, optional=True)

            if response:
                self._deserialize_response(response, response_cls, request=request_str)

    def _test_multi_entry_endpoint(self, endp: str) -> None:
        """Requests and deserializes a multi-entry endpoint with the
        appropriate model.

        Parameters:
            request_str: The multi-entry request to make, e.g.,
                "structures?filter=nsites<10"

        """
        if endp in self._response_classes:
            response_cls = self._response_classes[endp]
        else:
            self._log.warning(
                "Deserializing multi entry response from %s with generic response rather than defined endpoint.",
                endp,
            )
            response_cls = ValidatorEntryResponseMany

        response_fields = set()
        if endp in CONF.entry_schemas:
            response_fields = (
                set(CONF.entry_schemas[endp].keys())
                - CONF.top_level_non_attribute_fields
            )

        request_str = f"{endp}?page_limit={self.page_limit}"

        if response_fields:
            request_str += f'&response_fields={",".join(response_fields)}'

        response, _ = self._get_endpoint(request_str)

        self._test_meta_schema_reporting(response, request_str, optional=True)
        self._test_page_limit(response)

        deserialized, _ = self._deserialize_response(
            response, response_cls, request=request_str
        )

        self._get_single_id_from_multi_entry_endpoint(deserialized, request=request_str)
        if deserialized:
            self._test_data_available_matches_data_returned(
                deserialized, request=request_str
            )

    @test_case
    def _test_data_available_matches_data_returned(
        self, deserialized: Any
    ) -> Tuple[bool, str]:
        """In the case where no query is requested, `data_available`
        must equal `data_returned` in the meta response, which is tested
        here.

        Parameters:
            deserialized: The deserialized response to a multi-entry
                endpoint.

        Returns:
            `True` if successful, with a string summary.

        """
        if (
            deserialized.meta.data_available is None
            or deserialized.meta.data_returned is None
        ):
            return (
                None,
                "`meta->data_available` and/or `meta->data_returned` were not provided.",
            )

        if deserialized.meta.data_available != deserialized.meta.data_returned:
            raise ResponseError(
                "No query was performed, but `data_returned` != `data_available`."
            )

        return (
            True,
            "Meta response contained correct values for data_available and data_returned.",
        )

    def _test_versions_endpoint(self):
        """Requests and validate responses for the versions endpoint,
        which MUST exist for unversioned base URLs and MUST NOT exist
        for versioned base URLs.

        """

        # First, check that there is a versions endpoint in the appropriate place:
        # If passed a versioned URL, then strip that version from
        # the URL before looking for `/versions`.
        _old_base_url = self.base_url
        if re.match(VERSIONS_REGEXP, self.base_url_parsed.path) is not None:
            self.client.base_url = "/".join(self.client.base_url.split("/")[:-1])
            self.base_url = self.client.base_url

        response, _ = self._get_endpoint(
            CONF.versions_endpoint, expected_status_code=200
        )

        if response:
            self._test_versions_endpoint_content(
                response, request=CONF.versions_endpoint
            )

        # If passed a versioned URL, first reset the URL of the client to the
        # versioned one, then test that this versioned URL does NOT host a versions endpoint
        if re.match(VERSIONS_REGEXP, self.base_url_parsed.path) is not None:
            self.client.base_url = _old_base_url
            self.base_url = _old_base_url
            self._get_endpoint(CONF.versions_endpoint, expected_status_code=404)

    @test_case
    def _test_versions_endpoint_content(
        self, response: requests.Response
    ) -> Tuple[requests.Response, str]:
        """Checks that the response from the versions endpoint complies
        with the specification and that its 'Content-Type' header complies with
        [RFC 4180](https://tools.ietf.org/html/rfc4180.html).

        Parameters:
            response: The HTTP response from the versions endpoint.

        Raises:
            ResponseError: If any content checks fail.

        Returns:
            The successful HTTP response or `None`, and a summary string.

        """
        text_content = response.text.strip().split("\n")
        if text_content[0] != "version":
            raise ResponseError(
                f"First line of `/{CONF.versions_endpoint}` response must be 'version', not {text_content[0]!r}"
            )

        if len(text_content) <= 1:
            raise ResponseError(
                f"No version numbers found in `/{CONF.versions_endpoint}` response, only {text_content}"
            )

        for version in text_content[1:]:
            try:
                int(version)
            except ValueError:
                raise ResponseError(
                    f"Version numbers reported by `/{CONF.versions_endpoint}` must be integers specifying the major version, not {text_content}."
                )

        content_type = response.headers.get("content-type")
        if not content_type:
            raise ResponseError(
                "Missing 'Content-Type' in response header from `/versions`."
            )

        content_type = [_.replace(" ", "") for _ in content_type.split(";")]

        self._test_versions_headers(
            content_type,
            ("text/csv", "text/plain"),
            optional=True,
            request=CONF.versions_endpoint,
        )
        self._test_versions_headers(
            content_type,
            "header=present",
            optional=True,
            request=CONF.versions_endpoint,
        )

        return response, "`/versions` endpoint responded correctly."

    @test_case
    def _test_versions_headers(
        self,
        content_type: Dict[str, Any],
        expected_parameter: Union[str, List[str]],
    ) -> Tuple[Dict[str, Any], str]:
        """Tests that the `Content-Type` field of the `/versions` header contains
        the passed parameter.

        Arguments:
            content_type: The 'Content-Type' field from the response of the `/versions` endpoint.
            expected_paramter: A substring or list of substrings that are expected in
                the Content-Type of the response. If multiple strings are passed, they will
                be treated as possible alternatives to one another.

        Raises:
            ResponseError: If the expected 'Content-Type' parameter is missing.

        Returns:
            The HTTP response headers and a summary string.

        """

        if isinstance(expected_parameter, str):
            expected_parameter = [expected_parameter]

        if not any(param in content_type for param in expected_parameter):
            raise ResponseError(
                f"Incorrect 'Content-Type' header {';'.join(content_type)!r}.\n"
                f"Missing at least one expected parameter(s): {expected_parameter!r}"
            )

        return (
            content_type,
            f"`/versions` response had one of the expected Content-Type parameters {expected_parameter}.",
        )

    def _test_as_type(self) -> None:
        """Tests that the base URL of the validator (i.e. with no
        additional path added) validates with the model selected.

        """
        response, _ = self._get_endpoint("")
        if response:
            self._log.debug("Deserialzing response as type %s", self.as_type_cls)
            self._deserialize_response(response, self.as_type_cls)

    def _test_bad_version_returns_553(self) -> None:
        """Tests that a garbage version number responds with a 553
        error code.

        """
        expected_status_code = 553
        if re.match(VERSIONS_REGEXP, self.base_url_parsed.path) is not None:
            expected_status_code = [404, 400]

        self._get_endpoint(
            "v123123", expected_status_code=expected_status_code, optional=True
        )

    @test_case
    def _test_meta_schema_reporting(
        self,
        response: requests.models.Response,
        request_str: str,
    ):
        """Tests that the endpoint responds with a `meta->schema`."""
        try:
            if not response.json().get("meta", {}).get("schema"):
                raise ResponseError(
                    f"Query {request_str} did not report a schema in `meta->schema` field."
                )
        except json.JSONDecodeError:
            raise ResponseError(
                f"Unable to test presence of `meta->schema`: could not decode response as JSON.\n{str(response.content)}"
            )

        return (
            True,
            f"Query {request_str} successfully reported a schema in `meta->schema`.",
        )

    @test_case
    def _test_page_limit(
        self,
        response: requests.models.Response,
        check_next_link: int = 5,
        previous_links: Optional[Set[str]] = None,
    ) -> Tuple[Optional[bool], str]:
        """Test that a multi-entry endpoint obeys the page limit by
        following pagination links up to a depth of `check_next_link`.

        Parameters:
            response: The response to test for page limit
                compliance.
            check_next_link: Maximum recursion depth for following
                pagination links.
            previous_links: A set of previous links that will be used
                to check that the `next` link is actually new.

        Returns:
            `True` if the test was successful and `None` if not, with a
            string summary.

        """
        if previous_links is None:
            previous_links = set()
        try:
            response = response.json()
        except (AttributeError, json.JSONDecodeError):
            raise ResponseError("Unable to test endpoint `page_limit` parameter.")

        try:
            num_entries = len(response["data"])
        except (KeyError, TypeError):
            raise ResponseError(
                "Response under `data` field was missing or had wrong type."
            )

        if num_entries > self.page_limit:
            raise ResponseError(
                f"Endpoint did not obey page limit: {num_entries} entries vs {self.page_limit} limit"
            )

        try:
            more_data_available = response["meta"]["more_data_available"]
        except KeyError:
            raise ResponseError("Field `meta->more_data_available` was missing.")

        if more_data_available and check_next_link:
            try:
                next_link = response["links"]["next"]
                if isinstance(next_link, dict):
                    next_link = next_link["href"]
            except KeyError:
                raise ResponseError(
                    "Endpoint suggested more data was available but provided no valid links->next link."
                )

            if next_link in previous_links:
                raise ResponseError(
                    f"The next link {next_link} has been provided already for a previous page."
                )
            previous_links.add(next_link)

            if not isinstance(next_link, str):
                raise ResponseError(
                    f"Unable to parse links->next {next_link!r} as a link."
                )

            self._log.debug("Following pagination link to %r.", next_link)
            next_response, _ = self._get_endpoint(next_link)
            if not next_response:
                raise ResponseError(
                    f"Error when testing pagination: the response from `links->next` {next_link!r} failed the previous test."
                )

            check_next_link = check_next_link - 1
            self._test_page_limit(
                next_response,
                check_next_link=check_next_link,
                multistage=bool(check_next_link),
                previous_links=previous_links,
            )

        return (
            True,
            f"Endpoint obeyed page limit of {self.page_limit} by returning {num_entries} entries.",
        )

    @test_case
    def _get_single_id_from_multi_entry_endpoint(self, deserialized):
        """Scrape an ID from the multi-entry endpoint to use as query
        for single entry endpoint.

        """
        if deserialized and deserialized.data:
            self._test_id_by_type[deserialized.data[0].type] = deserialized.data[0].id
            self._log.debug(
                "Set type %s test ID to %s",
                deserialized.data[0].type,
                deserialized.data[0].id,
            )
        else:
            return (
                None,
                "No entries found under endpoint to scrape ID from. "
                "This may be caused by previous errors, if e.g. the endpoint failed deserialization.",
            )
        return (
            self._test_id_by_type[deserialized.data[0].type],
            f"successfully scraped test ID from {deserialized.data[0].type} endpoint",
        )

    @test_case
    def _deserialize_response(
        self, response: requests.models.Response, response_cls: Any, request: str = None
    ) -> Tuple[Any, str]:
        """Try to create the appropriate pydantic model from the response.

        Parameters:
            response: The response to try to deserialize.
            response_cls: The class to use for deserialization.
            request: Optional string that will be displayed as the attempted
                request in the validator output.

        Returns:
            The deserialized object (or `None` if unsuccessful) and a
                human-readable summary

        """
        if not response:
            raise ResponseError("Request failed")
        try:
            json_response = response.json()
        except json.JSONDecodeError:
            raise ResponseError(
                f"Unable to decode response as JSON. Response: {response}"
            )

        self._log.debug(
            f"Deserializing {json.dumps(json_response, indent=2)} as model {response_cls}"
        )

        return (
            response_cls(**json_response),
            "deserialized correctly as object of type {}".format(response_cls),
        )

    @test_case
    def _get_available_endpoints(
        self, base_info: Union[Any, Dict[str, Any]]
    ) -> Tuple[Optional[List[str]], str]:
        """Tries to get `entry_types_by_format` from base info response
        even if it could not be deserialized.

        Parameters:
            base_info: Either the unvalidated JSON representation of the
                base info, or the deserialized object.

        Returns:
            The list of JSON entry endpoints (or `None` if unavailable)
            and a string summary.

        """
        for _ in [0]:
            try:
                available_json_entry_endpoints = base_info["data"]["attributes"][
                    "entry_types_by_format"
                ]["json"]
                break
            except (KeyError, TypeError):
                raise ResponseError(
                    "Unable to get entry_types_by_format from unserializable base info response {}.".format(
                        base_info
                    )
                )
        else:
            raise ResponseError(
                "Unable to find any JSON entry types in entry_types_by_format"
            )

        if self.index and available_json_entry_endpoints != []:
            raise ResponseError(
                "No entry endpoint are allowed for an Index meta-database"
            )

        for non_entry_endpoint in CONF.non_entry_endpoints:
            if non_entry_endpoint in available_json_entry_endpoints:
                raise ResponseError(
                    f'Illegal entry "{non_entry_endpoint}" was found in entry_types_by_format"'
                )

        # Filter out custom extension endpoints that are not covered in the specification
        available_json_entry_endpoints = [
            endp
            for endp in available_json_entry_endpoints
            if endp in CONF.entry_endpoints
        ]

        return (
            available_json_entry_endpoints,
            "successfully found available entry types in baseinfo",
        )

    @test_case
    def _get_endpoint(
        self, request_str: str, expected_status_code: Union[List[int], int] = 200
    ) -> Tuple[Optional[requests.Response], str]:
        """Gets the response from the endpoint specified by `request_str`.
        function is wrapped by the `test_case` decorator

        Parameters:
            request_str: The request to make to the client.
            expected_status_code: If the request responds with a different
                status code to this one, raise a ResponseError.

        Returns:
            The response to the request (if successful) or `None`, plus
            a string summary.

        """
        request_str = request_str.replace("\n", "")
        response = self.client.get(request_str)

        if isinstance(expected_status_code, int):
            expected_status_code = [expected_status_code]

        message = f"received expected response: {response}."

        if response.status_code != 200:
            message = f"Request to '{request_str}' returned HTTP status code {response.status_code}."
            message += "\nAdditional details from implementation:"
            try:
                for error in response.json().get("errors", []):
                    message += f'\n  {error.get("title", "N/A")}: {error.get("detail", "N/A")} ({error.get("source", {}).get("pointer", "N/A")})'
            except json.JSONDecodeError:
                message += f"\n  Could not parse response as JSON. Content type was {response.headers.get('content-type')!r}."

            if response.status_code not in expected_status_code:
                raise ResponseError(message)

        return response, message<|MERGE_RESOLUTION|>--- conflicted
+++ resolved
@@ -11,13 +11,9 @@
 import logging
 import random
 import urllib.parse
-<<<<<<< HEAD
 import warnings
-from typing import Union, Tuple, Any, List, Dict, Optional
-=======
 import dataclasses
 from typing import Union, Tuple, Any, List, Dict, Optional, Set
->>>>>>> 0decac58
 
 try:
     import simplejson as json
