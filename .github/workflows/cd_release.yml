--- conflicted
+++ resolved
@@ -62,11 +62,7 @@
       uses: CharMixer/auto-changelog-action@v1
       with:
         token: ${{ secrets.RELEASE_PAT_BOT }}
-<<<<<<< HEAD
         release_branch: ${{ steps.save_branch.outputs.publish_branch }}
-=======
-        release_branch: ${{ steps.branch_finder.outputs.branch }}
->>>>>>> b2a63e6b
         exclude_labels: "duplicate,question,invalid,wontfix,dependency_updates,skip_changelog"
 
     - name: Update API Reference docs and version - Commit changes and update tag
@@ -76,11 +72,7 @@
       uses: CasperWA/push-protected@v2
       with:
         token: ${{ secrets.RELEASE_PAT_BOT }}
-<<<<<<< HEAD
         branch: ${{ steps.save_branch.outputs.publish_branch }}
-=======
-        release_branch: ${{ steps.branch_finder.outputs.branch }}
->>>>>>> b2a63e6b
         unprotect_reviews: true
         sleep: 15
         force: true
@@ -93,11 +85,7 @@
       uses: CharMixer/auto-changelog-action@v1
       with:
         token: ${{ secrets.RELEASE_PAT_BOT }}
-<<<<<<< HEAD
         release_branch: ${{ steps.save_branch.outputs.publish_branch }}
-=======
-        release_branch: ${{ steps.branch_finder.outputs.branch }}
->>>>>>> b2a63e6b
         since_tag: "${{ env.PREVIOUS_VERSION }}"
         output: "release_changelog.md"
         exclude_labels: "duplicate,question,invalid,wontfix,dependency_updates,skip_changelog"
@@ -130,11 +118,7 @@
       with:
         submodules: true
         fetch-depth: 0
-<<<<<<< HEAD
         ref: ${{ needs.publish.outputs.publish_branch }}
-=======
-        ref: ${{ needs.publish.branch_finder.outputs.branch }}
->>>>>>> b2a63e6b
 
     - name: Set up Python 3.10
       uses: actions/setup-python@v4
@@ -164,11 +148,7 @@
     uses: ./.github/workflows/cd_container_image.yml
     with:
       release: true
-<<<<<<< HEAD
       checkout_ref: ${{ needs.publish.outputs.publish_branch }}
-=======
-      checkout_ref: ${{ needs.publish.branch_finder.outputs.branch }}
->>>>>>> b2a63e6b
     secrets: inherit
     permissions:
       packages: write
