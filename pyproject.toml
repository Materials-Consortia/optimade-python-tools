[build-system]
requires = ["setuptools >= 61.0.0", "wheel"]
build-backend = "setuptools.build_meta"

[project]
name = "optimade"
description = "Tools for implementing and consuming OPTIMADE APIs."
readme = "README.md"
keywords = ["optimade", "jsonapi", "materials"]
license = { text = "MIT" }
authors = [{ name = "OPTIMADE development team", email = "dev@optimade.org" }]
dynamic = ["version"]
classifiers = [
    "Development Status :: 4 - Beta",
    "Programming Language :: Python :: 3 :: Only",
    "Programming Language :: Python :: 3.9",
    "Programming Language :: Python :: 3.10",
    "Programming Language :: Python :: 3.11",
    "Intended Audience :: Developers",
    "Intended Audience :: Science/Research",
    "Topic :: Database",
    "Topic :: Scientific/Engineering",
    "Topic :: Database :: Database Engines/Servers",
    "Topic :: Database :: Front-Ends",
]
requires-python = ">=3.9"
dependencies = [
    "lark~=1.1",
    "pydantic[email]~=2.0",
    "pydantic-settings~=2.0",
    "requests~=2.28",
]

[project.scripts]
optimade-validator = "optimade.validator:validate"
optimade-get = "optimade.client.cli:get"


[project.urls]
"Homepage" = "https://github.com/Materials-Consortia/optimade-python-tools"
"Bug Tracker" = "https://github.com/Materials-Consortia/optimade-python-tools/issues"
"Documentation" = "https://optimade.org/optimade-python-tools"

[tool.setuptools]
license-files = ["LICENSE"]
include-package-data = true

[tool.setuptools.dynamic]
version = {attr = "optimade.__version__"}

[tool.setuptools.packages.find]
namespaces = false

[tool.setuptools.package-data]
optimade = ["py.typed"]
"optimade.server" = ["*.json"]
"optimade.server.data" = ["*.json"]
"optimade.server.routers" = ["static/*.html"]
"optimade.grammar" = ["*.lark"]



[project.optional-dependencies]
elastic = ["elasticsearch-dsl~=7.4,<8.0", "elasticsearch~=7.17"]
mongo = ["pymongo~=4.0", "mongomock~=4.1"]
server = [
    "uvicorn[standard]~=0.19",
<<<<<<< HEAD
    "fastapi~=0.100",
=======
    "fastapi>=0.103.1",
>>>>>>> f28a6e1f
    "pyyaml~=6.0",
    "optimade[mongo]",
]

# Client minded
aiida = ["aiida-core~=2.1"]

http_client = [
    "httpx~=0.23",
    "rich~=13.0",
    "click~=8.1",
]

ase = ["ase~=3.22"]
cif = ["numpy>=1.20"]
# we don't support pydantic v2 yet, but pymatgen has a (uncessary IMO) tight coupling to mp-api which now enforces it
# as "true" users of pydantic, if we can't update our stuff to v2 (including all the fieldinfo hacks) then we will
# probably just have to hard pin or remove pymatgen support
pymatgen = [
    "pymatgen>=2022",
    "mp-api<=0.36",
    "emmet-core<=0.68"
]
jarvis = ["jarvis-tools>=2023.1.8"]
client = ["optimade[cif]"]

# General
docs = [
    "mike~=1.1",
    "mkdocs~=1.4",
    "mkdocs-awesome-pages-plugin~=2.8",
    "mkdocs-material~=9.0",
    "mkdocstrings[python-legacy]~=0.20",
]

testing = [
    "build~=1.0",
    "jsondiff~=2.0",
    "pytest~=7.2",
    "pytest-cov~=4.0",
    "optimade[server]",
]

dev = [
   "black~=23.1",
   "isort~=5.12",
   "mypy~=1.0",
   "pre-commit~=3.0",
   "invoke~=2.0",
   "types-all==1.0.0",
   "ruff~=0.0",
   "optimade[docs,testing,client,http_client]"
]

all = ["optimade[dev,elastic,aiida,ase,pymatgen,jarvis,http_client,client]"]


[tool.ruff]
select = ["E", "F", "I", "W", "Q"]
ignore = ["E501", "E402"]
fixable = ["A", "B", "C", "D", "E", "F", "I"]
unfixable = []
extend-exclude = [
    "providers",
]
target-version = "py310"
per-file-ignores = {}
# Allow unused variables when underscore-prefixed.
dummy-variable-rgx = "^(_+|(_+[a-zA-Z0-9_]*[a-zA-Z0-9]+?))$"

[tool.mypy]
plugins = "pydantic.mypy"
ignore_missing_imports = true
follow_imports = "skip"

[tool.pytest.ini_options]
filterwarnings = [
    "error",
    "ignore:.*flaky.*:UserWarning",
    "ignore:.*parameter is deprecated for the.*:DeprecationWarning",
    "ignore:.*read_text is deprecated.*:DeprecationWarning",
    "ignore:.*open_text is deprecated.*:DeprecationWarning",
    "ignore:.*SixMetaPathImporter.*:ImportWarning",
    "ignore:.*PY_SSIZE_T_CLEAN will be required for.*:DeprecationWarning",
    "ignore:.*not found, cannot convert structure.*:",
    "ignore:.*will default to setting mass to 1.0.:",
    "ignore:.*is missing fields.*which are required if.*:",
    "ignore:.*the imp module is deprecated in favour of importlib.*:DeprecationWarning",
    "ignore:.*has an unrecognised prefix.*:",
    "ignore:.*pkg_resources is deprecated as an API*:DeprecationWarning",
    "ignore:.*Deprecated call to `pkg_resources.declare_namespace*:DeprecationWarning",
    "ignore:.*:pydantic.warnings.PydanticDeprecatedSince20",
]
testpaths = "tests"
addopts = "-rs"

[tool.isort]
known_first_party = "optimade"
profile = "black"<|MERGE_RESOLUTION|>--- conflicted
+++ resolved
@@ -65,11 +65,7 @@
 mongo = ["pymongo~=4.0", "mongomock~=4.1"]
 server = [
     "uvicorn[standard]~=0.19",
-<<<<<<< HEAD
-    "fastapi~=0.100",
-=======
-    "fastapi>=0.103.1",
->>>>>>> f28a6e1f
+    "fastapi~=0.103",
     "pyyaml~=6.0",
     "optimade[mongo]",
 ]
