default_language_version:
  python: python3.9

repos:
<<<<<<< HEAD
  - repo: https://github.com/ambv/black
    rev: 23.12.0
    hooks:
    - id: black
      name: Blacken

=======
>>>>>>> 246b8d05
  - repo: https://github.com/pre-commit/pre-commit-hooks
    rev: v4.5.0
    hooks:
    - id: check-symlinks
    - id: check-yaml
      name: Check YAML
    - id: check-json
    - id: destroyed-symlinks
    - id: end-of-file-fixer
    - id: requirements-txt-fixer
      name: Fix requirements*.txt
      files: ^requirements.*\.txt$
    - id: trailing-whitespace
      args: [--markdown-linebreak-ext=md]

  - repo: https://github.com/asottile/pyupgrade
    rev: v3.15.0
    hooks:
    - id: pyupgrade
      args: ["--py39-plus"]

  - repo: https://github.com/charliermarsh/ruff-pre-commit
    rev: 'v0.1.8'
    hooks:
    - id: ruff
      args: [--fix, --exit-non-zero-on-fix]
    - id: ruff-format

  - repo: local
    hooks:
    - id: json-diff
      name: OpenAPI diff
      description: Check for differences in openapi.json and index_openapi.json with local versions.
      entry: invoke check-openapi-diff
      pass_filenames: false
      language: python
    - id: update-docs-api-reference
      name: Update API Reference in Documentation
      entry: invoke create-api-reference-docs --pre-clean --pre-commit
      language: python
      pass_filenames: false
      files: ^optimade/.*\.py$
      description: Update the API Reference documentation whenever a Python file is touched in the code base.

  - repo: https://github.com/pre-commit/mirrors-mypy
    rev: v1.7.1
    hooks:
      - id: mypy
        name: "MyPy"
        additional_dependencies: ["types-all", "pydantic~=2.0"]
        exclude: ^tests/.*$
        args: [--check-untyped-defs]<|MERGE_RESOLUTION|>--- conflicted
+++ resolved
@@ -2,15 +2,7 @@
   python: python3.9
 
 repos:
-<<<<<<< HEAD
-  - repo: https://github.com/ambv/black
-    rev: 23.12.0
-    hooks:
-    - id: black
-      name: Blacken
 
-=======
->>>>>>> 246b8d05
   - repo: https://github.com/pre-commit/pre-commit-hooks
     rev: v4.5.0
     hooks:
