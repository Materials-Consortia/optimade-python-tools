--- conflicted
+++ resolved
@@ -24,11 +24,7 @@
       args: [--markdown-linebreak-ext=md]
 
   - repo: https://github.com/pycqa/flake8
-<<<<<<< HEAD
-    rev: '3.9.2'
-=======
     rev: '6.0.0'
->>>>>>> 105b5013
     hooks:
     - id: flake8
 
