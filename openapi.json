{
  "openapi": "3.0.2",
  "info": {
    "title": " OPTiMaDe API",
    "version": "0.9",
    "description": "The [Open Databases Integration for Materials Design (OPTiMaDe) consortium](http://http://www.optimade.org/) aims to make materials databases interoperational by developing a common REST API."
  },
  "paths": {
    "/structures": {
      "get": {
        "responses": {
          "200": {
            "description": "Successful Response",
            "content": {
              "application/json": {
                "schema": {
                  "title": "Response_Get_Structures",
                  "anyOf": [
                    {
                      "$ref": "#/components/schemas/StructureResponseMany"
                    },
                    {
                      "$ref": "#/components/schemas/ErrorResponse"
                    }
                  ]
                }
              }
            }
          },
          "422": {
            "description": "Validation Error",
            "content": {
              "application/json": {
                "schema": {
                  "$ref": "#/components/schemas/HTTPValidationError"
                }
              }
            }
          }
        },
        "tags": [
          "Structure"
        ],
        "summary": "Get Structures",
        "operationId": "get_structures_structures_get",
        "parameters": [
          {
            "description": "See [the full OPTiMaDe spec](https://github.com/Materials-Consortia/OPTiMaDe/blob/develop/optimade.md) for filter\nquery syntax.\n\nExample: `chemical_formula = \"Al\" OR (prototype_formula = \"AB\" AND elements HAS Si, Al, O)`.\n",
            "required": false,
            "schema": {
              "title": "Filter",
              "type": "string",
              "description": "See [the full OPTiMaDe spec](https://github.com/Materials-Consortia/OPTiMaDe/blob/develop/optimade.md) for filter\nquery syntax.\n\nExample: `chemical_formula = \"Al\" OR (prototype_formula = \"AB\" AND elements HAS Si, Al, O)`.\n"
            },
            "name": "filter",
            "in": "query"
          },
          {
            "required": false,
            "schema": {
              "title": "Response_Format",
              "type": "string",
              "default": "jsonapi"
            },
            "name": "response_format",
            "in": "query"
          },
          {
            "required": false,
            "schema": {
              "title": "Email_Address",
              "type": "string",
              "format": "email"
            },
            "name": "email_address",
            "in": "query"
          },
          {
            "required": false,
            "schema": {
              "title": "Response_Limit",
              "minimum": 0.0,
              "type": "integer",
              "default": 500
            },
            "name": "response_limit",
            "in": "query"
          },
          {
            "required": false,
            "schema": {
              "title": "Response_Fields",
              "type": "string"
            },
            "name": "response_fields",
            "in": "query"
          },
          {
            "required": false,
            "schema": {
              "title": "Sort",
              "type": "string"
            },
            "name": "sort",
            "in": "query"
          },
          {
            "required": false,
            "schema": {
              "title": "Page[Offset]",
              "minimum": 0.0,
              "type": "integer",
              "default": 0
            },
            "name": "page[offset]",
            "in": "query"
          },
          {
            "required": false,
            "schema": {
              "title": "Page[Limit]",
              "minimum": 0.0,
              "type": "integer",
              "default": 500
            },
            "name": "page[limit]",
            "in": "query"
          }
        ]
      }
    },
    "/info": {
      "get": {
        "responses": {
          "200": {
            "description": "Successful Response",
            "content": {
              "application/json": {
                "schema": {
                  "title": "Response_Get_Info",
                  "anyOf": [
                    {
                      "$ref": "#/components/schemas/InfoResponse"
                    },
                    {
                      "$ref": "#/components/schemas/ErrorResponse"
                    }
                  ]
                }
              }
            }
          }
        },
        "tags": [
          "Info"
        ],
        "summary": "Get Info",
        "operationId": "get_info_info_get"
      }
    },
    "/structures/info": {
      "get": {
        "responses": {
          "200": {
            "description": "Successful Response",
            "content": {
              "application/json": {
                "schema": {
                  "title": "Response_Get_Structures_Info",
                  "anyOf": [
                    {
                      "$ref": "#/components/schemas/EntryInfoResponse"
                    },
                    {
                      "$ref": "#/components/schemas/ErrorResponse"
                    }
                  ]
                }
              }
            }
          }
        },
        "tags": [
          "Structure",
          "Info"
        ],
        "summary": "Get Structures Info",
        "operationId": "get_structures_info_structures_info_get"
      }
    }
  },
  "components": {
    "schemas": {
<<<<<<< HEAD
=======
      "ResourceLinks": {
        "title": "ResourceLinks",
        "required": [
          "self"
        ],
        "type": "object",
        "properties": {
          "self": {
            "title": "Self",
            "anyOf": [
              {
                "title": "Link",
                "description": "A link **MUST** be represented as either: a string containing the link's URL or a link object.",
                "type": "object",
                "properties": {
                  "href": {
                    "title": "Href",
                    "description": "a string containing the link\u2019s URL.",
                    "minLength": 1,
                    "maxLength": 65536,
                    "type": "string",
                    "format": "uri"
                  },
                  "meta": {
                    "title": "Meta",
                    "description": "a meta object containing non-standard meta-information about the link.",
                    "type": "object"
                  }
                },
                "required": [
                  "href"
                ]
              },
              {
                "minLength": 1,
                "maxLength": 65536,
                "type": "string",
                "format": "uri"
              }
            ],
            "description": "a link that refers to this resource."
          }
        },
        "description": "Links with recast for Errors"
      },
>>>>>>> c78b2cd5
      "BaseInfoAttributes": {
        "title": "BaseInfoAttributes",
        "required": [
          "api_version",
          "available_api_versions",
          "entry_types_by_format"
        ],
        "type": "object",
        "properties": {
          "api_version": {
            "title": "Api_Version",
            "type": "string"
          },
          "available_api_versions": {
            "title": "Available_Api_Versions",
            "type": "object",
            "additionalProperties": {
              "minLength": 1,
              "maxLength": 65536,
              "type": "string",
              "format": "uri"
            }
          },
          "entry_types_by_format": {
            "title": "Entry_Types_By_Format",
            "type": "object",
            "additionalProperties": {
              "type": "array",
              "items": {
                "type": "string"
              }
            }
          },
          "formats": {
            "title": "Formats",
            "type": "array",
            "items": {
              "type": "string"
            },
            "default": [
              "jsonapi"
            ]
          },
          "available_endpoints": {
            "title": "Available_Endpoints",
            "type": "array",
            "items": {
              "type": "string"
            },
            "default": [
              "structure",
              "all",
              "info"
            ]
          }
        }
      },
      "BaseInfoResource": {
        "title": "BaseInfoResource",
        "required": [
          "attributes"
        ],
        "type": "object",
        "properties": {
          "id": {
            "title": "Id",
            "type": "string",
            "default": "/"
          },
          "type": {
            "title": "Type",
            "type": "string",
            "default": "info"
          },
          "links": {
            "title": "ResourceLinks",
            "required": [
              "self"
            ],
            "type": "object",
            "properties": {
              "self": {
                "title": "Self",
                "description": "a link that refers to this resource.",
                "anyOf": [
                  {
                    "title": "Link",
                    "description": "A link **MUST** be represented as either: a string containing the link's URL or a link object.",
                    "type": "object",
                    "properties": {
                      "href": {
                        "title": "Href",
                        "description": "a string containing the link\u2019s URL.",
                        "minLength": 1,
                        "maxLength": 65536,
                        "type": "string",
                        "format": "uri"
                      },
                      "meta": {
                        "title": "Meta",
                        "description": "a meta object containing non-standard meta-information about the link.",
                        "type": "object"
                      }
                    },
                    "required": [
                      "href"
                    ]
                  },
                  {
                    "minLength": 1,
                    "maxLength": 65536,
                    "type": "string",
                    "format": "uri"
                  }
                ]
              }
            },
            "description": "Links with recast for Errors"
          },
          "meta": {
            "title": "Meta",
            "type": "object",
            "description": "a meta object containing non-standard meta-information about a resource that can not be represented as an attribute or relationship."
          },
          "attributes": {
            "$ref": "#/components/schemas/BaseInfoAttributes"
          },
          "relationships": {
            "title": "Relationships",
            "type": "object",
            "description": "a relationships object describing relationships between the resource and other JSON:API resources."
<<<<<<< HEAD
          }
        }
      },
      "ErrorLinks": {
        "title": "ErrorLinks",
        "required": [
          "about"
        ],
        "type": "object",
        "properties": {
          "about": {
            "title": "About",
            "anyOf": [
              {
                "title": "Link",
                "description": "A link **MUST** be represented as either: a string containing the link's URL or a link object.",
                "type": "object",
                "properties": {
                  "href": {
                    "title": "Href",
                    "description": "a string containing the link\u2019s URL.",
                    "minLength": 1,
                    "maxLength": 65536,
                    "type": "string",
                    "format": "uri"
                  },
                  "meta": {
                    "title": "Meta",
                    "description": "a meta object containing non-standard meta-information about the link.",
                    "type": "object"
                  }
                },
                "required": [
                  "href"
                ]
              },
              {
                "minLength": 1,
                "maxLength": 65536,
                "type": "string",
                "format": "uri"
              }
            ],
            "description": "a link that leads to further details about this particular occurrence of the problem."
=======
>>>>>>> c78b2cd5
          }
        },
        "description": "Links with recast for Errors"
      },
      "Pagination": {
        "title": "Pagination",
        "type": "object",
        "properties": {
<<<<<<< HEAD
          "first": {
            "title": "First",
            "maxLength": 65536,
            "minLength": 1,
            "type": "string",
            "description": "The first page of data",
            "format": "uri"
          },
          "last": {
            "title": "Last",
            "maxLength": 65536,
            "minLength": 1,
            "type": "string",
            "description": "The last page of data",
            "format": "uri"
          },
          "prev": {
            "title": "Prev",
            "maxLength": 65536,
            "minLength": 1,
            "type": "string",
            "description": "The previous page of data",
            "format": "uri"
          },
          "next": {
            "title": "Next",
            "maxLength": 65536,
            "minLength": 1,
            "type": "string",
            "description": "The next page of data",
            "format": "uri"
          }
        },
        "description": "A set of urls to different pages:"
=======
          "id": {
            "title": "Id",
            "type": "string",
            "description": "Resource ID"
          },
          "type": {
            "title": "Type",
            "type": "string",
            "description": "Resource type"
          },
          "links": {
            "title": "Links",
            "type": "object",
            "properties": {
              "next": {
                "title": "Next",
                "description": "A Link to the next object",
                "anyOf": [
                  {
                    "minLength": 1,
                    "maxLength": 65536,
                    "type": "string",
                    "format": "uri"
                  },
                  {
                    "title": "Link",
                    "description": "A link **MUST** be represented as either: a string containing the link's URL or a link object.",
                    "type": "object",
                    "properties": {
                      "href": {
                        "title": "Href",
                        "description": "a string containing the link\u2019s URL.",
                        "minLength": 1,
                        "maxLength": 65536,
                        "type": "string",
                        "format": "uri"
                      },
                      "meta": {
                        "title": "Meta",
                        "description": "a meta object containing non-standard meta-information about the link.",
                        "type": "object"
                      }
                    },
                    "required": [
                      "href"
                    ]
                  }
                ]
              },
              "self": {
                "title": "Self",
                "description": "A link to itself",
                "anyOf": [
                  {
                    "minLength": 1,
                    "maxLength": 65536,
                    "type": "string",
                    "format": "uri"
                  },
                  {
                    "title": "Link",
                    "description": "A link **MUST** be represented as either: a string containing the link's URL or a link object.",
                    "type": "object",
                    "properties": {
                      "href": {
                        "title": "Href",
                        "description": "a string containing the link\u2019s URL.",
                        "minLength": 1,
                        "maxLength": 65536,
                        "type": "string",
                        "format": "uri"
                      },
                      "meta": {
                        "title": "Meta",
                        "description": "a meta object containing non-standard meta-information about the link.",
                        "type": "object"
                      }
                    },
                    "required": [
                      "href"
                    ]
                  }
                ]
              },
              "related": {
                "title": "Related",
                "description": "A related resource link",
                "anyOf": [
                  {
                    "minLength": 1,
                    "maxLength": 65536,
                    "type": "string",
                    "format": "uri"
                  },
                  {
                    "title": "Link",
                    "description": "A link **MUST** be represented as either: a string containing the link's URL or a link object.",
                    "type": "object",
                    "properties": {
                      "href": {
                        "title": "Href",
                        "description": "a string containing the link\u2019s URL.",
                        "minLength": 1,
                        "maxLength": 65536,
                        "type": "string",
                        "format": "uri"
                      },
                      "meta": {
                        "title": "Meta",
                        "description": "a meta object containing non-standard meta-information about the link.",
                        "type": "object"
                      }
                    },
                    "required": [
                      "href"
                    ]
                  }
                ]
              },
              "about": {
                "title": "About",
                "description": "a link that leads to further details about this particular occurrence of the problem.",
                "anyOf": [
                  {
                    "minLength": 1,
                    "maxLength": 65536,
                    "type": "string",
                    "format": "uri"
                  },
                  {
                    "title": "Link",
                    "description": "A link **MUST** be represented as either: a string containing the link's URL or a link object.",
                    "type": "object",
                    "properties": {
                      "href": {
                        "title": "Href",
                        "description": "a string containing the link\u2019s URL.",
                        "minLength": 1,
                        "maxLength": 65536,
                        "type": "string",
                        "format": "uri"
                      },
                      "meta": {
                        "title": "Meta",
                        "description": "a meta object containing non-standard meta-information about the link.",
                        "type": "object"
                      }
                    },
                    "required": [
                      "href"
                    ]
                  }
                ]
              }
            },
            "description": "A Links object is a set of keys with a Link value"
          },
          "meta": {
            "title": "Meta",
            "type": "object",
            "description": "a meta object containing non-standard meta-information about a resource that can not be represented as an attribute or relationship."
          },
          "attributes": {
            "title": "Attributes",
            "type": "object",
            "description": "an attributes object representing some of the resource\u2019s data."
          },
          "relationships": {
            "title": "Relationships",
            "type": "object",
            "description": "a relationships object describing relationships between the resource and other JSON:API resources."
          }
        },
        "description": "Resource objects appear in a JSON:API document to represent resources."
>>>>>>> c78b2cd5
      },
      "Specie": {
        "title": "Specie",
        "required": [
          "name",
          "chemical_symbols",
          "concentration"
        ],
        "type": "object",
        "properties": {
          "name": {
            "title": "Name",
            "type": "string"
          },
          "chemical_symbols": {
            "title": "Chemical_Symbols",
            "type": "array",
            "items": {
              "type": "string"
            },
            "description": "MUST be a list of strings of all chemical elements\ncomposing this species.\n\n* It MUST be one of the following:\n  * a valid chemical element name, or\n  * the special value `\"X\"` to represent a non-chemical element, or\n  * the special value `\"vacancy\"` to represent that this site has a non-zero\n    probability of having a  vacancy (the respective probability is indicated in\n    the `concentration` list.\n* If any one entry in the `species` list has a `chemical_symbols` list longer\nthan 1 element, the correct flag MUST be set in the list `structure_features`.\n\n"
          },
          "concentration": {
            "title": "Concentration",
            "type": "array",
            "items": {
              "type": "number"
            },
            "description": "MUST be a list of floats, with the same length as\n`chemical_symbols`. The numbers represent the relative concentration of the\ncorresponding chemical symbol in this species. The numbers SHOULD sum to one.\nCases in which the numbers do not sum to one typically fall only in the\nfollowing two categories:\n* Numerical errors when representing float numbers in fixed precision, e.g. for\ntwo chemical symbols with concentrations `1/3` and `2/3` the concentration might\nlook something like `[0.33333333333, 0.66666666666]`. If the client is aware\nthat the sum is not one because of numerical precision, it can renormalize\nvalues so that the sum is exactly one.\n* Experimental error sin the data present in the database. In this case, it is\nthe responsibility of the client to decide how to process the data.\n\nNote that concentrations are uncorrelated between different sites (even of the\nsame species).\n\n"
          },
          "mass": {
            "title": "Mass",
            "type": "number",
            "description": "If present, this MUST be a float expressed in a.m.u."
          },
          "original_name": {
            "title": "Original_Name",
            "type": "string",
            "description": "Can be any valid Unicode string, and SHOULD contain (if\nspecified) the name of the species that is used internally in the source\ndatabase.\n\nNote: With regards to \"source database\", we refer to the immediate source being\nqueried via the OPTiMaDe API implementation. The main use of this field is for\nsource databases that use species names, containing characters that are not\nallowed (see description of the `species_at_sites` list).\n\n"
          }
        },
        "description": "A dictionary with the keys required to be used as a member of the\n   `species` list."
      },
      "Error": {
        "title": "Error",
        "type": "object",
        "properties": {
          "id": {
            "title": "Id",
            "type": "string",
            "description": "A unique identifier for this particular occurrence of the problem."
          },
          "links": {
            "title": "ErrorLinks",
            "required": [
              "about"
            ],
            "type": "object",
            "properties": {
              "about": {
                "title": "About",
                "description": "a link that leads to further details about this particular occurrence of the problem.",
                "anyOf": [
                  {
                    "title": "Link",
                    "description": "A link **MUST** be represented as either: a string containing the link's URL or a link object.",
                    "type": "object",
                    "properties": {
                      "href": {
                        "title": "Href",
                        "description": "a string containing the link\u2019s URL.",
                        "minLength": 1,
                        "maxLength": 65536,
                        "type": "string",
                        "format": "uri"
                      },
                      "meta": {
                        "title": "Meta",
                        "description": "a meta object containing non-standard meta-information about the link.",
                        "type": "object"
                      }
                    },
                    "required": [
                      "href"
                    ]
                  },
                  {
                    "minLength": 1,
                    "maxLength": 65536,
                    "type": "string",
                    "format": "uri"
<<<<<<< HEAD
=======
                  },
                  {
                    "title": "Link",
                    "description": "A link **MUST** be represented as either: a string containing the link's URL or a link object.",
                    "type": "object",
                    "properties": {
                      "href": {
                        "title": "Href",
                        "description": "a string containing the link\u2019s URL.",
                        "minLength": 1,
                        "maxLength": 65536,
                        "type": "string",
                        "format": "uri"
                      },
                      "meta": {
                        "title": "Meta",
                        "description": "a meta object containing non-standard meta-information about the link.",
                        "type": "object"
                      }
                    },
                    "required": [
                      "href"
                    ]
>>>>>>> c78b2cd5
                  }
                ]
              }
            },
            "description": "Links with recast for Errors"
          },
          "status": {
            "title": "Status",
            "type": "string",
            "description": "the HTTP status code applicable to this problem, expressed as a string value."
          },
          "code": {
            "title": "Code",
            "type": "string",
            "description": "an application-specific error code, expressed as a string value."
          },
          "title": {
            "title": "Title",
            "type": "string",
            "description": "A short, human-readable summary of the problem. It **SHOULD NOT** change from occurrence to occurrence of the problem, except for purposes of localization."
          },
          "detail": {
            "title": "Detail",
            "type": "string",
            "description": "A human-readable explanation specific to this occurrence of the problem."
          },
          "source": {
            "title": "Source",
            "type": "object",
            "properties": {
              "pointer": {
                "title": "Pointer",
                "description": "a JSON Pointer [RFC6901] to the associated entity in the request document [e.g. \"/data\" for a primary data object, or \"/data/attributes/title\" for a specific attribute].",
                "type": "string"
              },
              "parmeter": {
                "title": "Parmeter",
                "description": "a string indicating which URI query parameter caused the error.",
                "type": "string"
              }
            },
            "description": "an object containing references to the source of the error"
          },
          "meta": {
            "title": "Meta",
            "type": "object",
            "description": "a meta object containing non-standard meta-information about the error."
          }
        },
        "description": "Error where links uses ErrorLinks"
      },
<<<<<<< HEAD
      "ResponseMetaQuery": {
        "title": "ResponseMetaQuery",
        "required": [
          "representation"
        ],
        "type": "object",
        "properties": {
          "representation": {
            "title": "Representation",
            "type": "string",
            "description": "a string with the part of the URL that follows the base URL."
          }
        },
        "description": "Information on the query that was requested."
      },
      "Assembly": {
        "title": "Assembly",
=======
      "InfoResponse": {
        "title": "InfoResponse",
>>>>>>> c78b2cd5
        "required": [
          "sites_in_groups",
          "group_probabilities"
        ],
        "type": "object",
        "properties": {
          "sites_in_groups": {
            "title": "Sites_In_Groups",
            "type": "array",
            "items": {
<<<<<<< HEAD
              "type": "integer"
            },
            "description": "Index of the sites (0-based) that belong to each group\nfor each assembly.\n\n* **Examples**:\n  * `[[1], [2]]`: two groups, one with the second site, one with the third.\n  * `[[1, 2], [3]]`: one group with the second and third site, one with the\n    fourth.\n\n"
          },
          "group_probabilities": {
            "title": "Group_Probabilities",
            "type": "array",
            "items": {
              "type": "number"
            },
            "description": "Statistical probability of each group. It MUST have the\nsame length as `sites_in_groups`. It SHOULD sum to one. The possible reasons for\nthe values not to sum to one are the same as those specified for the\n`concentration` of each species inside `species`. "
          }
        },
        "description": "A container for sites that are statistically correlated.\n\n* **Examples**:\n  * `{\"sites_in_groups\": [[0], [1]], \"group_probabilities: [0.3, 0.7]}`: the\n    first site and the second site never occur at the same time in the unit\n    cell. Statistically, 30 % of the times the first site is present, while\n    70 % of the times the second site is present.\n  * `{\"sites_in_groups\": [[1,2], [3]], \"group_probabilities: [0.3, 0.7]}`: the\n    second and third site are either present together or not present; they form\n    the first group of atoms for this assembly. The second group is formed by\n    the fourth site. Sites of the first group (the second and the third) are\n    never present at the same time as the fourth site. 30 % of times sites 1 and\n    2 are present (and site 3 is absent); 70 % of times site 3 is present\n    (and sites 1 and 2 are absent)."
      },
      "StructureResourceAttributes": {
        "title": "StructureResourceAttributes",
        "required": [
          "local_id",
          "last_modified",
          "elements",
          "nelements",
          "elements_ratios",
          "chemical_formula_descriptive",
          "chemical_formula_reduced",
          "chemical_formula_anonymous",
          "dimension_types",
          "cartesian_site_positions",
          "nsites",
          "species_at_sites",
          "species",
          "structure_features"
        ],
        "type": "object",
        "properties": {
          "local_id": {
            "title": "Local_Id",
            "type": "string",
            "description": "the entry's local database ID (having no OPTiMaDe requirements/conventions)"
          },
          "last_modified": {
            "title": "Last_Modified",
            "type": "string",
            "description": "an [ISO 8601](https://www.iso.org/standard/40874.html) representing the entry's last modification time.",
            "format": "date-time"
          },
          "immutable_id": {
            "title": "Immutable_Id",
            "type": "string",
            "description": "an optional field containing the entry's immutable ID (e.g. a UUID). This is important for databases having preferred IDs that point to 'the latest version' of a record, but still offer access to older variants. This ID maps to the version-specific record, in case it changes in the future."
          },
          "elements": {
            "title": "Elements",
            "type": "string",
            "description": "Names of elements found in the structure as a list of strings,\nin alphabetical order.\n"
          },
          "nelements": {
            "title": "Nelements",
            "type": "integer",
            "description": "Number of elements found in a structure."
          },
          "elements_ratios": {
            "title": "Elements_Ratios",
            "type": "array",
            "items": {
              "type": "number"
            },
            "description": "Relative proportions of different elements in the structure.\nThis must sum to 1.0 (within floating point accuracy).\n"
          },
          "chemical_formula_descriptive": {
            "title": "Chemical_Formula_Descriptive",
            "type": "string",
            "description": "The chemical formula for a structure as a string in a form\nchosen by the API implementation.\n\n* **Requirements/Conventions**:\n  * The chemical formula is given as a string consisting of properly capitalized\n    element symbols followed by integers or decimal numbers, balanced parentheses,\n    square, and curly brackets `(`, `)`, `[`, `]`, `{`, `}`, commas, the `+`, `-`,\n    `:` and `=` symbols. The parentheses are allowed to be followed by a number.\n    Spaces are allowed anywhere except within chemical symbols. The order of elements\n    and any groupings indicated by parentheses or brackets are chosen freely by the\n    API implementation.\n  * The string SHOULD be arithmetically consistent with the element ratios in the\n    `chemical_formula_reduced` property.\n  * It is RECOMMENDED, but not mandatory, that symbols, parentheses and brackets, if\n    used, are used with the meanings prescribed by IUPAC's Nomenclature of Organic\n    Chemistry.\n\n* **Examples**:\n  * `\"(H2O)2 Na\"`\n  * `\"NaCl\"`\n  * `\"CaCO3\"`\n  * `\"CCaO3\"`\n  * `\"(CH3)3N+ - [CH2]2-OH = Me3N+ - CH2 - CH2OH\"`\n\n"
          },
          "chemical_formula_reduced": {
            "title": "Chemical_Formula_Reduced",
            "type": "string",
            "description": "The reduced chemical formula for a structure as a string with\nelement symbols and integer chemical proportion numbers.\n\n* **Requirements/Conventions**:\n  * Element names MUST have proper capitalization (e.g. \"Si\", not \"SI\" for \"silicon\").\n  * Elements MUST be placed in alphabetical order, followed by their integer chemical\n    proportion number.\n  * For structures with no partial occupation, the chemical proportion numbers are the\n    smallest integers for which the chemical proportion is exactly correct.\n  * For structures with partial occupation, the chemical proportion numbers are integers\n    that within reasonable approximation indicate the correct chemical proportions. The\n    precise details of how to perform the rounding is chosen by the API implementation.\n  * No spaces or separators are allowed.\n  * Support for filters using partial string matching with this property is OPTIONAL\n    (i.e., BEGINS WITH, ENDS WITH, and CONTAINS). Intricate querying on formula\n    components are instead recommended to be formulated using set-type filter operators\n    on the multi valued `elements` and `elements_proportions` properties.\n\n* **Examples**:\n  * `\"H2NaO\"`\n  * `\"ClNa\"`\n  * `\"CCaO3\"`\n\n"
          },
          "chemical_formula_hill": {
            "title": "Chemical_Formula_Hill",
            "type": "string",
            "description": "The chemical formula for a structure as a string in\n[Hill form](https://dx.doi.org/10.1021/ja02046a005) with element symbols followed by\ninteger chemical proportion numbers. The proportion number MUST be omitted if it is 1.\n\n* **Requirements/Conventions**:\n  * The overall scale factor of the chemical proportions is chosen such that the\n    resulting values are integers that indicate the most chemically relevant unit of\n    which the system is composed. For example, if the structure is a repeating unit cell\n    with four hydrogens and four oxygens that represents two hydroperoxide molecules,\n    `chemical_formula_hill` is `H2O2` (i.e., not `HO`, nor `H4O4`).\n  * If the chemical insight needed to ascribe a Hill formula to the system is not\n    present, the property MUST be handled as unset.\n  * Element names MUST have proper capitalization (e.g. \"Si\", not \"SI\" for \"silicon\").\n  * Elements MUST be placed in [Hill order](https://dx.doi.org/10.1021/ja02046a005),\n    followed by their integer chemical proportion number. Hill order means: if carbon\n    is present, it is placed first, and if also present, hydrogen is placed second.\n    After that, all other elements are ordered alphabetically. If carbon is not present,\n    all elements are ordered alphabetically.\n  * If the system has sites with partial occupation and the total occupations of each\n    element do not all sum up to integers, then the Hill formula SHOULD be handled as\n    unset.\n  * No spaces or separators are allowed.\n\n* **Examples**:\n  * `\"H2O2\"`\n\n"
          },
          "chemical_formula_anonymous": {
            "title": "Chemical_Formula_Anonymous",
            "type": "string",
            "description": "The anonymous formula is the `chemical_formula_reduced`, but\nwhere the elements are instead first ordered by their chemical proportion number, and\nthen, in order left to right, replaced by anonymous symbols\n`A, B, C, ..., Z, Aa, Ba, ..., Za, Ab, Bb, ...` and so on.\n\n* **Requirements/Conventions**:\n  * Support for filters using partial string matching with this property is OPTIONAL\n    (i.e. BEGINS WITH, ENDS WITH and CONTAINS).\n\n* **Examples**:\n  * `\"A2B\"`\n  * `\"A42B42C16D12E10F9G5\"`\n\n"
          },
          "dimension_types": {
            "title": "Dimension_Types",
            "type": "array",
            "description": "List of three integers. For each of the three directions\nindicated by the three lattice vectors (see property `lattice_vectors`). This list\nindicates if the direction is periodic (value `1`) or non-periodic (value `0`). Note:\nthe elements in this list each refer to the direction of the corresponding entry in\n`lattice_vectors`.\n\n* **Requirements/Conventions**:\n  * Each element MUST be an integer and MUST assume only the value of `0` or `1`.\n\n* **Examples**:\n  * For a molecule: `[0, 0, 0]`\n  * For a wire along the direction specified by the third lattice vector: `[0, 0, 1]`.\n  * For a 2D surface/slab, periodic on the plane defined by the first and third lattice\n    vectors: `[1, 0, 1]`.\n  * For a bulk 3D system: `[1, 1, 1]`.\n\n"
          },
          "lattice_types": {
            "title": "Lattice_Types",
            "type": "array",
            "items": {
              "type": "array"
            },
            "description": "List of three lattice vectors in Cartesian coordinates,\nin \u00e5ngstr\u00f6ms (\u00c5).\n\n* **Requirements/Conventions**:\n  * This property is REQUIRED, except when `dimension_types` is equal to\n    `[0, 0, 0]` (in which case it is optional).\n  * It MUST be a list of three vectors *a*, *b* and *c*, where each of the\n    vectors MUST BE a list of the vector's coordinates along the x, y and z\n    Cartesian coordinates. (Therefore, the first index runs over the three\n    lattice vectors and the second index runs over the x, y, z Cartesian\n    coordinates.)\n  * For databases that do not define an absolute Cartesian system (e.g. only\n    defining the length and angles between vectors), the first lattice vector\n    SHOULD be set along x and the second on the xy plane.\n  * This property MUST be an array of dimensions 3 times 3 regardless of the\n    elements of `dimension_types`. The vectors SHOULD by convention be chosen\n    so the determinant of the `lattice_vectors` matrix is different from zero.\n    The vectors in the non-periodic directions have no significance beyond\n    fulfilling these requirements.\n\n* **Examples**:\n  * `[[4.0, 0.0, 0.0], [0.0, 4.0, 0.0], [0.0, 1.0, 4.0]]` represents a cell,\n    where the first vector is (4, 0, 0), i.e., a vector aligned along the x axis\n    of length 4 \u00c5; the second vector is (0, 4, 0); and the third vector is\n    (0, 1, 4).\n\n"
          },
          "cartesian_site_positions": {
            "title": "Cartesian_Site_Positions",
            "type": "array",
            "items": {
              "type": "array"
            },
            "description": "The Cartesian positions of each site. A site is an atom,\na site potentially occupied by an atom, or a placeholder for a virtual mixture of\natoms (e.g., in a virtual crystal approximation).\n\n* **Requirements/Conventions**:\n  * It MUST be a list of length N times 3, where N is the number of sites in the\n    structure.\n  * An entry MAY have multiple sites at the same Cartesian position (for a\n    relevant use of this, see e.g., the `assemblies` property.\n\n* **Examples**:\n  * `[[0, 0, 0], [0, 0, 2]]` indicates a structure with two sites, one sitting\n    at the origin and one along the (positive) z axis, 2 \u00c5 away from the origin.\n\n"
          },
          "nsites": {
            "title": "Nsites",
            "type": "integer",
            "description": "An integer specifying the length of the\n`cartesian_site_positions` property.\n\n* **Requirements/Conventions**:\n  * Queries on this property can be equivalently formulated using\n`LENGTH cartesian_site_positions`.\n\n"
          },
          "species_at_sites": {
            "title": "Species_At_Sites",
            "type": "array",
            "items": {
              "type": "string"
            },
            "description": "Name of the species at each site (where values for sites\nare specified with the same order of the `cartesian_site_positions` property).\nThe properties of the species are found in the `species` property.\n\n* **Requirements/Conventions**:\n  * It MUST be a list of strings, which MUST have length equal to the number of\n    sites in the structure (the first dimension of the\n    `cartesian_site_positions` list.\n  * Each species MUST have a unique name.\n  * Each species name mentioned in the `species_at_sites` list MUST be described\n    in the `species` list (i.e. for each value in the `species_at_sites` list\n    there MUST exist exactly one dictionary in the `species` list with the\n    `name` attribute equal to the corresponding `species_at_sites` value).\n  * Each site MUST be associated only to a single species. However, species can\n    represent mixtures of atoms, and multiple species MAY be defined for the\n    same chemical element. This latter case is useful when different atoms of\n    the same type need to be grouped or distinguished, for instance in\n    simulation codes to assign different initial spin states.\n\n* **Examples**:\n  * `[\"Ti\", \"O2\"]` indicates that the first site is hosting a species labelled\n  `\"Ti\"` and the second a species labelled `\"O2\"`.\n\n  "
          },
          "species": {
            "title": "Species",
            "type": "array",
            "items": {
              "$ref": "#/components/schemas/Specie"
            },
            "description": "A list describing the species of the sites of this\nstructure. Specie scan be pure chemical elements, or virtual-crystal atoms\nrepresenting a statistical occupation of a given site by multiple chemical\nelements.\n\n* **Requirements/Conventions**:\n  * Systems that have only species formed by a single chemical symbol, and\n    that have at most one species per chemical symbol, SHOULD use the chemical\n    symbol as species name (e.g., \"Ti\" for titanium, \"O\" for oxygen, etc.)\n    However, note that this is OPTIONAL, and client implementations MUST NOT\n    assume that the key corresponds to a chemical symbol, nor assume that if the\n    species name is a valid chemical symbol, that it represents a species with\n    that chemical symbol. This means that a species\n    `{\"name\": \"C\", \"chemical_symbols\": [\"Ti\"], \"concentration\": [0.0]}` is valid\n    and represents a titanium species (and *not* a carbon species).\n  * It is NOT RECOMMENDED that a structure includes species that do not have at\n    least one corresponding site.\n\n* **Examples**:\n  * `\"species\": [ {\"name\": \"Ti\", \"chemical_symbols\": [\"Ti\"], \"concentration\":\n    [1.0]}, ]`: any site with this species is occupied by a Ti atom.\n  * `\"species\": [ {\"name\": \"Ti\", \"chemical_symbols\": [\"Ti\", \"vacancy\"],\n    \"concentration\": [0.9, 0.1]}, ]`: any site with this species is occupied by\n    a Ti atom with 90 % probability, and has a vacancy with 10 % probability.\n  * `\"species\": [ {\"name\": \"BaCa\", \"chemical_symbols\": [\"vacancy\", \"Ba\", \"Ca\"],\n    \"concentration\": [0.05, 0.45, 0.5], \"mass\": 88.5}, ]`: any site with this\n    species is occupied by a Ba atom with 45 % probability, a Ca atom with 50 %\n    probability, and by a vacancy with 5 % probability. The mass of this site is\n    (on average) 88.5 a.m.u.\n  * `\"species\": [ {\"name\": \"C12\", \"chemical_symbols\": [\"C\"], \"concentration\":\n    [1.0], \"mass\": 12.0}, ]`: any site with this species is occupied by a carbon\n    isotope with mass 12.\n  * `\"species\": [ {\"name\": \"C13\", \"chemical_symbols\": [\"C\"], \"concentration\":\n    [1.0], \"mass\": 13.0}, ]`: any site with this species is occupied by a carbon\n    isotope with mass 13.\n\n"
          },
          "assemblies": {
            "title": "Assemblies",
            "type": "array",
            "items": {
              "$ref": "#/components/schemas/Assembly"
            },
            "description": "A description of groups of sites that are statistically\ncorrelated.\n\n* **Requirements/Conventions**:\n  * If present, the correct flag MUST be set in the list `structure_features`.\n  * Client implementations MUST check its presence (as its presence changes the\n    interpretation of the structure).\n  * If a site is not present in any group, it means that it is present with\n    100 % probability (as if no assembly was specified).\n  * A site MUST NOT appear in more than one group.\n\n* **Notes**:\n  * Assemblies are essential to represent, for instance, the situation where an\n    atom can statistically occupy two different sites.\n  * By defining groups, it is possible to represent, e.g., the case where a\n    functional molecule (and not just one atom) is either present or absent (or\n    the case where it is present in two conformations).\n  * Considerations on virtual alloys and on vacancies:\n    In the special case of a virtual alloy, these specifications allow two\n    different, equivalent ways of specifying them. For instance, a site at the\n    origin with 30 % probability of being occupied by Si, 50 % probability of\n    being occupied by Ge, and 20 % of being a vacancy, the following two\n    representations are possible:\n    * Using a single species:\n    ```\n    {\n      \"cartesian_site_positions\": [[0,0,0]],\n      \"species_at_sites\": [\"SiGe-vac\"],\n      \"species\": [\n          {\n            \"name\": \"SiGe-vac\",\n            \"chemical_symbols\": [\"Si\", \"Ge\", \"vacancy\"],\n            \"concentration\": [0.3, 0.5, 0.2]\n          }\n      ]\n      // ...\n    }\n    ```\n    * Using multiple species and the assemblies:\n    ```\n    {\n      \"cartesian_site_positions\": [ [0,0,0], [0,0,0], [0,0,0] ],\n      \"species_at_sites\": [\"Si\", \"Ge\", \"vac\"],\n      \"species\": {\n        \"Si\": { \"chemical_symbols\": [\"Si\"], \"concentration\": [1.0] },\n        \"Ge\": { \"chemical_symbols\": [\"Ge\"], \"concentration\": [1.0] },\n        \"vac\": { \"chemical_symbols\": [\"vacancy\"], \"concentration\": [1.0] }\n      },\n      \"assemblies\": [\n        {\n          \"sites_in_groups\": [ [0], [1], [2] ],\n          \"group_probabilities\": [0.3, 0.5, 0.2]\n        }\n      ]\n      // ...\n    }\n    ```\n  * It is up to the database provider to decide which representation to use,\n    typically depending on the internal format in which the structure is stored.\n    However, given a structure identified by a unique ID, the API implementation\n    MUST always provide the same representation for it.\n  * The probabilities of occurrence of different assemblies are uncorrelated.\n    So, for instance, in the following case with two assemblies:\n    ```\n    {\n      \"assemblies\": [\n        {\n          \"sites_in_groups\": [ [0], [1] ],\n          \"group_probabilities\": [0.2, 0.8],\n        },\n        {\n          \"sites_in_groups\": [ [2], [3] ],\n          \"group_probabilities\": [0.3, 0.7]\n        }\n      ]\n    }\n    ```\n\n    Site 0 is present with a probability of 20 % and site 1 with a probability\n    of 80 %. These two sites are correlated (either site 0 or 1 is present).\n    Similarly, site 2 is present with a probability of 30 % and site 3 with a\n    probability of 70 %. These two sites are correlated (either site 2 or 3 is\n    present). However, the presence or absence of sites 0 and 1 is not\n    correlated with the presence or absence of sites 2 and 3 (in the specific\n    example, the pair of sites (0, 2) can occur with 0.2*0.3 = 6 % probability;\n    the pair (0, 3) with 0.2*0.7 = 14 % probability; the pair (1, 2) with\n    0.8*0.3 = 24 % probability; and the pair (1, 3) with 0.8*0.7 = 56 %\n    probability).\n\n"
          },
          "structure_features": {
            "title": "Structure_Features",
            "type": "array",
            "items": {
              "type": "string"
            },
            "description": "A list of strings, flagging which special features are\n        used by the structure.\n\n* **Requirements/Conventions**:\n  * This property MUST be returned as an empty list if no special features are\n    used.\n  * This list MUST be sorted alphabetically.\n  * If a special feature listed below is used, the corresponding string MUST be\n    set.\n  * If a special feature listed below is not used, the corresponding string MUST\n  NOT be set.\n\n* **List of special structure features**:\n  * `disorder`: this flag MUST be present if any one entry in the `species` list\n  has a `chemical_symbols` list longer than 1 element.\n  * `unknown_positions`: this flag MUST be present if at least one component of\n  the `cartesian_site_positions` list of lists has value `null`.\n  * `assemblies`: this flag MUST be present if the `assemblies` list is present.\n\n* **Querying**:\n  * This property MUST be queryable.\n\n"
          }
        }
      },
      "StructureResource": {
        "title": "StructureResource",
        "required": [
          "id",
          "attributes"
        ],
        "type": "object",
        "properties": {
          "id": {
            "title": "Id",
            "type": "string",
            "description": "a string which together with the type uniquely identifies the object and strictly follows the requirements as specified by `id`. This can be the local database ID."
          },
          "type": {
            "title": "Type",
            "type": "string",
            "default": "structure"
          },
          "links": {
            "title": "Links",
            "type": "object",
            "properties": {
              "next": {
                "title": "Next",
                "description": "A Link to the next object",
                "anyOf": [
                  {
                    "minLength": 1,
                    "maxLength": 65536,
                    "type": "string",
                    "format": "uri"
                  },
                  {
                    "title": "Link",
                    "description": "A link **MUST** be represented as either: a string containing the link's URL or a link object.",
                    "type": "object",
                    "properties": {
                      "href": {
                        "title": "Href",
                        "description": "a string containing the link\u2019s URL.",
=======
              "$ref": "#/components/schemas/Resource"
            },
            "description": "A list of resources that are included"
          },
          "meta": {
            "$ref": "#/components/schemas/ResponseMeta"
          },
          "links": {
            "title": "Links",
            "anyOf": [
              {
                "title": "Links",
                "description": "A Links object is a set of keys with a Link value",
                "type": "object",
                "properties": {
                  "next": {
                    "title": "Next",
                    "description": "A Link to the next object",
                    "anyOf": [
                      {
                        "minLength": 1,
                        "maxLength": 65536,
                        "type": "string",
                        "format": "uri"
                      },
                      {
                        "title": "Link",
                        "description": "A link **MUST** be represented as either: a string containing the link's URL or a link object.",
                        "type": "object",
                        "properties": {
                          "href": {
                            "title": "Href",
                            "description": "a string containing the link\u2019s URL.",
                            "minLength": 1,
                            "maxLength": 65536,
                            "type": "string",
                            "format": "uri"
                          },
                          "meta": {
                            "title": "Meta",
                            "description": "a meta object containing non-standard meta-information about the link.",
                            "type": "object"
                          }
                        },
                        "required": [
                          "href"
                        ]
                      }
                    ]
                  },
                  "self": {
                    "title": "Self",
                    "description": "A link to itself",
                    "anyOf": [
                      {
                        "minLength": 1,
                        "maxLength": 65536,
                        "type": "string",
                        "format": "uri"
                      },
                      {
                        "title": "Link",
                        "description": "A link **MUST** be represented as either: a string containing the link's URL or a link object.",
                        "type": "object",
                        "properties": {
                          "href": {
                            "title": "Href",
                            "description": "a string containing the link\u2019s URL.",
                            "minLength": 1,
                            "maxLength": 65536,
                            "type": "string",
                            "format": "uri"
                          },
                          "meta": {
                            "title": "Meta",
                            "description": "a meta object containing non-standard meta-information about the link.",
                            "type": "object"
                          }
                        },
                        "required": [
                          "href"
                        ]
                      }
                    ]
                  },
                  "related": {
                    "title": "Related",
                    "description": "A related resource link",
                    "anyOf": [
                      {
                        "minLength": 1,
                        "maxLength": 65536,
                        "type": "string",
                        "format": "uri"
                      },
                      {
                        "title": "Link",
                        "description": "A link **MUST** be represented as either: a string containing the link's URL or a link object.",
                        "type": "object",
                        "properties": {
                          "href": {
                            "title": "Href",
                            "description": "a string containing the link\u2019s URL.",
                            "minLength": 1,
                            "maxLength": 65536,
                            "type": "string",
                            "format": "uri"
                          },
                          "meta": {
                            "title": "Meta",
                            "description": "a meta object containing non-standard meta-information about the link.",
                            "type": "object"
                          }
                        },
                        "required": [
                          "href"
                        ]
                      }
                    ]
                  },
                  "about": {
                    "title": "About",
                    "description": "a link that leads to further details about this particular occurrence of the problem.",
                    "anyOf": [
                      {
                        "minLength": 1,
                        "maxLength": 65536,
                        "type": "string",
                        "format": "uri"
                      },
                      {
                        "title": "Link",
                        "description": "A link **MUST** be represented as either: a string containing the link's URL or a link object.",
                        "type": "object",
                        "properties": {
                          "href": {
                            "title": "Href",
                            "description": "a string containing the link\u2019s URL.",
                            "minLength": 1,
                            "maxLength": 65536,
                            "type": "string",
                            "format": "uri"
                          },
                          "meta": {
                            "title": "Meta",
                            "description": "a meta object containing non-standard meta-information about the link.",
                            "type": "object"
                          }
                        },
                        "required": [
                          "href"
                        ]
                      }
                    ]
                  }
                }
              },
              {
                "title": "Pagination",
                "description": "A set of urls to different pages:",
                "type": "object",
                "properties": {
                  "first": {
                    "title": "First",
                    "description": "The first page of data",
                    "minLength": 1,
                    "maxLength": 65536,
                    "type": "string",
                    "format": "uri"
                  },
                  "last": {
                    "title": "Last",
                    "description": "The last page of data",
                    "minLength": 1,
                    "maxLength": 65536,
                    "type": "string",
                    "format": "uri"
                  },
                  "prev": {
                    "title": "Prev",
                    "description": "The previous page of data",
                    "minLength": 1,
                    "maxLength": 65536,
                    "type": "string",
                    "format": "uri"
                  },
                  "next": {
                    "title": "Next",
                    "description": "The next page of data",
                    "minLength": 1,
                    "maxLength": 65536,
                    "type": "string",
                    "format": "uri"
                  }
                }
              }
            ],
            "description": "Information about the JSON API used"
          },
          "jsonapi": {
            "title": "JsonAPI",
            "required": [
              "version"
            ],
            "type": "object",
            "properties": {
              "version": {
                "title": "Version",
                "description": "Version of the json API used",
                "type": "string"
              },
              "meta": {
                "title": "Meta",
                "description": "Non-standard meta information",
                "type": "object"
              }
            },
            "description": "An object describing the server's implementation"
          }
        }
      },
      "EntryPropertyInfo": {
        "title": "EntryPropertyInfo",
        "required": [
          "description"
        ],
        "type": "object",
        "properties": {
          "description": {
            "title": "Description",
            "type": "string",
            "description": "description of the entry"
          },
          "unit": {
            "title": "Unit",
            "type": "string",
            "description": "the physical unit of the entry"
          }
        }
      },
      "EntryInfoAttributes": {
        "title": "EntryInfoAttributes",
        "required": [
          "description",
          "properties",
          "output_fields_by_format"
        ],
        "type": "object",
        "properties": {
          "formats": {
            "title": "Formats",
            "type": "array",
            "items": {
              "type": "string"
            },
            "description": "list of available output formats.",
            "default": [
              "jsonapi"
            ]
          },
          "description": {
            "title": "Description",
            "type": "string",
            "description": "description of the entry"
          },
          "properties": {
            "title": "Properties",
            "type": "object",
            "additionalProperties": {
              "$ref": "#/components/schemas/EntryPropertyInfo"
            },
            "description": "a dictionary describing queryable properties for this entry type, where each key is a property ID."
          },
          "output_fields_by_format": {
            "title": "Output_Fields_By_Format",
            "type": "object",
            "additionalProperties": {
              "type": "array",
              "items": {
                "type": "string"
              }
            },
            "description": "a dictionary of available output fields for this entry type, where the keys are the values of the `formats` list and the values are the keys of the `properties` dictionary."
          }
        }
      },
      "EntryInfoResource": {
        "title": "EntryInfoResource",
        "required": [
          "attributes",
          "id"
        ],
        "type": "object",
        "properties": {
          "attributes": {
            "$ref": "#/components/schemas/EntryInfoAttributes"
          },
          "id": {
            "title": "Id",
            "type": "string",
            "description": "unique ID for this resource object"
          },
          "type": {
            "title": "Type",
            "type": "string",
            "description": "type of this resource",
            "default": "info"
          }
        }
      },
      "Source": {
        "title": "Source",
        "type": "object",
        "properties": {
          "pointer": {
            "title": "Pointer",
            "type": "string",
            "description": "a JSON Pointer [RFC6901] to the associated entity in the request document [e.g. \"/data\" for a primary data object, or \"/data/attributes/title\" for a specific attribute]."
          },
          "parmeter": {
            "title": "Parmeter",
            "type": "string",
            "description": "a string indicating which URI query parameter caused the error."
          }
        },
        "description": "an object containing references to the source of the error"
      },
      "ResponseMetaQuery": {
        "title": "ResponseMetaQuery",
        "required": [
          "representation"
        ],
        "type": "object",
        "properties": {
          "representation": {
            "title": "Representation",
            "type": "string",
            "description": "a string with the part of the URL that follows the base URL."
          }
        },
        "description": "Information on the query that was requested."
      },
      "Pagination": {
        "title": "Pagination",
        "type": "object",
        "properties": {
          "first": {
            "title": "First",
            "maxLength": 65536,
            "minLength": 1,
            "type": "string",
            "description": "The first page of data",
            "format": "uri"
          },
          "last": {
            "title": "Last",
            "maxLength": 65536,
            "minLength": 1,
            "type": "string",
            "description": "The last page of data",
            "format": "uri"
          },
          "prev": {
            "title": "Prev",
            "maxLength": 65536,
            "minLength": 1,
            "type": "string",
            "description": "The previous page of data",
            "format": "uri"
          },
          "next": {
            "title": "Next",
            "maxLength": 65536,
            "minLength": 1,
            "type": "string",
            "description": "The next page of data",
            "format": "uri"
          }
        },
        "description": "A set of urls to different pages:"
      },
      "ErrorLinks": {
        "title": "ErrorLinks",
        "required": [
          "about"
        ],
        "type": "object",
        "properties": {
          "about": {
            "title": "About",
            "anyOf": [
              {
                "title": "Link",
                "description": "A link **MUST** be represented as either: a string containing the link's URL or a link object.",
                "type": "object",
                "properties": {
                  "href": {
                    "title": "Href",
                    "description": "a string containing the link\u2019s URL.",
                    "minLength": 1,
                    "maxLength": 65536,
                    "type": "string",
                    "format": "uri"
                  },
                  "meta": {
                    "title": "Meta",
                    "description": "a meta object containing non-standard meta-information about the link.",
                    "type": "object"
                  }
                },
                "required": [
                  "href"
                ]
              },
              {
                "minLength": 1,
                "maxLength": 65536,
                "type": "string",
                "format": "uri"
              }
            ],
            "description": "a link that leads to further details about this particular occurrence of the problem."
          }
        },
        "description": "Links with recast for Errors"
      },
      "StructureResourceAttributes": {
        "title": "StructureResourceAttributes",
        "required": [
          "local_id",
          "last_modified"
        ],
        "type": "object",
        "properties": {
          "local_id": {
            "title": "Local_Id",
            "type": "string",
            "description": "the entry's local database ID (having no OPTiMaDe requirements/conventions)"
          },
          "last_modified": {
            "title": "Last_Modified",
            "type": "string",
            "description": "an [ISO 8601](https://www.iso.org/standard/40874.html) representing the entry's last modification time.",
            "format": "date-time"
          },
          "immutable_id": {
            "title": "Immutable_Id",
            "type": "string",
            "description": "an optional field containing the entry's immutable ID (e.g. a UUID). This is important for databases having preferred IDs that point to 'the latest version' of a record, but still offer access to older variants. This ID maps to the version-specific record, in case it changes in the future."
          },
          "elements": {
            "title": "Elements",
            "type": "string"
          },
          "nelements": {
            "title": "Nelements",
            "type": "integer"
          },
          "chemical_formula": {
            "title": "Chemical_Formula",
            "type": "string"
          },
          "formula_prototype": {
            "title": "Formula_Prototype",
            "type": "string"
          }
        }
      },
      "StructureResource": {
        "title": "StructureResource",
        "required": [
          "id",
          "attributes"
        ],
        "type": "object",
        "properties": {
          "id": {
            "title": "Id",
            "type": "string",
            "description": "a string which together with the type uniquely identifies the object and strictly follows the requirements as specified by `id`. This can be the local database ID."
          },
          "type": {
            "title": "Type",
            "type": "string",
            "default": "structure"
          },
          "links": {
            "title": "Links",
            "type": "object",
            "properties": {
              "next": {
                "title": "Next",
                "description": "A Link to the next object",
                "anyOf": [
                  {
                    "minLength": 1,
                    "maxLength": 65536,
                    "type": "string",
                    "format": "uri"
                  },
                  {
                    "title": "Link",
                    "description": "A link **MUST** be represented as either: a string containing the link's URL or a link object.",
                    "type": "object",
                    "properties": {
                      "href": {
                        "title": "Href",
                        "description": "a string containing the link\u2019s URL.",
                        "minLength": 1,
                        "maxLength": 65536,
                        "type": "string",
                        "format": "uri"
                      },
                      "meta": {
                        "title": "Meta",
                        "description": "a meta object containing non-standard meta-information about the link.",
                        "type": "object"
                      }
                    },
                    "required": [
                      "href"
                    ]
                  }
                ]
              },
              "self": {
                "title": "Self",
                "description": "A link to itself",
                "anyOf": [
                  {
                    "minLength": 1,
                    "maxLength": 65536,
                    "type": "string",
                    "format": "uri"
                  },
                  {
                    "title": "Link",
                    "description": "A link **MUST** be represented as either: a string containing the link's URL or a link object.",
                    "type": "object",
                    "properties": {
                      "href": {
                        "title": "Href",
                        "description": "a string containing the link\u2019s URL.",
                        "minLength": 1,
                        "maxLength": 65536,
                        "type": "string",
                        "format": "uri"
                      },
                      "meta": {
                        "title": "Meta",
                        "description": "a meta object containing non-standard meta-information about the link.",
                        "type": "object"
                      }
                    },
                    "required": [
                      "href"
                    ]
                  }
                ]
              },
              "related": {
                "title": "Related",
                "description": "A related resource link",
                "anyOf": [
                  {
                    "minLength": 1,
                    "maxLength": 65536,
                    "type": "string",
                    "format": "uri"
                  },
                  {
                    "title": "Link",
                    "description": "A link **MUST** be represented as either: a string containing the link's URL or a link object.",
                    "type": "object",
                    "properties": {
                      "href": {
                        "title": "Href",
                        "description": "a string containing the link\u2019s URL.",
                        "minLength": 1,
                        "maxLength": 65536,
                        "type": "string",
                        "format": "uri"
                      },
                      "meta": {
                        "title": "Meta",
                        "description": "a meta object containing non-standard meta-information about the link.",
                        "type": "object"
                      }
                    },
                    "required": [
                      "href"
                    ]
                  }
                ]
              },
              "about": {
                "title": "About",
                "description": "a link that leads to further details about this particular occurrence of the problem.",
                "anyOf": [
                  {
                    "minLength": 1,
                    "maxLength": 65536,
                    "type": "string",
                    "format": "uri"
                  },
                  {
                    "title": "Link",
                    "description": "A link **MUST** be represented as either: a string containing the link's URL or a link object.",
                    "type": "object",
                    "properties": {
                      "href": {
                        "title": "Href",
                        "description": "a string containing the link\u2019s URL.",
                        "minLength": 1,
                        "maxLength": 65536,
                        "type": "string",
                        "format": "uri"
                      },
                      "meta": {
                        "title": "Meta",
                        "description": "a meta object containing non-standard meta-information about the link.",
                        "type": "object"
                      }
                    },
                    "required": [
                      "href"
                    ]
                  }
                ]
              }
            },
            "description": "A Links object is a set of keys with a Link value"
          },
          "meta": {
            "title": "Meta",
            "type": "object",
            "description": "a JSON API meta object that contains non-standard information about the object."
          },
          "attributes": {
            "$ref": "#/components/schemas/StructureResourceAttributes"
          },
          "relationships": {
            "title": "Relationships",
            "type": "object",
            "description": "a dictionary containing references to other resource objects as defined by the JSON API relationships object."
          }
        }
      },
      "StructureResponseMany": {
        "title": "StructureResponseMany",
        "required": [
          "data",
          "meta"
        ],
        "type": "object",
        "properties": {
          "data": {
            "title": "Data",
            "type": "array",
            "items": {
              "$ref": "#/components/schemas/StructureResource"
            }
          },
          "included": {
            "title": "Included",
            "uniqueItems": true,
            "type": "array",
            "items": {
              "$ref": "#/components/schemas/Resource"
            },
            "description": "A list of resources that are included"
          },
          "meta": {
            "$ref": "#/components/schemas/ResponseMeta"
          },
          "links": {
            "title": "Links",
            "anyOf": [
              {
                "title": "Links",
                "description": "A Links object is a set of keys with a Link value",
                "type": "object",
                "properties": {
                  "next": {
                    "title": "Next",
                    "description": "A Link to the next object",
                    "anyOf": [
                      {
                        "minLength": 1,
                        "maxLength": 65536,
                        "type": "string",
                        "format": "uri"
                      },
                      {
                        "title": "Link",
                        "description": "A link **MUST** be represented as either: a string containing the link's URL or a link object.",
                        "type": "object",
                        "properties": {
                          "href": {
                            "title": "Href",
                            "description": "a string containing the link\u2019s URL.",
                            "minLength": 1,
                            "maxLength": 65536,
                            "type": "string",
                            "format": "uri"
                          },
                          "meta": {
                            "title": "Meta",
                            "description": "a meta object containing non-standard meta-information about the link.",
                            "type": "object"
                          }
                        },
                        "required": [
                          "href"
                        ]
                      }
                    ]
                  },
                  "self": {
                    "title": "Self",
                    "description": "A link to itself",
                    "anyOf": [
                      {
                        "minLength": 1,
                        "maxLength": 65536,
                        "type": "string",
                        "format": "uri"
                      },
                      {
                        "title": "Link",
                        "description": "A link **MUST** be represented as either: a string containing the link's URL or a link object.",
                        "type": "object",
                        "properties": {
                          "href": {
                            "title": "Href",
                            "description": "a string containing the link\u2019s URL.",
                            "minLength": 1,
                            "maxLength": 65536,
                            "type": "string",
                            "format": "uri"
                          },
                          "meta": {
                            "title": "Meta",
                            "description": "a meta object containing non-standard meta-information about the link.",
                            "type": "object"
                          }
                        },
                        "required": [
                          "href"
                        ]
                      }
                    ]
                  },
                  "related": {
                    "title": "Related",
                    "description": "A related resource link",
                    "anyOf": [
                      {
                        "minLength": 1,
                        "maxLength": 65536,
                        "type": "string",
                        "format": "uri"
                      },
                      {
                        "title": "Link",
                        "description": "A link **MUST** be represented as either: a string containing the link's URL or a link object.",
                        "type": "object",
                        "properties": {
                          "href": {
                            "title": "Href",
                            "description": "a string containing the link\u2019s URL.",
                            "minLength": 1,
                            "maxLength": 65536,
                            "type": "string",
                            "format": "uri"
                          },
                          "meta": {
                            "title": "Meta",
                            "description": "a meta object containing non-standard meta-information about the link.",
                            "type": "object"
                          }
                        },
                        "required": [
                          "href"
                        ]
                      }
                    ]
                  },
                  "about": {
                    "title": "About",
                    "description": "a link that leads to further details about this particular occurrence of the problem.",
                    "anyOf": [
                      {
                        "minLength": 1,
                        "maxLength": 65536,
                        "type": "string",
                        "format": "uri"
                      },
                      {
                        "title": "Link",
                        "description": "A link **MUST** be represented as either: a string containing the link's URL or a link object.",
                        "type": "object",
                        "properties": {
                          "href": {
                            "title": "Href",
                            "description": "a string containing the link\u2019s URL.",
                            "minLength": 1,
                            "maxLength": 65536,
                            "type": "string",
                            "format": "uri"
                          },
                          "meta": {
                            "title": "Meta",
                            "description": "a meta object containing non-standard meta-information about the link.",
                            "type": "object"
                          }
                        },
                        "required": [
                          "href"
                        ]
                      }
                    ]
                  }
                }
              },
              {
                "title": "Pagination",
                "description": "A set of urls to different pages:",
                "type": "object",
                "properties": {
                  "first": {
                    "title": "First",
                    "description": "The first page of data",
                    "minLength": 1,
                    "maxLength": 65536,
                    "type": "string",
                    "format": "uri"
                  },
                  "last": {
                    "title": "Last",
                    "description": "The last page of data",
                    "minLength": 1,
                    "maxLength": 65536,
                    "type": "string",
                    "format": "uri"
                  },
                  "prev": {
                    "title": "Prev",
                    "description": "The previous page of data",
                    "minLength": 1,
                    "maxLength": 65536,
                    "type": "string",
                    "format": "uri"
                  },
                  "next": {
                    "title": "Next",
                    "description": "The next page of data",
                    "minLength": 1,
                    "maxLength": 65536,
                    "type": "string",
                    "format": "uri"
                  }
                }
              }
            ],
            "description": "Information about the JSON API used"
          },
          "jsonapi": {
            "title": "JsonAPI",
            "required": [
              "version"
            ],
            "type": "object",
            "properties": {
              "version": {
                "title": "Version",
                "description": "Version of the json API used",
                "type": "string"
              },
              "meta": {
                "title": "Meta",
                "description": "Non-standard meta information",
                "type": "object"
              }
            },
            "description": "An object describing the server's implementation"
          }
        }
      },
      "Error": {
        "title": "Error",
        "type": "object",
        "properties": {
          "id": {
            "title": "Id",
            "type": "string",
            "description": "A unique identifier for this particular occurrence of the problem."
          },
          "links": {
            "title": "ErrorLinks",
            "required": [
              "about"
            ],
            "type": "object",
            "properties": {
              "about": {
                "title": "About",
                "description": "a link that leads to further details about this particular occurrence of the problem.",
                "anyOf": [
                  {
                    "title": "Link",
                    "description": "A link **MUST** be represented as either: a string containing the link's URL or a link object.",
                    "type": "object",
                    "properties": {
                      "href": {
                        "title": "Href",
                        "description": "a string containing the link\u2019s URL.",
                        "minLength": 1,
                        "maxLength": 65536,
                        "type": "string",
                        "format": "uri"
                      },
                      "meta": {
                        "title": "Meta",
                        "description": "a meta object containing non-standard meta-information about the link.",
                        "type": "object"
                      }
                    },
                    "required": [
                      "href"
                    ]
                  },
                  {
                    "minLength": 1,
                    "maxLength": 65536,
                    "type": "string",
                    "format": "uri"
                  }
                ]
              }
            },
            "description": "Links with recast for Errors"
          },
          "status": {
            "title": "Status",
            "type": "string",
            "description": "the HTTP status code applicable to this problem, expressed as a string value."
          },
          "code": {
            "title": "Code",
            "type": "string",
            "description": "an application-specific error code, expressed as a string value."
          },
          "title": {
            "title": "Title",
            "type": "string",
            "description": "A short, human-readable summary of the problem. It **SHOULD NOT** change from occurrence to occurrence of the problem, except for purposes of localization."
          },
          "detail": {
            "title": "Detail",
            "type": "string",
            "description": "A human-readable explanation specific to this occurrence of the problem."
          },
          "source": {
            "title": "Source",
            "type": "object",
            "properties": {
              "pointer": {
                "title": "Pointer",
                "description": "a JSON Pointer [RFC6901] to the associated entity in the request document [e.g. \"/data\" for a primary data object, or \"/data/attributes/title\" for a specific attribute].",
                "type": "string"
              },
              "parmeter": {
                "title": "Parmeter",
                "description": "a string indicating which URI query parameter caused the error.",
                "type": "string"
              }
            },
            "description": "an object containing references to the source of the error"
          },
          "meta": {
            "title": "Meta",
            "type": "object",
            "description": "a meta object containing non-standard meta-information about the error."
          }
        },
        "description": "Error where links uses ErrorLinks"
      },
      "ErrorResponse": {
        "title": "ErrorResponse",
        "required": [
          "errors"
        ],
        "type": "object",
        "properties": {
          "errors": {
            "title": "Errors",
            "type": "array",
            "items": {
              "$ref": "#/components/schemas/Error"
            }
          },
          "meta": {
            "$ref": "#/components/schemas/ResponseMeta"
          },
          "jsonapi": {
            "title": "JsonAPI",
            "required": [
              "version"
            ],
            "type": "object",
            "properties": {
              "version": {
                "title": "Version",
                "description": "Version of the json API used",
                "type": "string"
              },
              "meta": {
                "title": "Meta",
                "description": "Non-standard meta information",
                "type": "object"
              }
            },
            "description": "An object describing the server's implementation"
          },
          "links": {
            "title": "Links",
            "type": "object",
            "properties": {
              "next": {
                "title": "Next",
                "description": "A Link to the next object",
                "anyOf": [
                  {
                    "minLength": 1,
                    "maxLength": 65536,
                    "type": "string",
                    "format": "uri"
                  },
                  {
                    "title": "Link",
                    "description": "A link **MUST** be represented as either: a string containing the link's URL or a link object.",
                    "type": "object",
                    "properties": {
                      "href": {
                        "title": "Href",
                        "description": "a string containing the link\u2019s URL.",
                        "minLength": 1,
                        "maxLength": 65536,
                        "type": "string",
                        "format": "uri"
                      },
                      "meta": {
                        "title": "Meta",
                        "description": "a meta object containing non-standard meta-information about the link.",
                        "type": "object"
                      }
                    },
                    "required": [
                      "href"
                    ]
                  }
                ]
              },
              "self": {
                "title": "Self",
                "description": "A link to itself",
                "anyOf": [
                  {
                    "minLength": 1,
                    "maxLength": 65536,
                    "type": "string",
                    "format": "uri"
                  },
                  {
                    "title": "Link",
                    "description": "A link **MUST** be represented as either: a string containing the link's URL or a link object.",
                    "type": "object",
                    "properties": {
                      "href": {
                        "title": "Href",
                        "description": "a string containing the link\u2019s URL.",
                        "minLength": 1,
                        "maxLength": 65536,
                        "type": "string",
                        "format": "uri"
                      },
                      "meta": {
                        "title": "Meta",
                        "description": "a meta object containing non-standard meta-information about the link.",
                        "type": "object"
                      }
                    },
                    "required": [
                      "href"
                    ]
                  }
                ]
              },
              "related": {
                "title": "Related",
                "description": "A related resource link",
                "anyOf": [
                  {
                    "minLength": 1,
                    "maxLength": 65536,
                    "type": "string",
                    "format": "uri"
                  },
                  {
                    "title": "Link",
                    "description": "A link **MUST** be represented as either: a string containing the link's URL or a link object.",
                    "type": "object",
                    "properties": {
                      "href": {
                        "title": "Href",
                        "description": "a string containing the link\u2019s URL.",
                        "minLength": 1,
                        "maxLength": 65536,
                        "type": "string",
                        "format": "uri"
                      },
                      "meta": {
                        "title": "Meta",
                        "description": "a meta object containing non-standard meta-information about the link.",
                        "type": "object"
                      }
                    },
                    "required": [
                      "href"
                    ]
                  }
                ]
              },
              "about": {
                "title": "About",
                "description": "a link that leads to further details about this particular occurrence of the problem.",
                "anyOf": [
                  {
                    "minLength": 1,
                    "maxLength": 65536,
                    "type": "string",
                    "format": "uri"
                  },
                  {
                    "title": "Link",
                    "description": "A link **MUST** be represented as either: a string containing the link's URL or a link object.",
                    "type": "object",
                    "properties": {
                      "href": {
                        "title": "Href",
                        "description": "a string containing the link\u2019s URL.",
                        "minLength": 1,
                        "maxLength": 65536,
                        "type": "string",
                        "format": "uri"
                      },
                      "meta": {
                        "title": "Meta",
                        "description": "a meta object containing non-standard meta-information about the link.",
                        "type": "object"
                      }
                    },
                    "required": [
                      "href"
                    ]
                  }
                ]
              }
            },
            "description": "A Links object is a set of keys with a Link value"
          }
        }
      },
      "Provider": {
        "title": "Provider",
        "required": [
          "name",
          "description",
          "prefix"
        ],
        "type": "object",
        "properties": {
          "name": {
            "title": "Name",
            "type": "string",
            "description": "a short name for the database provider"
          },
          "description": {
            "title": "Description",
            "type": "string",
            "description": "a longer description of the database provider"
          },
          "prefix": {
            "title": "Prefix",
            "type": "string",
            "description": "database-provider-specific prefix as found in Appendix 1."
          },
          "homepage": {
            "title": "Homepage",
            "anyOf": [
              {
                "minLength": 1,
                "maxLength": 65536,
                "type": "string",
                "format": "uri"
              },
              {
                "title": "Link",
                "description": "A link **MUST** be represented as either: a string containing the link's URL or a link object.",
                "type": "object",
                "properties": {
                  "href": {
                    "title": "Href",
                    "description": "a string containing the link\u2019s URL.",
                    "minLength": 1,
                    "maxLength": 65536,
                    "type": "string",
                    "format": "uri"
                  },
                  "meta": {
                    "title": "Meta",
                    "description": "a meta object containing non-standard meta-information about the link.",
                    "type": "object"
                  }
                },
                "required": [
                  "href"
                ]
              }
            ],
            "description": "a [JSON API links object](http://jsonapi.org/format/1.0#document-links) pointing to homepage of the database provider, either directly as a string, or as a link object."
          },
          "index_base_url": {
            "title": "Index_Base_Url",
            "anyOf": [
              {
                "minLength": 1,
                "maxLength": 65536,
                "type": "string",
                "format": "uri"
              },
              {
                "title": "Link",
                "description": "A link **MUST** be represented as either: a string containing the link's URL or a link object.",
                "type": "object",
                "properties": {
                  "href": {
                    "title": "Href",
                    "description": "a string containing the link\u2019s URL.",
                    "minLength": 1,
                    "maxLength": 65536,
                    "type": "string",
                    "format": "uri"
                  },
                  "meta": {
                    "title": "Meta",
                    "description": "a meta object containing non-standard meta-information about the link.",
                    "type": "object"
                  }
                },
                "required": [
                  "href"
                ]
              }
            ],
            "description": "a [JSON API links object](http://jsonapi.org/format/1.0#document-links) pointing to the base URL for the `index` meta-database as specified in Appendix 1, either directly as a string, or as a link object."
          }
        },
        "description": "Stores information on the database provider of the\n   implementation."
      },
      "Link": {
        "title": "Link",
        "required": [
          "href"
        ],
        "type": "object",
        "properties": {
          "href": {
            "title": "Href",
            "maxLength": 65536,
            "minLength": 1,
            "type": "string",
            "description": "a string containing the link\u2019s URL.",
            "format": "uri"
          },
          "meta": {
            "title": "Meta",
            "type": "object",
            "description": "a meta object containing non-standard meta-information about the link."
          }
        },
        "description": "A link **MUST** be represented as either: a string containing the link's URL or a link object."
      },
      "JsonAPI": {
        "title": "JsonAPI",
        "required": [
          "version"
        ],
        "type": "object",
        "properties": {
          "version": {
            "title": "Version",
            "type": "string",
            "description": "Version of the json API used"
          },
          "meta": {
            "title": "Meta",
            "type": "object",
            "description": "Non-standard meta information"
          }
        },
        "description": "An object describing the server's implementation"
      },
      "EntryInfoResponse": {
        "title": "EntryInfoResponse",
        "required": [
          "data"
        ],
        "type": "object",
        "properties": {
          "data": {
            "$ref": "#/components/schemas/EntryInfoResource"
          },
          "included": {
            "title": "Included",
            "uniqueItems": true,
            "type": "array",
            "items": {
              "$ref": "#/components/schemas/Resource"
            },
            "description": "A list of resources that are included"
          },
          "meta": {
            "$ref": "#/components/schemas/ResponseMeta"
          },
          "links": {
            "title": "Links",
            "anyOf": [
              {
                "title": "Links",
                "description": "A Links object is a set of keys with a Link value",
                "type": "object",
                "properties": {
                  "next": {
                    "title": "Next",
                    "description": "A Link to the next object",
                    "anyOf": [
                      {
                        "minLength": 1,
                        "maxLength": 65536,
                        "type": "string",
                        "format": "uri"
                      },
                      {
                        "title": "Link",
                        "description": "A link **MUST** be represented as either: a string containing the link's URL or a link object.",
                        "type": "object",
                        "properties": {
                          "href": {
                            "title": "Href",
                            "description": "a string containing the link\u2019s URL.",
                            "minLength": 1,
                            "maxLength": 65536,
                            "type": "string",
                            "format": "uri"
                          },
                          "meta": {
                            "title": "Meta",
                            "description": "a meta object containing non-standard meta-information about the link.",
                            "type": "object"
                          }
                        },
                        "required": [
                          "href"
                        ]
                      }
                    ]
                  },
                  "self": {
                    "title": "Self",
                    "description": "A link to itself",
                    "anyOf": [
                      {
>>>>>>> c78b2cd5
                        "minLength": 1,
                        "maxLength": 65536,
                        "type": "string",
                        "format": "uri"
                      },
<<<<<<< HEAD
                      "meta": {
                        "title": "Meta",
                        "description": "a meta object containing non-standard meta-information about the link.",
                        "type": "object"
                      }
                    },
                    "required": [
                      "href"
                    ]
                  }
                ]
              },
              "self": {
                "title": "Self",
                "description": "A link to itself",
                "anyOf": [
                  {
                    "minLength": 1,
                    "maxLength": 65536,
                    "type": "string",
                    "format": "uri"
                  },
                  {
                    "title": "Link",
                    "description": "A link **MUST** be represented as either: a string containing the link's URL or a link object.",
                    "type": "object",
                    "properties": {
                      "href": {
                        "title": "Href",
                        "description": "a string containing the link\u2019s URL.",
=======
                      {
                        "title": "Link",
                        "description": "A link **MUST** be represented as either: a string containing the link's URL or a link object.",
                        "type": "object",
                        "properties": {
                          "href": {
                            "title": "Href",
                            "description": "a string containing the link\u2019s URL.",
                            "minLength": 1,
                            "maxLength": 65536,
                            "type": "string",
                            "format": "uri"
                          },
                          "meta": {
                            "title": "Meta",
                            "description": "a meta object containing non-standard meta-information about the link.",
                            "type": "object"
                          }
                        },
                        "required": [
                          "href"
                        ]
                      }
                    ]
                  },
                  "related": {
                    "title": "Related",
                    "description": "A related resource link",
                    "anyOf": [
                      {
>>>>>>> c78b2cd5
                        "minLength": 1,
                        "maxLength": 65536,
                        "type": "string",
                        "format": "uri"
                      },
<<<<<<< HEAD
                      "meta": {
                        "title": "Meta",
                        "description": "a meta object containing non-standard meta-information about the link.",
                        "type": "object"
                      }
                    },
                    "required": [
                      "href"
                    ]
                  }
                ]
              },
              "related": {
                "title": "Related",
                "description": "A related resource link",
                "anyOf": [
                  {
                    "minLength": 1,
                    "maxLength": 65536,
                    "type": "string",
                    "format": "uri"
                  },
                  {
                    "title": "Link",
                    "description": "A link **MUST** be represented as either: a string containing the link's URL or a link object.",
                    "type": "object",
                    "properties": {
                      "href": {
                        "title": "Href",
                        "description": "a string containing the link\u2019s URL.",
=======
                      {
                        "title": "Link",
                        "description": "A link **MUST** be represented as either: a string containing the link's URL or a link object.",
                        "type": "object",
                        "properties": {
                          "href": {
                            "title": "Href",
                            "description": "a string containing the link\u2019s URL.",
                            "minLength": 1,
                            "maxLength": 65536,
                            "type": "string",
                            "format": "uri"
                          },
                          "meta": {
                            "title": "Meta",
                            "description": "a meta object containing non-standard meta-information about the link.",
                            "type": "object"
                          }
                        },
                        "required": [
                          "href"
                        ]
                      }
                    ]
                  },
                  "about": {
                    "title": "About",
                    "description": "a link that leads to further details about this particular occurrence of the problem.",
                    "anyOf": [
                      {
>>>>>>> c78b2cd5
                        "minLength": 1,
                        "maxLength": 65536,
                        "type": "string",
                        "format": "uri"
                      },
<<<<<<< HEAD
                      "meta": {
                        "title": "Meta",
                        "description": "a meta object containing non-standard meta-information about the link.",
                        "type": "object"
                      }
                    },
                    "required": [
                      "href"
                    ]
                  }
                ]
              },
              "about": {
                "title": "About",
                "description": "a link that leads to further details about this particular occurrence of the problem.",
                "anyOf": [
                  {
=======
                      {
                        "title": "Link",
                        "description": "A link **MUST** be represented as either: a string containing the link's URL or a link object.",
                        "type": "object",
                        "properties": {
                          "href": {
                            "title": "Href",
                            "description": "a string containing the link\u2019s URL.",
                            "minLength": 1,
                            "maxLength": 65536,
                            "type": "string",
                            "format": "uri"
                          },
                          "meta": {
                            "title": "Meta",
                            "description": "a meta object containing non-standard meta-information about the link.",
                            "type": "object"
                          }
                        },
                        "required": [
                          "href"
                        ]
                      }
                    ]
                  }
                }
              },
              {
                "title": "Pagination",
                "description": "A set of urls to different pages:",
                "type": "object",
                "properties": {
                  "first": {
                    "title": "First",
                    "description": "The first page of data",
                    "minLength": 1,
                    "maxLength": 65536,
                    "type": "string",
                    "format": "uri"
                  },
                  "last": {
                    "title": "Last",
                    "description": "The last page of data",
                    "minLength": 1,
                    "maxLength": 65536,
                    "type": "string",
                    "format": "uri"
                  },
                  "prev": {
                    "title": "Prev",
                    "description": "The previous page of data",
                    "minLength": 1,
                    "maxLength": 65536,
                    "type": "string",
                    "format": "uri"
                  },
                  "next": {
                    "title": "Next",
                    "description": "The next page of data",
>>>>>>> c78b2cd5
                    "minLength": 1,
                    "maxLength": 65536,
                    "type": "string",
                    "format": "uri"
<<<<<<< HEAD
                  },
                  {
                    "title": "Link",
                    "description": "A link **MUST** be represented as either: a string containing the link's URL or a link object.",
                    "type": "object",
                    "properties": {
                      "href": {
                        "title": "Href",
                        "description": "a string containing the link\u2019s URL.",
                        "minLength": 1,
                        "maxLength": 65536,
                        "type": "string",
                        "format": "uri"
                      },
                      "meta": {
                        "title": "Meta",
                        "description": "a meta object containing non-standard meta-information about the link.",
                        "type": "object"
                      }
                    },
                    "required": [
                      "href"
                    ]
=======
>>>>>>> c78b2cd5
                  }
                }
              }
<<<<<<< HEAD
            },
            "description": "A Links object is a set of keys with a Link value"
          },
          "meta": {
            "title": "Meta",
            "type": "object",
            "description": "a JSON API meta object that contains non-standard information about the object."
          },
          "attributes": {
            "$ref": "#/components/schemas/StructureResourceAttributes"
=======
            ],
            "description": "Information about the JSON API used"
>>>>>>> c78b2cd5
          },
          "jsonapi": {
            "title": "JsonAPI",
            "required": [
              "version"
            ],
            "type": "object",
            "properties": {
              "version": {
                "title": "Version",
                "description": "Version of the json API used",
                "type": "string"
              },
              "meta": {
                "title": "Meta",
                "description": "Non-standard meta information",
                "type": "object"
              }
            },
            "description": "An object describing the server's implementation"
          }
<<<<<<< HEAD
        },
        "description": "Representing a structure."
=======
        }
>>>>>>> c78b2cd5
      },
      "Links": {
        "title": "Links",
        "type": "object",
        "properties": {
          "next": {
            "title": "Next",
<<<<<<< HEAD
=======
            "anyOf": [
              {
                "minLength": 1,
                "maxLength": 65536,
                "type": "string",
                "format": "uri"
              },
              {
                "title": "Link",
                "description": "A link **MUST** be represented as either: a string containing the link's URL or a link object.",
                "type": "object",
                "properties": {
                  "href": {
                    "title": "Href",
                    "description": "a string containing the link\u2019s URL.",
                    "minLength": 1,
                    "maxLength": 65536,
                    "type": "string",
                    "format": "uri"
                  },
                  "meta": {
                    "title": "Meta",
                    "description": "a meta object containing non-standard meta-information about the link.",
                    "type": "object"
                  }
                },
                "required": [
                  "href"
                ]
              }
            ],
            "description": "A Link to the next object"
          },
          "self": {
            "title": "Self",
>>>>>>> c78b2cd5
            "anyOf": [
              {
                "minLength": 1,
                "maxLength": 65536,
                "type": "string",
                "format": "uri"
              },
              {
                "title": "Link",
                "description": "A link **MUST** be represented as either: a string containing the link's URL or a link object.",
                "type": "object",
                "properties": {
                  "href": {
                    "title": "Href",
                    "description": "a string containing the link\u2019s URL.",
                    "minLength": 1,
                    "maxLength": 65536,
                    "type": "string",
                    "format": "uri"
                  },
                  "meta": {
                    "title": "Meta",
                    "description": "a meta object containing non-standard meta-information about the link.",
                    "type": "object"
                  }
                },
                "required": [
                  "href"
                ]
              }
            ],
<<<<<<< HEAD
            "description": "A Link to the next object"
          },
          "self": {
            "title": "Self",
=======
            "description": "A link to itself"
          },
          "related": {
            "title": "Related",
>>>>>>> c78b2cd5
            "anyOf": [
              {
                "minLength": 1,
                "maxLength": 65536,
                "type": "string",
                "format": "uri"
              },
              {
                "title": "Link",
                "description": "A link **MUST** be represented as either: a string containing the link's URL or a link object.",
                "type": "object",
                "properties": {
                  "href": {
                    "title": "Href",
                    "description": "a string containing the link\u2019s URL.",
                    "minLength": 1,
                    "maxLength": 65536,
                    "type": "string",
                    "format": "uri"
                  },
                  "meta": {
                    "title": "Meta",
                    "description": "a meta object containing non-standard meta-information about the link.",
                    "type": "object"
                  }
                },
                "required": [
                  "href"
                ]
              }
            ],
<<<<<<< HEAD
            "description": "A link to itself"
          },
          "related": {
            "title": "Related",
            "anyOf": [
              {
                "minLength": 1,
                "maxLength": 65536,
                "type": "string",
                "format": "uri"
              },
              {
                "title": "Link",
                "description": "A link **MUST** be represented as either: a string containing the link's URL or a link object.",
                "type": "object",
                "properties": {
                  "href": {
                    "title": "Href",
                    "description": "a string containing the link\u2019s URL.",
                    "minLength": 1,
                    "maxLength": 65536,
                    "type": "string",
                    "format": "uri"
                  },
                  "meta": {
                    "title": "Meta",
                    "description": "a meta object containing non-standard meta-information about the link.",
                    "type": "object"
                  }
                },
                "required": [
                  "href"
                ]
              }
            ],
=======
>>>>>>> c78b2cd5
            "description": "A related resource link"
          },
          "about": {
            "title": "About",
<<<<<<< HEAD
            "anyOf": [
              {
                "minLength": 1,
                "maxLength": 65536,
                "type": "string",
                "format": "uri"
              },
              {
                "title": "Link",
                "description": "A link **MUST** be represented as either: a string containing the link's URL or a link object.",
                "type": "object",
                "properties": {
                  "href": {
                    "title": "Href",
                    "description": "a string containing the link\u2019s URL.",
                    "minLength": 1,
                    "maxLength": 65536,
                    "type": "string",
                    "format": "uri"
                  },
                  "meta": {
                    "title": "Meta",
                    "description": "a meta object containing non-standard meta-information about the link.",
                    "type": "object"
                  }
                },
                "required": [
                  "href"
                ]
              }
            ],
            "description": "a link that leads to further details about this particular occurrence of the problem."
          }
        },
        "description": "A Links object is a set of keys with a Link value"
      },
      "ResourceLinks": {
        "title": "ResourceLinks",
        "required": [
          "self"
        ],
        "type": "object",
        "properties": {
          "self": {
            "title": "Self",
            "anyOf": [
              {
                "title": "Link",
                "description": "A link **MUST** be represented as either: a string containing the link's URL or a link object.",
                "type": "object",
                "properties": {
                  "href": {
                    "title": "Href",
                    "description": "a string containing the link\u2019s URL.",
                    "minLength": 1,
                    "maxLength": 65536,
                    "type": "string",
                    "format": "uri"
                  },
                  "meta": {
                    "title": "Meta",
                    "description": "a meta object containing non-standard meta-information about the link.",
                    "type": "object"
                  }
                },
                "required": [
                  "href"
                ]
              },
              {
=======
            "anyOf": [
              {
>>>>>>> c78b2cd5
                "minLength": 1,
                "maxLength": 65536,
                "type": "string",
                "format": "uri"
              },
              {
                "title": "Link",
                "description": "A link **MUST** be represented as either: a string containing the link's URL or a link object.",
                "type": "object",
                "properties": {
                  "href": {
                    "title": "Href",
                    "description": "a string containing the link\u2019s URL.",
                    "minLength": 1,
                    "maxLength": 65536,
                    "type": "string",
                    "format": "uri"
                  },
                  "meta": {
                    "title": "Meta",
                    "description": "a meta object containing non-standard meta-information about the link.",
                    "type": "object"
                  }
                },
                "required": [
                  "href"
                ]
              }
            ],
<<<<<<< HEAD
            "description": "a link that refers to this resource."
          }
        },
        "description": "Links with recast for Errors"
      },
      "Resource": {
        "title": "Resource",
        "required": [
          "id",
          "type"
        ],
        "type": "object",
        "properties": {
          "id": {
            "title": "Id",
            "type": "string",
            "description": "Resource ID"
          },
          "type": {
            "title": "Type",
            "type": "string",
            "description": "Resource type"
          },
          "links": {
            "title": "Links",
            "type": "object",
            "properties": {
              "next": {
                "title": "Next",
                "description": "A Link to the next object",
                "anyOf": [
                  {
                    "minLength": 1,
                    "maxLength": 65536,
                    "type": "string",
                    "format": "uri"
                  },
                  {
                    "title": "Link",
                    "description": "A link **MUST** be represented as either: a string containing the link's URL or a link object.",
                    "type": "object",
                    "properties": {
                      "href": {
                        "title": "Href",
                        "description": "a string containing the link\u2019s URL.",
                        "minLength": 1,
                        "maxLength": 65536,
                        "type": "string",
                        "format": "uri"
                      },
                      "meta": {
                        "title": "Meta",
                        "description": "a meta object containing non-standard meta-information about the link.",
                        "type": "object"
                      }
                    },
                    "required": [
                      "href"
                    ]
                  }
                ]
              },
              "self": {
                "title": "Self",
                "description": "A link to itself",
                "anyOf": [
                  {
                    "minLength": 1,
                    "maxLength": 65536,
                    "type": "string",
                    "format": "uri"
                  },
                  {
                    "title": "Link",
                    "description": "A link **MUST** be represented as either: a string containing the link's URL or a link object.",
                    "type": "object",
                    "properties": {
                      "href": {
                        "title": "Href",
                        "description": "a string containing the link\u2019s URL.",
                        "minLength": 1,
                        "maxLength": 65536,
                        "type": "string",
                        "format": "uri"
                      },
                      "meta": {
                        "title": "Meta",
                        "description": "a meta object containing non-standard meta-information about the link.",
                        "type": "object"
                      }
                    },
                    "required": [
                      "href"
                    ]
                  }
                ]
              },
              "related": {
                "title": "Related",
                "description": "A related resource link",
                "anyOf": [
                  {
                    "minLength": 1,
                    "maxLength": 65536,
                    "type": "string",
                    "format": "uri"
                  },
                  {
                    "title": "Link",
                    "description": "A link **MUST** be represented as either: a string containing the link's URL or a link object.",
                    "type": "object",
                    "properties": {
                      "href": {
                        "title": "Href",
                        "description": "a string containing the link\u2019s URL.",
                        "minLength": 1,
                        "maxLength": 65536,
                        "type": "string",
                        "format": "uri"
                      },
                      "meta": {
                        "title": "Meta",
                        "description": "a meta object containing non-standard meta-information about the link.",
                        "type": "object"
                      }
                    },
                    "required": [
                      "href"
                    ]
                  }
                ]
              },
              "about": {
                "title": "About",
                "description": "a link that leads to further details about this particular occurrence of the problem.",
                "anyOf": [
                  {
                    "minLength": 1,
                    "maxLength": 65536,
                    "type": "string",
                    "format": "uri"
                  },
                  {
                    "title": "Link",
                    "description": "A link **MUST** be represented as either: a string containing the link's URL or a link object.",
                    "type": "object",
                    "properties": {
                      "href": {
                        "title": "Href",
                        "description": "a string containing the link\u2019s URL.",
                        "minLength": 1,
                        "maxLength": 65536,
                        "type": "string",
                        "format": "uri"
                      },
                      "meta": {
                        "title": "Meta",
                        "description": "a meta object containing non-standard meta-information about the link.",
                        "type": "object"
                      }
                    },
                    "required": [
                      "href"
                    ]
                  }
                ]
              }
            },
            "description": "A Links object is a set of keys with a Link value"
          },
          "meta": {
            "title": "Meta",
            "type": "object",
            "description": "a meta object containing non-standard meta-information about a resource that can not be represented as an attribute or relationship."
          },
          "attributes": {
            "title": "Attributes",
            "type": "object",
            "description": "an attributes object representing some of the resource\u2019s data."
          },
          "relationships": {
            "title": "Relationships",
            "type": "object",
            "description": "a relationships object describing relationships between the resource and other JSON:API resources."
          }
        },
        "description": "Resource objects appear in a JSON:API document to represent resources."
      },
      "Link": {
        "title": "Link",
        "required": [
          "href"
        ],
        "type": "object",
        "properties": {
          "href": {
            "title": "Href",
            "maxLength": 65536,
            "minLength": 1,
            "type": "string",
            "description": "a string containing the link\u2019s URL.",
            "format": "uri"
          },
          "meta": {
            "title": "Meta",
            "type": "object",
            "description": "a meta object containing non-standard meta-information about the link."
          }
        },
        "description": "A link **MUST** be represented as either: a string containing the link's URL or a link object."
      },
      "ResponseMeta": {
        "title": "ResponseMeta",
        "required": [
          "query",
          "api_version",
          "time_stamp",
          "data_returned",
          "more_data_available",
          "provider"
        ],
        "type": "object",
        "properties": {
          "query": {
            "title": "ResponseMetaQuery",
            "required": [
              "representation"
            ],
            "type": "object",
            "properties": {
              "representation": {
                "title": "Representation",
                "description": "a string with the part of the URL that follows the base URL.",
                "type": "string"
              }
            },
            "description": "Information on the query that was requested."
          },
          "api_version": {
            "title": "Api_Version",
            "type": "string",
            "description": "a string containing the version of the API implementation, e.g. v0.9.5"
          },
          "time_stamp": {
            "title": "Time_Stamp",
            "type": "string",
            "description": "a string containing the date and time at which the query was exexcuted, in [ISO 8601](https://www.iso.org/standard/40874.html) format. Times MUST be time-zone aware (i.e. MUST NOT be local times), in one of the formats allowed by ISO 8601 (i.e. either be in UTC, and then end with a Z, or indicate explicitly the offset).",
            "format": "date-time"
          },
          "data_returned": {
            "title": "Data_Returned",
            "minimum": 0.0,
            "type": "integer",
            "description": "an integer containing the number of data objects returned for the query."
          },
          "more_data_available": {
            "title": "More_Data_Available",
            "type": "boolean",
            "description": "`false` if all data has been returned, and `true` if not."
          },
          "provider": {
            "title": "Provider",
            "required": [
              "name",
              "description",
              "prefix"
            ],
            "type": "object",
            "properties": {
              "name": {
                "title": "Name",
                "description": "a short name for the database provider",
                "type": "string"
              },
              "description": {
                "title": "Description",
                "description": "a longer description of the database provider",
                "type": "string"
              },
              "prefix": {
                "title": "Prefix",
                "description": "database-provider-specific prefix as found in Appendix 1.",
                "type": "string"
              },
              "homepage": {
                "title": "Homepage",
                "description": "a [JSON API links object](http://jsonapi.org/format/1.0#document-links) pointing to homepage of the database provider, either directly as a string, or as a link object.",
                "anyOf": [
                  {
                    "minLength": 1,
                    "maxLength": 65536,
                    "type": "string",
                    "format": "uri"
                  },
                  {
                    "title": "Link",
                    "description": "A link **MUST** be represented as either: a string containing the link's URL or a link object.",
                    "type": "object",
                    "properties": {
                      "href": {
                        "title": "Href",
                        "description": "a string containing the link\u2019s URL.",
                        "minLength": 1,
                        "maxLength": 65536,
                        "type": "string",
                        "format": "uri"
                      },
                      "meta": {
                        "title": "Meta",
                        "description": "a meta object containing non-standard meta-information about the link.",
                        "type": "object"
                      }
                    },
                    "required": [
                      "href"
                    ]
                  }
                ]
              },
              "index_base_url": {
                "title": "Index_Base_Url",
                "description": "a [JSON API links object](http://jsonapi.org/format/1.0#document-links) pointing to the base URL for the `index` meta-database as specified in Appendix 1, either directly as a string, or as a link object.",
                "anyOf": [
                  {
                    "minLength": 1,
                    "maxLength": 65536,
                    "type": "string",
                    "format": "uri"
                  },
                  {
                    "title": "Link",
                    "description": "A link **MUST** be represented as either: a string containing the link's URL or a link object.",
                    "type": "object",
                    "properties": {
                      "href": {
                        "title": "Href",
                        "description": "a string containing the link\u2019s URL.",
                        "minLength": 1,
                        "maxLength": 65536,
                        "type": "string",
                        "format": "uri"
                      },
                      "meta": {
                        "title": "Meta",
                        "description": "a meta object containing non-standard meta-information about the link.",
                        "type": "object"
                      }
                    },
                    "required": [
                      "href"
                    ]
                  }
                ]
              }
            },
            "description": "Stores information on the database provider of the\n   implementation."
          },
          "data_available": {
            "title": "Data_Available",
            "type": "integer",
            "description": "an integer containing the total number of data objects available in the database"
          },
          "last_id": {
            "title": "Last_Id",
            "type": "string",
            "description": "a string containing the last ID returned"
          },
          "response_message": {
            "title": "Response_Message",
            "type": "string",
            "description": "response string from the server"
          }
        },
        "description": "A [JSON API meta member](https://jsonapi.org/format/1.0#document-meta)\nthat contains JSON API meta objects of non-standard\nmeta-information.\n\nOPTIONAL additional information global to the query that is not\nspecified in this document, MUST start with a\ndatabase-provider-specific prefix."
      },
      "StructureResponseMany": {
        "title": "StructureResponseMany",
        "required": [
          "data",
          "meta"
        ],
        "type": "object",
        "properties": {
          "data": {
            "title": "Data",
            "type": "array",
            "items": {
              "$ref": "#/components/schemas/StructureResource"
            }
          },
          "included": {
            "title": "Included",
            "uniqueItems": true,
            "type": "array",
            "items": {
              "$ref": "#/components/schemas/Resource"
            },
            "description": "A list of resources that are included"
          },
          "meta": {
            "$ref": "#/components/schemas/ResponseMeta"
          },
          "links": {
            "title": "Links",
            "anyOf": [
              {
                "title": "Links",
                "description": "A Links object is a set of keys with a Link value",
                "type": "object",
                "properties": {
                  "next": {
                    "title": "Next",
                    "description": "A Link to the next object",
                    "anyOf": [
                      {
                        "minLength": 1,
                        "maxLength": 65536,
                        "type": "string",
                        "format": "uri"
                      },
                      {
                        "title": "Link",
                        "description": "A link **MUST** be represented as either: a string containing the link's URL or a link object.",
                        "type": "object",
                        "properties": {
                          "href": {
                            "title": "Href",
                            "description": "a string containing the link\u2019s URL.",
                            "minLength": 1,
                            "maxLength": 65536,
                            "type": "string",
                            "format": "uri"
                          },
                          "meta": {
                            "title": "Meta",
                            "description": "a meta object containing non-standard meta-information about the link.",
                            "type": "object"
                          }
                        },
                        "required": [
                          "href"
                        ]
                      }
                    ]
                  },
                  "self": {
                    "title": "Self",
                    "description": "A link to itself",
                    "anyOf": [
                      {
                        "minLength": 1,
                        "maxLength": 65536,
                        "type": "string",
                        "format": "uri"
                      },
                      {
                        "title": "Link",
                        "description": "A link **MUST** be represented as either: a string containing the link's URL or a link object.",
                        "type": "object",
                        "properties": {
                          "href": {
                            "title": "Href",
                            "description": "a string containing the link\u2019s URL.",
                            "minLength": 1,
                            "maxLength": 65536,
                            "type": "string",
                            "format": "uri"
                          },
                          "meta": {
                            "title": "Meta",
                            "description": "a meta object containing non-standard meta-information about the link.",
                            "type": "object"
                          }
                        },
                        "required": [
                          "href"
                        ]
                      }
                    ]
                  },
                  "related": {
                    "title": "Related",
                    "description": "A related resource link",
                    "anyOf": [
                      {
                        "minLength": 1,
                        "maxLength": 65536,
                        "type": "string",
                        "format": "uri"
                      },
                      {
                        "title": "Link",
                        "description": "A link **MUST** be represented as either: a string containing the link's URL or a link object.",
                        "type": "object",
                        "properties": {
                          "href": {
                            "title": "Href",
                            "description": "a string containing the link\u2019s URL.",
                            "minLength": 1,
                            "maxLength": 65536,
                            "type": "string",
                            "format": "uri"
                          },
                          "meta": {
                            "title": "Meta",
                            "description": "a meta object containing non-standard meta-information about the link.",
                            "type": "object"
                          }
                        },
                        "required": [
                          "href"
                        ]
                      }
                    ]
                  },
                  "about": {
                    "title": "About",
                    "description": "a link that leads to further details about this particular occurrence of the problem.",
                    "anyOf": [
                      {
                        "minLength": 1,
                        "maxLength": 65536,
                        "type": "string",
                        "format": "uri"
                      },
                      {
                        "title": "Link",
                        "description": "A link **MUST** be represented as either: a string containing the link's URL or a link object.",
                        "type": "object",
                        "properties": {
                          "href": {
                            "title": "Href",
                            "description": "a string containing the link\u2019s URL.",
                            "minLength": 1,
                            "maxLength": 65536,
                            "type": "string",
                            "format": "uri"
                          },
                          "meta": {
                            "title": "Meta",
                            "description": "a meta object containing non-standard meta-information about the link.",
                            "type": "object"
                          }
                        },
                        "required": [
                          "href"
                        ]
                      }
                    ]
                  }
                }
              },
              {
                "title": "Pagination",
                "description": "A set of urls to different pages:",
                "type": "object",
                "properties": {
                  "first": {
                    "title": "First",
                    "description": "The first page of data",
                    "minLength": 1,
                    "maxLength": 65536,
                    "type": "string",
                    "format": "uri"
                  },
                  "last": {
                    "title": "Last",
                    "description": "The last page of data",
                    "minLength": 1,
                    "maxLength": 65536,
                    "type": "string",
                    "format": "uri"
                  },
                  "prev": {
                    "title": "Prev",
                    "description": "The previous page of data",
                    "minLength": 1,
                    "maxLength": 65536,
                    "type": "string",
                    "format": "uri"
                  },
                  "next": {
                    "title": "Next",
                    "description": "The next page of data",
                    "minLength": 1,
                    "maxLength": 65536,
                    "type": "string",
                    "format": "uri"
                  }
                }
              }
            ],
            "description": "Information about the JSON API used"
          },
          "jsonapi": {
            "title": "JsonAPI",
            "required": [
              "version"
            ],
            "type": "object",
            "properties": {
              "version": {
                "title": "Version",
                "description": "Version of the json API used",
                "type": "string"
              },
              "meta": {
                "title": "Meta",
                "description": "Non-standard meta information",
                "type": "object"
              }
            },
            "description": "An object describing the server's implementation"
          }
        }
      },
      "Source": {
        "title": "Source",
        "type": "object",
        "properties": {
          "pointer": {
            "title": "Pointer",
            "type": "string",
            "description": "a JSON Pointer [RFC6901] to the associated entity in the request document [e.g. \"/data\" for a primary data object, or \"/data/attributes/title\" for a specific attribute]."
          },
          "parmeter": {
            "title": "Parmeter",
            "type": "string",
            "description": "a string indicating which URI query parameter caused the error."
          }
        },
        "description": "an object containing references to the source of the error"
      },
      "JsonAPI": {
        "title": "JsonAPI",
        "required": [
          "version"
        ],
        "type": "object",
        "properties": {
          "version": {
            "title": "Version",
            "type": "string",
            "description": "Version of the json API used"
          },
          "meta": {
            "title": "Meta",
            "type": "object",
            "description": "Non-standard meta information"
          }
        },
        "description": "An object describing the server's implementation"
      },
      "Provider": {
        "title": "Provider",
        "required": [
          "name",
          "description",
          "prefix"
        ],
        "type": "object",
        "properties": {
          "name": {
            "title": "Name",
            "type": "string",
            "description": "a short name for the database provider"
          },
          "description": {
            "title": "Description",
            "type": "string",
            "description": "a longer description of the database provider"
          },
          "prefix": {
            "title": "Prefix",
            "type": "string",
            "description": "database-provider-specific prefix as found in Appendix 1."
          },
          "homepage": {
            "title": "Homepage",
            "anyOf": [
              {
                "minLength": 1,
                "maxLength": 65536,
                "type": "string",
                "format": "uri"
              },
              {
                "title": "Link",
                "description": "A link **MUST** be represented as either: a string containing the link's URL or a link object.",
                "type": "object",
                "properties": {
                  "href": {
                    "title": "Href",
                    "description": "a string containing the link\u2019s URL.",
                    "minLength": 1,
                    "maxLength": 65536,
                    "type": "string",
                    "format": "uri"
                  },
                  "meta": {
                    "title": "Meta",
                    "description": "a meta object containing non-standard meta-information about the link.",
                    "type": "object"
                  }
                },
                "required": [
                  "href"
                ]
              }
            ],
            "description": "a [JSON API links object](http://jsonapi.org/format/1.0#document-links) pointing to homepage of the database provider, either directly as a string, or as a link object."
          },
          "index_base_url": {
            "title": "Index_Base_Url",
            "anyOf": [
              {
                "minLength": 1,
                "maxLength": 65536,
                "type": "string",
                "format": "uri"
              },
              {
                "title": "Link",
                "description": "A link **MUST** be represented as either: a string containing the link's URL or a link object.",
                "type": "object",
                "properties": {
                  "href": {
                    "title": "Href",
                    "description": "a string containing the link\u2019s URL.",
                    "minLength": 1,
                    "maxLength": 65536,
                    "type": "string",
                    "format": "uri"
                  },
                  "meta": {
                    "title": "Meta",
                    "description": "a meta object containing non-standard meta-information about the link.",
                    "type": "object"
                  }
                },
                "required": [
                  "href"
                ]
              }
            ],
            "description": "a [JSON API links object](http://jsonapi.org/format/1.0#document-links) pointing to the base URL for the `index` meta-database as specified in Appendix 1, either directly as a string, or as a link object."
          }
        },
        "description": "Stores information on the database provider of the\n   implementation."
      },
      "InfoResponse": {
        "title": "InfoResponse",
        "required": [
          "data"
        ],
        "type": "object",
        "properties": {
          "data": {
            "$ref": "#/components/schemas/BaseInfoResource"
          },
          "included": {
            "title": "Included",
            "uniqueItems": true,
            "type": "array",
            "items": {
              "$ref": "#/components/schemas/Resource"
            },
            "description": "A list of resources that are included"
          },
          "meta": {
            "$ref": "#/components/schemas/ResponseMeta"
          },
          "links": {
            "title": "Links",
            "anyOf": [
              {
                "title": "Links",
                "description": "A Links object is a set of keys with a Link value",
                "type": "object",
                "properties": {
                  "next": {
                    "title": "Next",
                    "description": "A Link to the next object",
                    "anyOf": [
                      {
                        "minLength": 1,
                        "maxLength": 65536,
                        "type": "string",
                        "format": "uri"
                      },
                      {
                        "title": "Link",
                        "description": "A link **MUST** be represented as either: a string containing the link's URL or a link object.",
                        "type": "object",
                        "properties": {
                          "href": {
                            "title": "Href",
                            "description": "a string containing the link\u2019s URL.",
                            "minLength": 1,
                            "maxLength": 65536,
                            "type": "string",
                            "format": "uri"
                          },
                          "meta": {
                            "title": "Meta",
                            "description": "a meta object containing non-standard meta-information about the link.",
                            "type": "object"
                          }
                        },
                        "required": [
                          "href"
                        ]
                      }
                    ]
                  },
                  "self": {
                    "title": "Self",
                    "description": "A link to itself",
                    "anyOf": [
                      {
                        "minLength": 1,
                        "maxLength": 65536,
                        "type": "string",
                        "format": "uri"
                      },
                      {
                        "title": "Link",
                        "description": "A link **MUST** be represented as either: a string containing the link's URL or a link object.",
                        "type": "object",
                        "properties": {
                          "href": {
                            "title": "Href",
                            "description": "a string containing the link\u2019s URL.",
                            "minLength": 1,
                            "maxLength": 65536,
                            "type": "string",
                            "format": "uri"
                          },
                          "meta": {
                            "title": "Meta",
                            "description": "a meta object containing non-standard meta-information about the link.",
                            "type": "object"
                          }
                        },
                        "required": [
                          "href"
                        ]
                      }
                    ]
                  },
                  "related": {
                    "title": "Related",
                    "description": "A related resource link",
                    "anyOf": [
                      {
                        "minLength": 1,
                        "maxLength": 65536,
                        "type": "string",
                        "format": "uri"
                      },
                      {
                        "title": "Link",
                        "description": "A link **MUST** be represented as either: a string containing the link's URL or a link object.",
                        "type": "object",
                        "properties": {
                          "href": {
                            "title": "Href",
                            "description": "a string containing the link\u2019s URL.",
                            "minLength": 1,
                            "maxLength": 65536,
                            "type": "string",
                            "format": "uri"
                          },
                          "meta": {
                            "title": "Meta",
                            "description": "a meta object containing non-standard meta-information about the link.",
                            "type": "object"
                          }
                        },
                        "required": [
                          "href"
                        ]
                      }
                    ]
                  },
                  "about": {
                    "title": "About",
                    "description": "a link that leads to further details about this particular occurrence of the problem.",
                    "anyOf": [
                      {
                        "minLength": 1,
                        "maxLength": 65536,
                        "type": "string",
                        "format": "uri"
                      },
                      {
                        "title": "Link",
                        "description": "A link **MUST** be represented as either: a string containing the link's URL or a link object.",
                        "type": "object",
                        "properties": {
                          "href": {
                            "title": "Href",
                            "description": "a string containing the link\u2019s URL.",
                            "minLength": 1,
                            "maxLength": 65536,
                            "type": "string",
                            "format": "uri"
                          },
                          "meta": {
                            "title": "Meta",
                            "description": "a meta object containing non-standard meta-information about the link.",
                            "type": "object"
                          }
                        },
                        "required": [
                          "href"
                        ]
                      }
                    ]
                  }
                }
              },
              {
                "title": "Pagination",
                "description": "A set of urls to different pages:",
                "type": "object",
                "properties": {
                  "first": {
                    "title": "First",
                    "description": "The first page of data",
                    "minLength": 1,
                    "maxLength": 65536,
                    "type": "string",
                    "format": "uri"
                  },
                  "last": {
                    "title": "Last",
                    "description": "The last page of data",
                    "minLength": 1,
                    "maxLength": 65536,
                    "type": "string",
                    "format": "uri"
                  },
                  "prev": {
                    "title": "Prev",
                    "description": "The previous page of data",
                    "minLength": 1,
                    "maxLength": 65536,
                    "type": "string",
                    "format": "uri"
                  },
                  "next": {
                    "title": "Next",
                    "description": "The next page of data",
                    "minLength": 1,
                    "maxLength": 65536,
                    "type": "string",
                    "format": "uri"
                  }
                }
              }
            ],
            "description": "Information about the JSON API used"
          },
          "jsonapi": {
            "title": "JsonAPI",
            "required": [
              "version"
            ],
            "type": "object",
            "properties": {
              "version": {
                "title": "Version",
                "description": "Version of the json API used",
                "type": "string"
              },
              "meta": {
                "title": "Meta",
                "description": "Non-standard meta information",
                "type": "object"
              }
            },
            "description": "An object describing the server's implementation"
          }
        }
      },
      "ErrorResponse": {
        "title": "ErrorResponse",
        "required": [
          "errors"
        ],
        "type": "object",
        "properties": {
          "errors": {
            "title": "Errors",
            "type": "array",
            "items": {
              "$ref": "#/components/schemas/Error"
            }
          },
          "meta": {
            "$ref": "#/components/schemas/ResponseMeta"
          },
          "jsonapi": {
            "title": "JsonAPI",
            "required": [
              "version"
            ],
            "type": "object",
            "properties": {
              "version": {
                "title": "Version",
                "description": "Version of the json API used",
                "type": "string"
              },
              "meta": {
                "title": "Meta",
                "description": "Non-standard meta information",
                "type": "object"
              }
            },
            "description": "An object describing the server's implementation"
          },
          "links": {
            "title": "Links",
            "type": "object",
            "properties": {
              "next": {
                "title": "Next",
                "description": "A Link to the next object",
                "anyOf": [
                  {
                    "minLength": 1,
                    "maxLength": 65536,
                    "type": "string",
                    "format": "uri"
                  },
                  {
                    "title": "Link",
                    "description": "A link **MUST** be represented as either: a string containing the link's URL or a link object.",
                    "type": "object",
                    "properties": {
                      "href": {
                        "title": "Href",
                        "description": "a string containing the link\u2019s URL.",
                        "minLength": 1,
                        "maxLength": 65536,
                        "type": "string",
                        "format": "uri"
                      },
                      "meta": {
                        "title": "Meta",
                        "description": "a meta object containing non-standard meta-information about the link.",
                        "type": "object"
                      }
                    },
                    "required": [
                      "href"
                    ]
                  }
                ]
              },
              "self": {
                "title": "Self",
                "description": "A link to itself",
                "anyOf": [
                  {
                    "minLength": 1,
                    "maxLength": 65536,
                    "type": "string",
                    "format": "uri"
                  },
                  {
                    "title": "Link",
                    "description": "A link **MUST** be represented as either: a string containing the link's URL or a link object.",
                    "type": "object",
                    "properties": {
                      "href": {
                        "title": "Href",
                        "description": "a string containing the link\u2019s URL.",
                        "minLength": 1,
                        "maxLength": 65536,
                        "type": "string",
                        "format": "uri"
                      },
                      "meta": {
                        "title": "Meta",
                        "description": "a meta object containing non-standard meta-information about the link.",
                        "type": "object"
                      }
                    },
                    "required": [
                      "href"
                    ]
                  }
                ]
              },
              "related": {
                "title": "Related",
                "description": "A related resource link",
                "anyOf": [
                  {
                    "minLength": 1,
                    "maxLength": 65536,
                    "type": "string",
                    "format": "uri"
                  },
                  {
                    "title": "Link",
                    "description": "A link **MUST** be represented as either: a string containing the link's URL or a link object.",
                    "type": "object",
                    "properties": {
                      "href": {
                        "title": "Href",
                        "description": "a string containing the link\u2019s URL.",
                        "minLength": 1,
                        "maxLength": 65536,
                        "type": "string",
                        "format": "uri"
                      },
                      "meta": {
                        "title": "Meta",
                        "description": "a meta object containing non-standard meta-information about the link.",
                        "type": "object"
                      }
                    },
                    "required": [
                      "href"
                    ]
                  }
                ]
              },
              "about": {
                "title": "About",
                "description": "a link that leads to further details about this particular occurrence of the problem.",
                "anyOf": [
                  {
                    "minLength": 1,
                    "maxLength": 65536,
                    "type": "string",
                    "format": "uri"
                  },
                  {
                    "title": "Link",
                    "description": "A link **MUST** be represented as either: a string containing the link's URL or a link object.",
                    "type": "object",
                    "properties": {
                      "href": {
                        "title": "Href",
                        "description": "a string containing the link\u2019s URL.",
                        "minLength": 1,
                        "maxLength": 65536,
                        "type": "string",
                        "format": "uri"
                      },
                      "meta": {
                        "title": "Meta",
                        "description": "a meta object containing non-standard meta-information about the link.",
                        "type": "object"
                      }
                    },
                    "required": [
                      "href"
                    ]
                  }
                ]
              }
            },
            "description": "A Links object is a set of keys with a Link value"
=======
            "description": "a link that leads to further details about this particular occurrence of the problem."
>>>>>>> c78b2cd5
          }
        },
        "description": "A Links object is a set of keys with a Link value"
      },
      "ValidationError": {
        "title": "ValidationError",
        "required": [
          "loc",
          "msg",
          "type"
        ],
        "type": "object",
        "properties": {
          "loc": {
            "title": "Location",
            "type": "array",
            "items": {
              "type": "string"
            }
          },
          "msg": {
            "title": "Message",
            "type": "string"
          },
          "type": {
            "title": "Error Type",
            "type": "string"
          }
        }
      },
      "HTTPValidationError": {
        "title": "HTTPValidationError",
        "type": "object",
        "properties": {
          "detail": {
            "title": "Detail",
            "type": "array",
            "items": {
              "$ref": "#/components/schemas/ValidationError"
            }
          }
        }
      }
    }
  }
}<|MERGE_RESOLUTION|>--- conflicted
+++ resolved
@@ -191,18 +191,39 @@
   },
   "components": {
     "schemas": {
-<<<<<<< HEAD
-=======
-      "ResourceLinks": {
-        "title": "ResourceLinks",
+      "Provider": {
+        "title": "Provider",
         "required": [
-          "self"
+          "name",
+          "description",
+          "prefix"
         ],
         "type": "object",
         "properties": {
-          "self": {
-            "title": "Self",
+          "name": {
+            "title": "Name",
+            "type": "string",
+            "description": "a short name for the database provider"
+          },
+          "description": {
+            "title": "Description",
+            "type": "string",
+            "description": "a longer description of the database provider"
+          },
+          "prefix": {
+            "title": "Prefix",
+            "type": "string",
+            "description": "database-provider-specific prefix as found in Appendix 1."
+          },
+          "homepage": {
+            "title": "Homepage",
             "anyOf": [
+              {
+                "minLength": 1,
+                "maxLength": 65536,
+                "type": "string",
+                "format": "uri"
+              },
               {
                 "title": "Link",
                 "description": "A link **MUST** be represented as either: a string containing the link's URL or a link object.",
@@ -225,154 +246,47 @@
                 "required": [
                   "href"
                 ]
-              },
+              }
+            ],
+            "description": "a [JSON API links object](http://jsonapi.org/format/1.0#document-links) pointing to homepage of the database provider, either directly as a string, or as a link object."
+          },
+          "index_base_url": {
+            "title": "Index_Base_Url",
+            "anyOf": [
               {
                 "minLength": 1,
                 "maxLength": 65536,
                 "type": "string",
                 "format": "uri"
+              },
+              {
+                "title": "Link",
+                "description": "A link **MUST** be represented as either: a string containing the link's URL or a link object.",
+                "type": "object",
+                "properties": {
+                  "href": {
+                    "title": "Href",
+                    "description": "a string containing the link\u2019s URL.",
+                    "minLength": 1,
+                    "maxLength": 65536,
+                    "type": "string",
+                    "format": "uri"
+                  },
+                  "meta": {
+                    "title": "Meta",
+                    "description": "a meta object containing non-standard meta-information about the link.",
+                    "type": "object"
+                  }
+                },
+                "required": [
+                  "href"
+                ]
               }
             ],
-            "description": "a link that refers to this resource."
+            "description": "a [JSON API links object](http://jsonapi.org/format/1.0#document-links) pointing to the base URL for the `index` meta-database as specified in Appendix 1, either directly as a string, or as a link object."
           }
         },
-        "description": "Links with recast for Errors"
-      },
->>>>>>> c78b2cd5
-      "BaseInfoAttributes": {
-        "title": "BaseInfoAttributes",
-        "required": [
-          "api_version",
-          "available_api_versions",
-          "entry_types_by_format"
-        ],
-        "type": "object",
-        "properties": {
-          "api_version": {
-            "title": "Api_Version",
-            "type": "string"
-          },
-          "available_api_versions": {
-            "title": "Available_Api_Versions",
-            "type": "object",
-            "additionalProperties": {
-              "minLength": 1,
-              "maxLength": 65536,
-              "type": "string",
-              "format": "uri"
-            }
-          },
-          "entry_types_by_format": {
-            "title": "Entry_Types_By_Format",
-            "type": "object",
-            "additionalProperties": {
-              "type": "array",
-              "items": {
-                "type": "string"
-              }
-            }
-          },
-          "formats": {
-            "title": "Formats",
-            "type": "array",
-            "items": {
-              "type": "string"
-            },
-            "default": [
-              "jsonapi"
-            ]
-          },
-          "available_endpoints": {
-            "title": "Available_Endpoints",
-            "type": "array",
-            "items": {
-              "type": "string"
-            },
-            "default": [
-              "structure",
-              "all",
-              "info"
-            ]
-          }
-        }
-      },
-      "BaseInfoResource": {
-        "title": "BaseInfoResource",
-        "required": [
-          "attributes"
-        ],
-        "type": "object",
-        "properties": {
-          "id": {
-            "title": "Id",
-            "type": "string",
-            "default": "/"
-          },
-          "type": {
-            "title": "Type",
-            "type": "string",
-            "default": "info"
-          },
-          "links": {
-            "title": "ResourceLinks",
-            "required": [
-              "self"
-            ],
-            "type": "object",
-            "properties": {
-              "self": {
-                "title": "Self",
-                "description": "a link that refers to this resource.",
-                "anyOf": [
-                  {
-                    "title": "Link",
-                    "description": "A link **MUST** be represented as either: a string containing the link's URL or a link object.",
-                    "type": "object",
-                    "properties": {
-                      "href": {
-                        "title": "Href",
-                        "description": "a string containing the link\u2019s URL.",
-                        "minLength": 1,
-                        "maxLength": 65536,
-                        "type": "string",
-                        "format": "uri"
-                      },
-                      "meta": {
-                        "title": "Meta",
-                        "description": "a meta object containing non-standard meta-information about the link.",
-                        "type": "object"
-                      }
-                    },
-                    "required": [
-                      "href"
-                    ]
-                  },
-                  {
-                    "minLength": 1,
-                    "maxLength": 65536,
-                    "type": "string",
-                    "format": "uri"
-                  }
-                ]
-              }
-            },
-            "description": "Links with recast for Errors"
-          },
-          "meta": {
-            "title": "Meta",
-            "type": "object",
-            "description": "a meta object containing non-standard meta-information about a resource that can not be represented as an attribute or relationship."
-          },
-          "attributes": {
-            "$ref": "#/components/schemas/BaseInfoAttributes"
-          },
-          "relationships": {
-            "title": "Relationships",
-            "type": "object",
-            "description": "a relationships object describing relationships between the resource and other JSON:API resources."
-<<<<<<< HEAD
-          }
-        }
+        "description": "Stores information on the database provider of the\n   implementation."
       },
       "ErrorLinks": {
         "title": "ErrorLinks",
@@ -415,2494 +329,9 @@
               }
             ],
             "description": "a link that leads to further details about this particular occurrence of the problem."
-=======
->>>>>>> c78b2cd5
           }
         },
         "description": "Links with recast for Errors"
-      },
-      "Pagination": {
-        "title": "Pagination",
-        "type": "object",
-        "properties": {
-<<<<<<< HEAD
-          "first": {
-            "title": "First",
-            "maxLength": 65536,
-            "minLength": 1,
-            "type": "string",
-            "description": "The first page of data",
-            "format": "uri"
-          },
-          "last": {
-            "title": "Last",
-            "maxLength": 65536,
-            "minLength": 1,
-            "type": "string",
-            "description": "The last page of data",
-            "format": "uri"
-          },
-          "prev": {
-            "title": "Prev",
-            "maxLength": 65536,
-            "minLength": 1,
-            "type": "string",
-            "description": "The previous page of data",
-            "format": "uri"
-          },
-          "next": {
-            "title": "Next",
-            "maxLength": 65536,
-            "minLength": 1,
-            "type": "string",
-            "description": "The next page of data",
-            "format": "uri"
-          }
-        },
-        "description": "A set of urls to different pages:"
-=======
-          "id": {
-            "title": "Id",
-            "type": "string",
-            "description": "Resource ID"
-          },
-          "type": {
-            "title": "Type",
-            "type": "string",
-            "description": "Resource type"
-          },
-          "links": {
-            "title": "Links",
-            "type": "object",
-            "properties": {
-              "next": {
-                "title": "Next",
-                "description": "A Link to the next object",
-                "anyOf": [
-                  {
-                    "minLength": 1,
-                    "maxLength": 65536,
-                    "type": "string",
-                    "format": "uri"
-                  },
-                  {
-                    "title": "Link",
-                    "description": "A link **MUST** be represented as either: a string containing the link's URL or a link object.",
-                    "type": "object",
-                    "properties": {
-                      "href": {
-                        "title": "Href",
-                        "description": "a string containing the link\u2019s URL.",
-                        "minLength": 1,
-                        "maxLength": 65536,
-                        "type": "string",
-                        "format": "uri"
-                      },
-                      "meta": {
-                        "title": "Meta",
-                        "description": "a meta object containing non-standard meta-information about the link.",
-                        "type": "object"
-                      }
-                    },
-                    "required": [
-                      "href"
-                    ]
-                  }
-                ]
-              },
-              "self": {
-                "title": "Self",
-                "description": "A link to itself",
-                "anyOf": [
-                  {
-                    "minLength": 1,
-                    "maxLength": 65536,
-                    "type": "string",
-                    "format": "uri"
-                  },
-                  {
-                    "title": "Link",
-                    "description": "A link **MUST** be represented as either: a string containing the link's URL or a link object.",
-                    "type": "object",
-                    "properties": {
-                      "href": {
-                        "title": "Href",
-                        "description": "a string containing the link\u2019s URL.",
-                        "minLength": 1,
-                        "maxLength": 65536,
-                        "type": "string",
-                        "format": "uri"
-                      },
-                      "meta": {
-                        "title": "Meta",
-                        "description": "a meta object containing non-standard meta-information about the link.",
-                        "type": "object"
-                      }
-                    },
-                    "required": [
-                      "href"
-                    ]
-                  }
-                ]
-              },
-              "related": {
-                "title": "Related",
-                "description": "A related resource link",
-                "anyOf": [
-                  {
-                    "minLength": 1,
-                    "maxLength": 65536,
-                    "type": "string",
-                    "format": "uri"
-                  },
-                  {
-                    "title": "Link",
-                    "description": "A link **MUST** be represented as either: a string containing the link's URL or a link object.",
-                    "type": "object",
-                    "properties": {
-                      "href": {
-                        "title": "Href",
-                        "description": "a string containing the link\u2019s URL.",
-                        "minLength": 1,
-                        "maxLength": 65536,
-                        "type": "string",
-                        "format": "uri"
-                      },
-                      "meta": {
-                        "title": "Meta",
-                        "description": "a meta object containing non-standard meta-information about the link.",
-                        "type": "object"
-                      }
-                    },
-                    "required": [
-                      "href"
-                    ]
-                  }
-                ]
-              },
-              "about": {
-                "title": "About",
-                "description": "a link that leads to further details about this particular occurrence of the problem.",
-                "anyOf": [
-                  {
-                    "minLength": 1,
-                    "maxLength": 65536,
-                    "type": "string",
-                    "format": "uri"
-                  },
-                  {
-                    "title": "Link",
-                    "description": "A link **MUST** be represented as either: a string containing the link's URL or a link object.",
-                    "type": "object",
-                    "properties": {
-                      "href": {
-                        "title": "Href",
-                        "description": "a string containing the link\u2019s URL.",
-                        "minLength": 1,
-                        "maxLength": 65536,
-                        "type": "string",
-                        "format": "uri"
-                      },
-                      "meta": {
-                        "title": "Meta",
-                        "description": "a meta object containing non-standard meta-information about the link.",
-                        "type": "object"
-                      }
-                    },
-                    "required": [
-                      "href"
-                    ]
-                  }
-                ]
-              }
-            },
-            "description": "A Links object is a set of keys with a Link value"
-          },
-          "meta": {
-            "title": "Meta",
-            "type": "object",
-            "description": "a meta object containing non-standard meta-information about a resource that can not be represented as an attribute or relationship."
-          },
-          "attributes": {
-            "title": "Attributes",
-            "type": "object",
-            "description": "an attributes object representing some of the resource\u2019s data."
-          },
-          "relationships": {
-            "title": "Relationships",
-            "type": "object",
-            "description": "a relationships object describing relationships between the resource and other JSON:API resources."
-          }
-        },
-        "description": "Resource objects appear in a JSON:API document to represent resources."
->>>>>>> c78b2cd5
-      },
-      "Specie": {
-        "title": "Specie",
-        "required": [
-          "name",
-          "chemical_symbols",
-          "concentration"
-        ],
-        "type": "object",
-        "properties": {
-          "name": {
-            "title": "Name",
-            "type": "string"
-          },
-          "chemical_symbols": {
-            "title": "Chemical_Symbols",
-            "type": "array",
-            "items": {
-              "type": "string"
-            },
-            "description": "MUST be a list of strings of all chemical elements\ncomposing this species.\n\n* It MUST be one of the following:\n  * a valid chemical element name, or\n  * the special value `\"X\"` to represent a non-chemical element, or\n  * the special value `\"vacancy\"` to represent that this site has a non-zero\n    probability of having a  vacancy (the respective probability is indicated in\n    the `concentration` list.\n* If any one entry in the `species` list has a `chemical_symbols` list longer\nthan 1 element, the correct flag MUST be set in the list `structure_features`.\n\n"
-          },
-          "concentration": {
-            "title": "Concentration",
-            "type": "array",
-            "items": {
-              "type": "number"
-            },
-            "description": "MUST be a list of floats, with the same length as\n`chemical_symbols`. The numbers represent the relative concentration of the\ncorresponding chemical symbol in this species. The numbers SHOULD sum to one.\nCases in which the numbers do not sum to one typically fall only in the\nfollowing two categories:\n* Numerical errors when representing float numbers in fixed precision, e.g. for\ntwo chemical symbols with concentrations `1/3` and `2/3` the concentration might\nlook something like `[0.33333333333, 0.66666666666]`. If the client is aware\nthat the sum is not one because of numerical precision, it can renormalize\nvalues so that the sum is exactly one.\n* Experimental error sin the data present in the database. In this case, it is\nthe responsibility of the client to decide how to process the data.\n\nNote that concentrations are uncorrelated between different sites (even of the\nsame species).\n\n"
-          },
-          "mass": {
-            "title": "Mass",
-            "type": "number",
-            "description": "If present, this MUST be a float expressed in a.m.u."
-          },
-          "original_name": {
-            "title": "Original_Name",
-            "type": "string",
-            "description": "Can be any valid Unicode string, and SHOULD contain (if\nspecified) the name of the species that is used internally in the source\ndatabase.\n\nNote: With regards to \"source database\", we refer to the immediate source being\nqueried via the OPTiMaDe API implementation. The main use of this field is for\nsource databases that use species names, containing characters that are not\nallowed (see description of the `species_at_sites` list).\n\n"
-          }
-        },
-        "description": "A dictionary with the keys required to be used as a member of the\n   `species` list."
-      },
-      "Error": {
-        "title": "Error",
-        "type": "object",
-        "properties": {
-          "id": {
-            "title": "Id",
-            "type": "string",
-            "description": "A unique identifier for this particular occurrence of the problem."
-          },
-          "links": {
-            "title": "ErrorLinks",
-            "required": [
-              "about"
-            ],
-            "type": "object",
-            "properties": {
-              "about": {
-                "title": "About",
-                "description": "a link that leads to further details about this particular occurrence of the problem.",
-                "anyOf": [
-                  {
-                    "title": "Link",
-                    "description": "A link **MUST** be represented as either: a string containing the link's URL or a link object.",
-                    "type": "object",
-                    "properties": {
-                      "href": {
-                        "title": "Href",
-                        "description": "a string containing the link\u2019s URL.",
-                        "minLength": 1,
-                        "maxLength": 65536,
-                        "type": "string",
-                        "format": "uri"
-                      },
-                      "meta": {
-                        "title": "Meta",
-                        "description": "a meta object containing non-standard meta-information about the link.",
-                        "type": "object"
-                      }
-                    },
-                    "required": [
-                      "href"
-                    ]
-                  },
-                  {
-                    "minLength": 1,
-                    "maxLength": 65536,
-                    "type": "string",
-                    "format": "uri"
-<<<<<<< HEAD
-=======
-                  },
-                  {
-                    "title": "Link",
-                    "description": "A link **MUST** be represented as either: a string containing the link's URL or a link object.",
-                    "type": "object",
-                    "properties": {
-                      "href": {
-                        "title": "Href",
-                        "description": "a string containing the link\u2019s URL.",
-                        "minLength": 1,
-                        "maxLength": 65536,
-                        "type": "string",
-                        "format": "uri"
-                      },
-                      "meta": {
-                        "title": "Meta",
-                        "description": "a meta object containing non-standard meta-information about the link.",
-                        "type": "object"
-                      }
-                    },
-                    "required": [
-                      "href"
-                    ]
->>>>>>> c78b2cd5
-                  }
-                ]
-              }
-            },
-            "description": "Links with recast for Errors"
-          },
-          "status": {
-            "title": "Status",
-            "type": "string",
-            "description": "the HTTP status code applicable to this problem, expressed as a string value."
-          },
-          "code": {
-            "title": "Code",
-            "type": "string",
-            "description": "an application-specific error code, expressed as a string value."
-          },
-          "title": {
-            "title": "Title",
-            "type": "string",
-            "description": "A short, human-readable summary of the problem. It **SHOULD NOT** change from occurrence to occurrence of the problem, except for purposes of localization."
-          },
-          "detail": {
-            "title": "Detail",
-            "type": "string",
-            "description": "A human-readable explanation specific to this occurrence of the problem."
-          },
-          "source": {
-            "title": "Source",
-            "type": "object",
-            "properties": {
-              "pointer": {
-                "title": "Pointer",
-                "description": "a JSON Pointer [RFC6901] to the associated entity in the request document [e.g. \"/data\" for a primary data object, or \"/data/attributes/title\" for a specific attribute].",
-                "type": "string"
-              },
-              "parmeter": {
-                "title": "Parmeter",
-                "description": "a string indicating which URI query parameter caused the error.",
-                "type": "string"
-              }
-            },
-            "description": "an object containing references to the source of the error"
-          },
-          "meta": {
-            "title": "Meta",
-            "type": "object",
-            "description": "a meta object containing non-standard meta-information about the error."
-          }
-        },
-        "description": "Error where links uses ErrorLinks"
-      },
-<<<<<<< HEAD
-      "ResponseMetaQuery": {
-        "title": "ResponseMetaQuery",
-        "required": [
-          "representation"
-        ],
-        "type": "object",
-        "properties": {
-          "representation": {
-            "title": "Representation",
-            "type": "string",
-            "description": "a string with the part of the URL that follows the base URL."
-          }
-        },
-        "description": "Information on the query that was requested."
-      },
-      "Assembly": {
-        "title": "Assembly",
-=======
-      "InfoResponse": {
-        "title": "InfoResponse",
->>>>>>> c78b2cd5
-        "required": [
-          "sites_in_groups",
-          "group_probabilities"
-        ],
-        "type": "object",
-        "properties": {
-          "sites_in_groups": {
-            "title": "Sites_In_Groups",
-            "type": "array",
-            "items": {
-<<<<<<< HEAD
-              "type": "integer"
-            },
-            "description": "Index of the sites (0-based) that belong to each group\nfor each assembly.\n\n* **Examples**:\n  * `[[1], [2]]`: two groups, one with the second site, one with the third.\n  * `[[1, 2], [3]]`: one group with the second and third site, one with the\n    fourth.\n\n"
-          },
-          "group_probabilities": {
-            "title": "Group_Probabilities",
-            "type": "array",
-            "items": {
-              "type": "number"
-            },
-            "description": "Statistical probability of each group. It MUST have the\nsame length as `sites_in_groups`. It SHOULD sum to one. The possible reasons for\nthe values not to sum to one are the same as those specified for the\n`concentration` of each species inside `species`. "
-          }
-        },
-        "description": "A container for sites that are statistically correlated.\n\n* **Examples**:\n  * `{\"sites_in_groups\": [[0], [1]], \"group_probabilities: [0.3, 0.7]}`: the\n    first site and the second site never occur at the same time in the unit\n    cell. Statistically, 30 % of the times the first site is present, while\n    70 % of the times the second site is present.\n  * `{\"sites_in_groups\": [[1,2], [3]], \"group_probabilities: [0.3, 0.7]}`: the\n    second and third site are either present together or not present; they form\n    the first group of atoms for this assembly. The second group is formed by\n    the fourth site. Sites of the first group (the second and the third) are\n    never present at the same time as the fourth site. 30 % of times sites 1 and\n    2 are present (and site 3 is absent); 70 % of times site 3 is present\n    (and sites 1 and 2 are absent)."
-      },
-      "StructureResourceAttributes": {
-        "title": "StructureResourceAttributes",
-        "required": [
-          "local_id",
-          "last_modified",
-          "elements",
-          "nelements",
-          "elements_ratios",
-          "chemical_formula_descriptive",
-          "chemical_formula_reduced",
-          "chemical_formula_anonymous",
-          "dimension_types",
-          "cartesian_site_positions",
-          "nsites",
-          "species_at_sites",
-          "species",
-          "structure_features"
-        ],
-        "type": "object",
-        "properties": {
-          "local_id": {
-            "title": "Local_Id",
-            "type": "string",
-            "description": "the entry's local database ID (having no OPTiMaDe requirements/conventions)"
-          },
-          "last_modified": {
-            "title": "Last_Modified",
-            "type": "string",
-            "description": "an [ISO 8601](https://www.iso.org/standard/40874.html) representing the entry's last modification time.",
-            "format": "date-time"
-          },
-          "immutable_id": {
-            "title": "Immutable_Id",
-            "type": "string",
-            "description": "an optional field containing the entry's immutable ID (e.g. a UUID). This is important for databases having preferred IDs that point to 'the latest version' of a record, but still offer access to older variants. This ID maps to the version-specific record, in case it changes in the future."
-          },
-          "elements": {
-            "title": "Elements",
-            "type": "string",
-            "description": "Names of elements found in the structure as a list of strings,\nin alphabetical order.\n"
-          },
-          "nelements": {
-            "title": "Nelements",
-            "type": "integer",
-            "description": "Number of elements found in a structure."
-          },
-          "elements_ratios": {
-            "title": "Elements_Ratios",
-            "type": "array",
-            "items": {
-              "type": "number"
-            },
-            "description": "Relative proportions of different elements in the structure.\nThis must sum to 1.0 (within floating point accuracy).\n"
-          },
-          "chemical_formula_descriptive": {
-            "title": "Chemical_Formula_Descriptive",
-            "type": "string",
-            "description": "The chemical formula for a structure as a string in a form\nchosen by the API implementation.\n\n* **Requirements/Conventions**:\n  * The chemical formula is given as a string consisting of properly capitalized\n    element symbols followed by integers or decimal numbers, balanced parentheses,\n    square, and curly brackets `(`, `)`, `[`, `]`, `{`, `}`, commas, the `+`, `-`,\n    `:` and `=` symbols. The parentheses are allowed to be followed by a number.\n    Spaces are allowed anywhere except within chemical symbols. The order of elements\n    and any groupings indicated by parentheses or brackets are chosen freely by the\n    API implementation.\n  * The string SHOULD be arithmetically consistent with the element ratios in the\n    `chemical_formula_reduced` property.\n  * It is RECOMMENDED, but not mandatory, that symbols, parentheses and brackets, if\n    used, are used with the meanings prescribed by IUPAC's Nomenclature of Organic\n    Chemistry.\n\n* **Examples**:\n  * `\"(H2O)2 Na\"`\n  * `\"NaCl\"`\n  * `\"CaCO3\"`\n  * `\"CCaO3\"`\n  * `\"(CH3)3N+ - [CH2]2-OH = Me3N+ - CH2 - CH2OH\"`\n\n"
-          },
-          "chemical_formula_reduced": {
-            "title": "Chemical_Formula_Reduced",
-            "type": "string",
-            "description": "The reduced chemical formula for a structure as a string with\nelement symbols and integer chemical proportion numbers.\n\n* **Requirements/Conventions**:\n  * Element names MUST have proper capitalization (e.g. \"Si\", not \"SI\" for \"silicon\").\n  * Elements MUST be placed in alphabetical order, followed by their integer chemical\n    proportion number.\n  * For structures with no partial occupation, the chemical proportion numbers are the\n    smallest integers for which the chemical proportion is exactly correct.\n  * For structures with partial occupation, the chemical proportion numbers are integers\n    that within reasonable approximation indicate the correct chemical proportions. The\n    precise details of how to perform the rounding is chosen by the API implementation.\n  * No spaces or separators are allowed.\n  * Support for filters using partial string matching with this property is OPTIONAL\n    (i.e., BEGINS WITH, ENDS WITH, and CONTAINS). Intricate querying on formula\n    components are instead recommended to be formulated using set-type filter operators\n    on the multi valued `elements` and `elements_proportions` properties.\n\n* **Examples**:\n  * `\"H2NaO\"`\n  * `\"ClNa\"`\n  * `\"CCaO3\"`\n\n"
-          },
-          "chemical_formula_hill": {
-            "title": "Chemical_Formula_Hill",
-            "type": "string",
-            "description": "The chemical formula for a structure as a string in\n[Hill form](https://dx.doi.org/10.1021/ja02046a005) with element symbols followed by\ninteger chemical proportion numbers. The proportion number MUST be omitted if it is 1.\n\n* **Requirements/Conventions**:\n  * The overall scale factor of the chemical proportions is chosen such that the\n    resulting values are integers that indicate the most chemically relevant unit of\n    which the system is composed. For example, if the structure is a repeating unit cell\n    with four hydrogens and four oxygens that represents two hydroperoxide molecules,\n    `chemical_formula_hill` is `H2O2` (i.e., not `HO`, nor `H4O4`).\n  * If the chemical insight needed to ascribe a Hill formula to the system is not\n    present, the property MUST be handled as unset.\n  * Element names MUST have proper capitalization (e.g. \"Si\", not \"SI\" for \"silicon\").\n  * Elements MUST be placed in [Hill order](https://dx.doi.org/10.1021/ja02046a005),\n    followed by their integer chemical proportion number. Hill order means: if carbon\n    is present, it is placed first, and if also present, hydrogen is placed second.\n    After that, all other elements are ordered alphabetically. If carbon is not present,\n    all elements are ordered alphabetically.\n  * If the system has sites with partial occupation and the total occupations of each\n    element do not all sum up to integers, then the Hill formula SHOULD be handled as\n    unset.\n  * No spaces or separators are allowed.\n\n* **Examples**:\n  * `\"H2O2\"`\n\n"
-          },
-          "chemical_formula_anonymous": {
-            "title": "Chemical_Formula_Anonymous",
-            "type": "string",
-            "description": "The anonymous formula is the `chemical_formula_reduced`, but\nwhere the elements are instead first ordered by their chemical proportion number, and\nthen, in order left to right, replaced by anonymous symbols\n`A, B, C, ..., Z, Aa, Ba, ..., Za, Ab, Bb, ...` and so on.\n\n* **Requirements/Conventions**:\n  * Support for filters using partial string matching with this property is OPTIONAL\n    (i.e. BEGINS WITH, ENDS WITH and CONTAINS).\n\n* **Examples**:\n  * `\"A2B\"`\n  * `\"A42B42C16D12E10F9G5\"`\n\n"
-          },
-          "dimension_types": {
-            "title": "Dimension_Types",
-            "type": "array",
-            "description": "List of three integers. For each of the three directions\nindicated by the three lattice vectors (see property `lattice_vectors`). This list\nindicates if the direction is periodic (value `1`) or non-periodic (value `0`). Note:\nthe elements in this list each refer to the direction of the corresponding entry in\n`lattice_vectors`.\n\n* **Requirements/Conventions**:\n  * Each element MUST be an integer and MUST assume only the value of `0` or `1`.\n\n* **Examples**:\n  * For a molecule: `[0, 0, 0]`\n  * For a wire along the direction specified by the third lattice vector: `[0, 0, 1]`.\n  * For a 2D surface/slab, periodic on the plane defined by the first and third lattice\n    vectors: `[1, 0, 1]`.\n  * For a bulk 3D system: `[1, 1, 1]`.\n\n"
-          },
-          "lattice_types": {
-            "title": "Lattice_Types",
-            "type": "array",
-            "items": {
-              "type": "array"
-            },
-            "description": "List of three lattice vectors in Cartesian coordinates,\nin \u00e5ngstr\u00f6ms (\u00c5).\n\n* **Requirements/Conventions**:\n  * This property is REQUIRED, except when `dimension_types` is equal to\n    `[0, 0, 0]` (in which case it is optional).\n  * It MUST be a list of three vectors *a*, *b* and *c*, where each of the\n    vectors MUST BE a list of the vector's coordinates along the x, y and z\n    Cartesian coordinates. (Therefore, the first index runs over the three\n    lattice vectors and the second index runs over the x, y, z Cartesian\n    coordinates.)\n  * For databases that do not define an absolute Cartesian system (e.g. only\n    defining the length and angles between vectors), the first lattice vector\n    SHOULD be set along x and the second on the xy plane.\n  * This property MUST be an array of dimensions 3 times 3 regardless of the\n    elements of `dimension_types`. The vectors SHOULD by convention be chosen\n    so the determinant of the `lattice_vectors` matrix is different from zero.\n    The vectors in the non-periodic directions have no significance beyond\n    fulfilling these requirements.\n\n* **Examples**:\n  * `[[4.0, 0.0, 0.0], [0.0, 4.0, 0.0], [0.0, 1.0, 4.0]]` represents a cell,\n    where the first vector is (4, 0, 0), i.e., a vector aligned along the x axis\n    of length 4 \u00c5; the second vector is (0, 4, 0); and the third vector is\n    (0, 1, 4).\n\n"
-          },
-          "cartesian_site_positions": {
-            "title": "Cartesian_Site_Positions",
-            "type": "array",
-            "items": {
-              "type": "array"
-            },
-            "description": "The Cartesian positions of each site. A site is an atom,\na site potentially occupied by an atom, or a placeholder for a virtual mixture of\natoms (e.g., in a virtual crystal approximation).\n\n* **Requirements/Conventions**:\n  * It MUST be a list of length N times 3, where N is the number of sites in the\n    structure.\n  * An entry MAY have multiple sites at the same Cartesian position (for a\n    relevant use of this, see e.g., the `assemblies` property.\n\n* **Examples**:\n  * `[[0, 0, 0], [0, 0, 2]]` indicates a structure with two sites, one sitting\n    at the origin and one along the (positive) z axis, 2 \u00c5 away from the origin.\n\n"
-          },
-          "nsites": {
-            "title": "Nsites",
-            "type": "integer",
-            "description": "An integer specifying the length of the\n`cartesian_site_positions` property.\n\n* **Requirements/Conventions**:\n  * Queries on this property can be equivalently formulated using\n`LENGTH cartesian_site_positions`.\n\n"
-          },
-          "species_at_sites": {
-            "title": "Species_At_Sites",
-            "type": "array",
-            "items": {
-              "type": "string"
-            },
-            "description": "Name of the species at each site (where values for sites\nare specified with the same order of the `cartesian_site_positions` property).\nThe properties of the species are found in the `species` property.\n\n* **Requirements/Conventions**:\n  * It MUST be a list of strings, which MUST have length equal to the number of\n    sites in the structure (the first dimension of the\n    `cartesian_site_positions` list.\n  * Each species MUST have a unique name.\n  * Each species name mentioned in the `species_at_sites` list MUST be described\n    in the `species` list (i.e. for each value in the `species_at_sites` list\n    there MUST exist exactly one dictionary in the `species` list with the\n    `name` attribute equal to the corresponding `species_at_sites` value).\n  * Each site MUST be associated only to a single species. However, species can\n    represent mixtures of atoms, and multiple species MAY be defined for the\n    same chemical element. This latter case is useful when different atoms of\n    the same type need to be grouped or distinguished, for instance in\n    simulation codes to assign different initial spin states.\n\n* **Examples**:\n  * `[\"Ti\", \"O2\"]` indicates that the first site is hosting a species labelled\n  `\"Ti\"` and the second a species labelled `\"O2\"`.\n\n  "
-          },
-          "species": {
-            "title": "Species",
-            "type": "array",
-            "items": {
-              "$ref": "#/components/schemas/Specie"
-            },
-            "description": "A list describing the species of the sites of this\nstructure. Specie scan be pure chemical elements, or virtual-crystal atoms\nrepresenting a statistical occupation of a given site by multiple chemical\nelements.\n\n* **Requirements/Conventions**:\n  * Systems that have only species formed by a single chemical symbol, and\n    that have at most one species per chemical symbol, SHOULD use the chemical\n    symbol as species name (e.g., \"Ti\" for titanium, \"O\" for oxygen, etc.)\n    However, note that this is OPTIONAL, and client implementations MUST NOT\n    assume that the key corresponds to a chemical symbol, nor assume that if the\n    species name is a valid chemical symbol, that it represents a species with\n    that chemical symbol. This means that a species\n    `{\"name\": \"C\", \"chemical_symbols\": [\"Ti\"], \"concentration\": [0.0]}` is valid\n    and represents a titanium species (and *not* a carbon species).\n  * It is NOT RECOMMENDED that a structure includes species that do not have at\n    least one corresponding site.\n\n* **Examples**:\n  * `\"species\": [ {\"name\": \"Ti\", \"chemical_symbols\": [\"Ti\"], \"concentration\":\n    [1.0]}, ]`: any site with this species is occupied by a Ti atom.\n  * `\"species\": [ {\"name\": \"Ti\", \"chemical_symbols\": [\"Ti\", \"vacancy\"],\n    \"concentration\": [0.9, 0.1]}, ]`: any site with this species is occupied by\n    a Ti atom with 90 % probability, and has a vacancy with 10 % probability.\n  * `\"species\": [ {\"name\": \"BaCa\", \"chemical_symbols\": [\"vacancy\", \"Ba\", \"Ca\"],\n    \"concentration\": [0.05, 0.45, 0.5], \"mass\": 88.5}, ]`: any site with this\n    species is occupied by a Ba atom with 45 % probability, a Ca atom with 50 %\n    probability, and by a vacancy with 5 % probability. The mass of this site is\n    (on average) 88.5 a.m.u.\n  * `\"species\": [ {\"name\": \"C12\", \"chemical_symbols\": [\"C\"], \"concentration\":\n    [1.0], \"mass\": 12.0}, ]`: any site with this species is occupied by a carbon\n    isotope with mass 12.\n  * `\"species\": [ {\"name\": \"C13\", \"chemical_symbols\": [\"C\"], \"concentration\":\n    [1.0], \"mass\": 13.0}, ]`: any site with this species is occupied by a carbon\n    isotope with mass 13.\n\n"
-          },
-          "assemblies": {
-            "title": "Assemblies",
-            "type": "array",
-            "items": {
-              "$ref": "#/components/schemas/Assembly"
-            },
-            "description": "A description of groups of sites that are statistically\ncorrelated.\n\n* **Requirements/Conventions**:\n  * If present, the correct flag MUST be set in the list `structure_features`.\n  * Client implementations MUST check its presence (as its presence changes the\n    interpretation of the structure).\n  * If a site is not present in any group, it means that it is present with\n    100 % probability (as if no assembly was specified).\n  * A site MUST NOT appear in more than one group.\n\n* **Notes**:\n  * Assemblies are essential to represent, for instance, the situation where an\n    atom can statistically occupy two different sites.\n  * By defining groups, it is possible to represent, e.g., the case where a\n    functional molecule (and not just one atom) is either present or absent (or\n    the case where it is present in two conformations).\n  * Considerations on virtual alloys and on vacancies:\n    In the special case of a virtual alloy, these specifications allow two\n    different, equivalent ways of specifying them. For instance, a site at the\n    origin with 30 % probability of being occupied by Si, 50 % probability of\n    being occupied by Ge, and 20 % of being a vacancy, the following two\n    representations are possible:\n    * Using a single species:\n    ```\n    {\n      \"cartesian_site_positions\": [[0,0,0]],\n      \"species_at_sites\": [\"SiGe-vac\"],\n      \"species\": [\n          {\n            \"name\": \"SiGe-vac\",\n            \"chemical_symbols\": [\"Si\", \"Ge\", \"vacancy\"],\n            \"concentration\": [0.3, 0.5, 0.2]\n          }\n      ]\n      // ...\n    }\n    ```\n    * Using multiple species and the assemblies:\n    ```\n    {\n      \"cartesian_site_positions\": [ [0,0,0], [0,0,0], [0,0,0] ],\n      \"species_at_sites\": [\"Si\", \"Ge\", \"vac\"],\n      \"species\": {\n        \"Si\": { \"chemical_symbols\": [\"Si\"], \"concentration\": [1.0] },\n        \"Ge\": { \"chemical_symbols\": [\"Ge\"], \"concentration\": [1.0] },\n        \"vac\": { \"chemical_symbols\": [\"vacancy\"], \"concentration\": [1.0] }\n      },\n      \"assemblies\": [\n        {\n          \"sites_in_groups\": [ [0], [1], [2] ],\n          \"group_probabilities\": [0.3, 0.5, 0.2]\n        }\n      ]\n      // ...\n    }\n    ```\n  * It is up to the database provider to decide which representation to use,\n    typically depending on the internal format in which the structure is stored.\n    However, given a structure identified by a unique ID, the API implementation\n    MUST always provide the same representation for it.\n  * The probabilities of occurrence of different assemblies are uncorrelated.\n    So, for instance, in the following case with two assemblies:\n    ```\n    {\n      \"assemblies\": [\n        {\n          \"sites_in_groups\": [ [0], [1] ],\n          \"group_probabilities\": [0.2, 0.8],\n        },\n        {\n          \"sites_in_groups\": [ [2], [3] ],\n          \"group_probabilities\": [0.3, 0.7]\n        }\n      ]\n    }\n    ```\n\n    Site 0 is present with a probability of 20 % and site 1 with a probability\n    of 80 %. These two sites are correlated (either site 0 or 1 is present).\n    Similarly, site 2 is present with a probability of 30 % and site 3 with a\n    probability of 70 %. These two sites are correlated (either site 2 or 3 is\n    present). However, the presence or absence of sites 0 and 1 is not\n    correlated with the presence or absence of sites 2 and 3 (in the specific\n    example, the pair of sites (0, 2) can occur with 0.2*0.3 = 6 % probability;\n    the pair (0, 3) with 0.2*0.7 = 14 % probability; the pair (1, 2) with\n    0.8*0.3 = 24 % probability; and the pair (1, 3) with 0.8*0.7 = 56 %\n    probability).\n\n"
-          },
-          "structure_features": {
-            "title": "Structure_Features",
-            "type": "array",
-            "items": {
-              "type": "string"
-            },
-            "description": "A list of strings, flagging which special features are\n        used by the structure.\n\n* **Requirements/Conventions**:\n  * This property MUST be returned as an empty list if no special features are\n    used.\n  * This list MUST be sorted alphabetically.\n  * If a special feature listed below is used, the corresponding string MUST be\n    set.\n  * If a special feature listed below is not used, the corresponding string MUST\n  NOT be set.\n\n* **List of special structure features**:\n  * `disorder`: this flag MUST be present if any one entry in the `species` list\n  has a `chemical_symbols` list longer than 1 element.\n  * `unknown_positions`: this flag MUST be present if at least one component of\n  the `cartesian_site_positions` list of lists has value `null`.\n  * `assemblies`: this flag MUST be present if the `assemblies` list is present.\n\n* **Querying**:\n  * This property MUST be queryable.\n\n"
-          }
-        }
-      },
-      "StructureResource": {
-        "title": "StructureResource",
-        "required": [
-          "id",
-          "attributes"
-        ],
-        "type": "object",
-        "properties": {
-          "id": {
-            "title": "Id",
-            "type": "string",
-            "description": "a string which together with the type uniquely identifies the object and strictly follows the requirements as specified by `id`. This can be the local database ID."
-          },
-          "type": {
-            "title": "Type",
-            "type": "string",
-            "default": "structure"
-          },
-          "links": {
-            "title": "Links",
-            "type": "object",
-            "properties": {
-              "next": {
-                "title": "Next",
-                "description": "A Link to the next object",
-                "anyOf": [
-                  {
-                    "minLength": 1,
-                    "maxLength": 65536,
-                    "type": "string",
-                    "format": "uri"
-                  },
-                  {
-                    "title": "Link",
-                    "description": "A link **MUST** be represented as either: a string containing the link's URL or a link object.",
-                    "type": "object",
-                    "properties": {
-                      "href": {
-                        "title": "Href",
-                        "description": "a string containing the link\u2019s URL.",
-=======
-              "$ref": "#/components/schemas/Resource"
-            },
-            "description": "A list of resources that are included"
-          },
-          "meta": {
-            "$ref": "#/components/schemas/ResponseMeta"
-          },
-          "links": {
-            "title": "Links",
-            "anyOf": [
-              {
-                "title": "Links",
-                "description": "A Links object is a set of keys with a Link value",
-                "type": "object",
-                "properties": {
-                  "next": {
-                    "title": "Next",
-                    "description": "A Link to the next object",
-                    "anyOf": [
-                      {
-                        "minLength": 1,
-                        "maxLength": 65536,
-                        "type": "string",
-                        "format": "uri"
-                      },
-                      {
-                        "title": "Link",
-                        "description": "A link **MUST** be represented as either: a string containing the link's URL or a link object.",
-                        "type": "object",
-                        "properties": {
-                          "href": {
-                            "title": "Href",
-                            "description": "a string containing the link\u2019s URL.",
-                            "minLength": 1,
-                            "maxLength": 65536,
-                            "type": "string",
-                            "format": "uri"
-                          },
-                          "meta": {
-                            "title": "Meta",
-                            "description": "a meta object containing non-standard meta-information about the link.",
-                            "type": "object"
-                          }
-                        },
-                        "required": [
-                          "href"
-                        ]
-                      }
-                    ]
-                  },
-                  "self": {
-                    "title": "Self",
-                    "description": "A link to itself",
-                    "anyOf": [
-                      {
-                        "minLength": 1,
-                        "maxLength": 65536,
-                        "type": "string",
-                        "format": "uri"
-                      },
-                      {
-                        "title": "Link",
-                        "description": "A link **MUST** be represented as either: a string containing the link's URL or a link object.",
-                        "type": "object",
-                        "properties": {
-                          "href": {
-                            "title": "Href",
-                            "description": "a string containing the link\u2019s URL.",
-                            "minLength": 1,
-                            "maxLength": 65536,
-                            "type": "string",
-                            "format": "uri"
-                          },
-                          "meta": {
-                            "title": "Meta",
-                            "description": "a meta object containing non-standard meta-information about the link.",
-                            "type": "object"
-                          }
-                        },
-                        "required": [
-                          "href"
-                        ]
-                      }
-                    ]
-                  },
-                  "related": {
-                    "title": "Related",
-                    "description": "A related resource link",
-                    "anyOf": [
-                      {
-                        "minLength": 1,
-                        "maxLength": 65536,
-                        "type": "string",
-                        "format": "uri"
-                      },
-                      {
-                        "title": "Link",
-                        "description": "A link **MUST** be represented as either: a string containing the link's URL or a link object.",
-                        "type": "object",
-                        "properties": {
-                          "href": {
-                            "title": "Href",
-                            "description": "a string containing the link\u2019s URL.",
-                            "minLength": 1,
-                            "maxLength": 65536,
-                            "type": "string",
-                            "format": "uri"
-                          },
-                          "meta": {
-                            "title": "Meta",
-                            "description": "a meta object containing non-standard meta-information about the link.",
-                            "type": "object"
-                          }
-                        },
-                        "required": [
-                          "href"
-                        ]
-                      }
-                    ]
-                  },
-                  "about": {
-                    "title": "About",
-                    "description": "a link that leads to further details about this particular occurrence of the problem.",
-                    "anyOf": [
-                      {
-                        "minLength": 1,
-                        "maxLength": 65536,
-                        "type": "string",
-                        "format": "uri"
-                      },
-                      {
-                        "title": "Link",
-                        "description": "A link **MUST** be represented as either: a string containing the link's URL or a link object.",
-                        "type": "object",
-                        "properties": {
-                          "href": {
-                            "title": "Href",
-                            "description": "a string containing the link\u2019s URL.",
-                            "minLength": 1,
-                            "maxLength": 65536,
-                            "type": "string",
-                            "format": "uri"
-                          },
-                          "meta": {
-                            "title": "Meta",
-                            "description": "a meta object containing non-standard meta-information about the link.",
-                            "type": "object"
-                          }
-                        },
-                        "required": [
-                          "href"
-                        ]
-                      }
-                    ]
-                  }
-                }
-              },
-              {
-                "title": "Pagination",
-                "description": "A set of urls to different pages:",
-                "type": "object",
-                "properties": {
-                  "first": {
-                    "title": "First",
-                    "description": "The first page of data",
-                    "minLength": 1,
-                    "maxLength": 65536,
-                    "type": "string",
-                    "format": "uri"
-                  },
-                  "last": {
-                    "title": "Last",
-                    "description": "The last page of data",
-                    "minLength": 1,
-                    "maxLength": 65536,
-                    "type": "string",
-                    "format": "uri"
-                  },
-                  "prev": {
-                    "title": "Prev",
-                    "description": "The previous page of data",
-                    "minLength": 1,
-                    "maxLength": 65536,
-                    "type": "string",
-                    "format": "uri"
-                  },
-                  "next": {
-                    "title": "Next",
-                    "description": "The next page of data",
-                    "minLength": 1,
-                    "maxLength": 65536,
-                    "type": "string",
-                    "format": "uri"
-                  }
-                }
-              }
-            ],
-            "description": "Information about the JSON API used"
-          },
-          "jsonapi": {
-            "title": "JsonAPI",
-            "required": [
-              "version"
-            ],
-            "type": "object",
-            "properties": {
-              "version": {
-                "title": "Version",
-                "description": "Version of the json API used",
-                "type": "string"
-              },
-              "meta": {
-                "title": "Meta",
-                "description": "Non-standard meta information",
-                "type": "object"
-              }
-            },
-            "description": "An object describing the server's implementation"
-          }
-        }
-      },
-      "EntryPropertyInfo": {
-        "title": "EntryPropertyInfo",
-        "required": [
-          "description"
-        ],
-        "type": "object",
-        "properties": {
-          "description": {
-            "title": "Description",
-            "type": "string",
-            "description": "description of the entry"
-          },
-          "unit": {
-            "title": "Unit",
-            "type": "string",
-            "description": "the physical unit of the entry"
-          }
-        }
-      },
-      "EntryInfoAttributes": {
-        "title": "EntryInfoAttributes",
-        "required": [
-          "description",
-          "properties",
-          "output_fields_by_format"
-        ],
-        "type": "object",
-        "properties": {
-          "formats": {
-            "title": "Formats",
-            "type": "array",
-            "items": {
-              "type": "string"
-            },
-            "description": "list of available output formats.",
-            "default": [
-              "jsonapi"
-            ]
-          },
-          "description": {
-            "title": "Description",
-            "type": "string",
-            "description": "description of the entry"
-          },
-          "properties": {
-            "title": "Properties",
-            "type": "object",
-            "additionalProperties": {
-              "$ref": "#/components/schemas/EntryPropertyInfo"
-            },
-            "description": "a dictionary describing queryable properties for this entry type, where each key is a property ID."
-          },
-          "output_fields_by_format": {
-            "title": "Output_Fields_By_Format",
-            "type": "object",
-            "additionalProperties": {
-              "type": "array",
-              "items": {
-                "type": "string"
-              }
-            },
-            "description": "a dictionary of available output fields for this entry type, where the keys are the values of the `formats` list and the values are the keys of the `properties` dictionary."
-          }
-        }
-      },
-      "EntryInfoResource": {
-        "title": "EntryInfoResource",
-        "required": [
-          "attributes",
-          "id"
-        ],
-        "type": "object",
-        "properties": {
-          "attributes": {
-            "$ref": "#/components/schemas/EntryInfoAttributes"
-          },
-          "id": {
-            "title": "Id",
-            "type": "string",
-            "description": "unique ID for this resource object"
-          },
-          "type": {
-            "title": "Type",
-            "type": "string",
-            "description": "type of this resource",
-            "default": "info"
-          }
-        }
-      },
-      "Source": {
-        "title": "Source",
-        "type": "object",
-        "properties": {
-          "pointer": {
-            "title": "Pointer",
-            "type": "string",
-            "description": "a JSON Pointer [RFC6901] to the associated entity in the request document [e.g. \"/data\" for a primary data object, or \"/data/attributes/title\" for a specific attribute]."
-          },
-          "parmeter": {
-            "title": "Parmeter",
-            "type": "string",
-            "description": "a string indicating which URI query parameter caused the error."
-          }
-        },
-        "description": "an object containing references to the source of the error"
-      },
-      "ResponseMetaQuery": {
-        "title": "ResponseMetaQuery",
-        "required": [
-          "representation"
-        ],
-        "type": "object",
-        "properties": {
-          "representation": {
-            "title": "Representation",
-            "type": "string",
-            "description": "a string with the part of the URL that follows the base URL."
-          }
-        },
-        "description": "Information on the query that was requested."
-      },
-      "Pagination": {
-        "title": "Pagination",
-        "type": "object",
-        "properties": {
-          "first": {
-            "title": "First",
-            "maxLength": 65536,
-            "minLength": 1,
-            "type": "string",
-            "description": "The first page of data",
-            "format": "uri"
-          },
-          "last": {
-            "title": "Last",
-            "maxLength": 65536,
-            "minLength": 1,
-            "type": "string",
-            "description": "The last page of data",
-            "format": "uri"
-          },
-          "prev": {
-            "title": "Prev",
-            "maxLength": 65536,
-            "minLength": 1,
-            "type": "string",
-            "description": "The previous page of data",
-            "format": "uri"
-          },
-          "next": {
-            "title": "Next",
-            "maxLength": 65536,
-            "minLength": 1,
-            "type": "string",
-            "description": "The next page of data",
-            "format": "uri"
-          }
-        },
-        "description": "A set of urls to different pages:"
-      },
-      "ErrorLinks": {
-        "title": "ErrorLinks",
-        "required": [
-          "about"
-        ],
-        "type": "object",
-        "properties": {
-          "about": {
-            "title": "About",
-            "anyOf": [
-              {
-                "title": "Link",
-                "description": "A link **MUST** be represented as either: a string containing the link's URL or a link object.",
-                "type": "object",
-                "properties": {
-                  "href": {
-                    "title": "Href",
-                    "description": "a string containing the link\u2019s URL.",
-                    "minLength": 1,
-                    "maxLength": 65536,
-                    "type": "string",
-                    "format": "uri"
-                  },
-                  "meta": {
-                    "title": "Meta",
-                    "description": "a meta object containing non-standard meta-information about the link.",
-                    "type": "object"
-                  }
-                },
-                "required": [
-                  "href"
-                ]
-              },
-              {
-                "minLength": 1,
-                "maxLength": 65536,
-                "type": "string",
-                "format": "uri"
-              }
-            ],
-            "description": "a link that leads to further details about this particular occurrence of the problem."
-          }
-        },
-        "description": "Links with recast for Errors"
-      },
-      "StructureResourceAttributes": {
-        "title": "StructureResourceAttributes",
-        "required": [
-          "local_id",
-          "last_modified"
-        ],
-        "type": "object",
-        "properties": {
-          "local_id": {
-            "title": "Local_Id",
-            "type": "string",
-            "description": "the entry's local database ID (having no OPTiMaDe requirements/conventions)"
-          },
-          "last_modified": {
-            "title": "Last_Modified",
-            "type": "string",
-            "description": "an [ISO 8601](https://www.iso.org/standard/40874.html) representing the entry's last modification time.",
-            "format": "date-time"
-          },
-          "immutable_id": {
-            "title": "Immutable_Id",
-            "type": "string",
-            "description": "an optional field containing the entry's immutable ID (e.g. a UUID). This is important for databases having preferred IDs that point to 'the latest version' of a record, but still offer access to older variants. This ID maps to the version-specific record, in case it changes in the future."
-          },
-          "elements": {
-            "title": "Elements",
-            "type": "string"
-          },
-          "nelements": {
-            "title": "Nelements",
-            "type": "integer"
-          },
-          "chemical_formula": {
-            "title": "Chemical_Formula",
-            "type": "string"
-          },
-          "formula_prototype": {
-            "title": "Formula_Prototype",
-            "type": "string"
-          }
-        }
-      },
-      "StructureResource": {
-        "title": "StructureResource",
-        "required": [
-          "id",
-          "attributes"
-        ],
-        "type": "object",
-        "properties": {
-          "id": {
-            "title": "Id",
-            "type": "string",
-            "description": "a string which together with the type uniquely identifies the object and strictly follows the requirements as specified by `id`. This can be the local database ID."
-          },
-          "type": {
-            "title": "Type",
-            "type": "string",
-            "default": "structure"
-          },
-          "links": {
-            "title": "Links",
-            "type": "object",
-            "properties": {
-              "next": {
-                "title": "Next",
-                "description": "A Link to the next object",
-                "anyOf": [
-                  {
-                    "minLength": 1,
-                    "maxLength": 65536,
-                    "type": "string",
-                    "format": "uri"
-                  },
-                  {
-                    "title": "Link",
-                    "description": "A link **MUST** be represented as either: a string containing the link's URL or a link object.",
-                    "type": "object",
-                    "properties": {
-                      "href": {
-                        "title": "Href",
-                        "description": "a string containing the link\u2019s URL.",
-                        "minLength": 1,
-                        "maxLength": 65536,
-                        "type": "string",
-                        "format": "uri"
-                      },
-                      "meta": {
-                        "title": "Meta",
-                        "description": "a meta object containing non-standard meta-information about the link.",
-                        "type": "object"
-                      }
-                    },
-                    "required": [
-                      "href"
-                    ]
-                  }
-                ]
-              },
-              "self": {
-                "title": "Self",
-                "description": "A link to itself",
-                "anyOf": [
-                  {
-                    "minLength": 1,
-                    "maxLength": 65536,
-                    "type": "string",
-                    "format": "uri"
-                  },
-                  {
-                    "title": "Link",
-                    "description": "A link **MUST** be represented as either: a string containing the link's URL or a link object.",
-                    "type": "object",
-                    "properties": {
-                      "href": {
-                        "title": "Href",
-                        "description": "a string containing the link\u2019s URL.",
-                        "minLength": 1,
-                        "maxLength": 65536,
-                        "type": "string",
-                        "format": "uri"
-                      },
-                      "meta": {
-                        "title": "Meta",
-                        "description": "a meta object containing non-standard meta-information about the link.",
-                        "type": "object"
-                      }
-                    },
-                    "required": [
-                      "href"
-                    ]
-                  }
-                ]
-              },
-              "related": {
-                "title": "Related",
-                "description": "A related resource link",
-                "anyOf": [
-                  {
-                    "minLength": 1,
-                    "maxLength": 65536,
-                    "type": "string",
-                    "format": "uri"
-                  },
-                  {
-                    "title": "Link",
-                    "description": "A link **MUST** be represented as either: a string containing the link's URL or a link object.",
-                    "type": "object",
-                    "properties": {
-                      "href": {
-                        "title": "Href",
-                        "description": "a string containing the link\u2019s URL.",
-                        "minLength": 1,
-                        "maxLength": 65536,
-                        "type": "string",
-                        "format": "uri"
-                      },
-                      "meta": {
-                        "title": "Meta",
-                        "description": "a meta object containing non-standard meta-information about the link.",
-                        "type": "object"
-                      }
-                    },
-                    "required": [
-                      "href"
-                    ]
-                  }
-                ]
-              },
-              "about": {
-                "title": "About",
-                "description": "a link that leads to further details about this particular occurrence of the problem.",
-                "anyOf": [
-                  {
-                    "minLength": 1,
-                    "maxLength": 65536,
-                    "type": "string",
-                    "format": "uri"
-                  },
-                  {
-                    "title": "Link",
-                    "description": "A link **MUST** be represented as either: a string containing the link's URL or a link object.",
-                    "type": "object",
-                    "properties": {
-                      "href": {
-                        "title": "Href",
-                        "description": "a string containing the link\u2019s URL.",
-                        "minLength": 1,
-                        "maxLength": 65536,
-                        "type": "string",
-                        "format": "uri"
-                      },
-                      "meta": {
-                        "title": "Meta",
-                        "description": "a meta object containing non-standard meta-information about the link.",
-                        "type": "object"
-                      }
-                    },
-                    "required": [
-                      "href"
-                    ]
-                  }
-                ]
-              }
-            },
-            "description": "A Links object is a set of keys with a Link value"
-          },
-          "meta": {
-            "title": "Meta",
-            "type": "object",
-            "description": "a JSON API meta object that contains non-standard information about the object."
-          },
-          "attributes": {
-            "$ref": "#/components/schemas/StructureResourceAttributes"
-          },
-          "relationships": {
-            "title": "Relationships",
-            "type": "object",
-            "description": "a dictionary containing references to other resource objects as defined by the JSON API relationships object."
-          }
-        }
-      },
-      "StructureResponseMany": {
-        "title": "StructureResponseMany",
-        "required": [
-          "data",
-          "meta"
-        ],
-        "type": "object",
-        "properties": {
-          "data": {
-            "title": "Data",
-            "type": "array",
-            "items": {
-              "$ref": "#/components/schemas/StructureResource"
-            }
-          },
-          "included": {
-            "title": "Included",
-            "uniqueItems": true,
-            "type": "array",
-            "items": {
-              "$ref": "#/components/schemas/Resource"
-            },
-            "description": "A list of resources that are included"
-          },
-          "meta": {
-            "$ref": "#/components/schemas/ResponseMeta"
-          },
-          "links": {
-            "title": "Links",
-            "anyOf": [
-              {
-                "title": "Links",
-                "description": "A Links object is a set of keys with a Link value",
-                "type": "object",
-                "properties": {
-                  "next": {
-                    "title": "Next",
-                    "description": "A Link to the next object",
-                    "anyOf": [
-                      {
-                        "minLength": 1,
-                        "maxLength": 65536,
-                        "type": "string",
-                        "format": "uri"
-                      },
-                      {
-                        "title": "Link",
-                        "description": "A link **MUST** be represented as either: a string containing the link's URL or a link object.",
-                        "type": "object",
-                        "properties": {
-                          "href": {
-                            "title": "Href",
-                            "description": "a string containing the link\u2019s URL.",
-                            "minLength": 1,
-                            "maxLength": 65536,
-                            "type": "string",
-                            "format": "uri"
-                          },
-                          "meta": {
-                            "title": "Meta",
-                            "description": "a meta object containing non-standard meta-information about the link.",
-                            "type": "object"
-                          }
-                        },
-                        "required": [
-                          "href"
-                        ]
-                      }
-                    ]
-                  },
-                  "self": {
-                    "title": "Self",
-                    "description": "A link to itself",
-                    "anyOf": [
-                      {
-                        "minLength": 1,
-                        "maxLength": 65536,
-                        "type": "string",
-                        "format": "uri"
-                      },
-                      {
-                        "title": "Link",
-                        "description": "A link **MUST** be represented as either: a string containing the link's URL or a link object.",
-                        "type": "object",
-                        "properties": {
-                          "href": {
-                            "title": "Href",
-                            "description": "a string containing the link\u2019s URL.",
-                            "minLength": 1,
-                            "maxLength": 65536,
-                            "type": "string",
-                            "format": "uri"
-                          },
-                          "meta": {
-                            "title": "Meta",
-                            "description": "a meta object containing non-standard meta-information about the link.",
-                            "type": "object"
-                          }
-                        },
-                        "required": [
-                          "href"
-                        ]
-                      }
-                    ]
-                  },
-                  "related": {
-                    "title": "Related",
-                    "description": "A related resource link",
-                    "anyOf": [
-                      {
-                        "minLength": 1,
-                        "maxLength": 65536,
-                        "type": "string",
-                        "format": "uri"
-                      },
-                      {
-                        "title": "Link",
-                        "description": "A link **MUST** be represented as either: a string containing the link's URL or a link object.",
-                        "type": "object",
-                        "properties": {
-                          "href": {
-                            "title": "Href",
-                            "description": "a string containing the link\u2019s URL.",
-                            "minLength": 1,
-                            "maxLength": 65536,
-                            "type": "string",
-                            "format": "uri"
-                          },
-                          "meta": {
-                            "title": "Meta",
-                            "description": "a meta object containing non-standard meta-information about the link.",
-                            "type": "object"
-                          }
-                        },
-                        "required": [
-                          "href"
-                        ]
-                      }
-                    ]
-                  },
-                  "about": {
-                    "title": "About",
-                    "description": "a link that leads to further details about this particular occurrence of the problem.",
-                    "anyOf": [
-                      {
-                        "minLength": 1,
-                        "maxLength": 65536,
-                        "type": "string",
-                        "format": "uri"
-                      },
-                      {
-                        "title": "Link",
-                        "description": "A link **MUST** be represented as either: a string containing the link's URL or a link object.",
-                        "type": "object",
-                        "properties": {
-                          "href": {
-                            "title": "Href",
-                            "description": "a string containing the link\u2019s URL.",
-                            "minLength": 1,
-                            "maxLength": 65536,
-                            "type": "string",
-                            "format": "uri"
-                          },
-                          "meta": {
-                            "title": "Meta",
-                            "description": "a meta object containing non-standard meta-information about the link.",
-                            "type": "object"
-                          }
-                        },
-                        "required": [
-                          "href"
-                        ]
-                      }
-                    ]
-                  }
-                }
-              },
-              {
-                "title": "Pagination",
-                "description": "A set of urls to different pages:",
-                "type": "object",
-                "properties": {
-                  "first": {
-                    "title": "First",
-                    "description": "The first page of data",
-                    "minLength": 1,
-                    "maxLength": 65536,
-                    "type": "string",
-                    "format": "uri"
-                  },
-                  "last": {
-                    "title": "Last",
-                    "description": "The last page of data",
-                    "minLength": 1,
-                    "maxLength": 65536,
-                    "type": "string",
-                    "format": "uri"
-                  },
-                  "prev": {
-                    "title": "Prev",
-                    "description": "The previous page of data",
-                    "minLength": 1,
-                    "maxLength": 65536,
-                    "type": "string",
-                    "format": "uri"
-                  },
-                  "next": {
-                    "title": "Next",
-                    "description": "The next page of data",
-                    "minLength": 1,
-                    "maxLength": 65536,
-                    "type": "string",
-                    "format": "uri"
-                  }
-                }
-              }
-            ],
-            "description": "Information about the JSON API used"
-          },
-          "jsonapi": {
-            "title": "JsonAPI",
-            "required": [
-              "version"
-            ],
-            "type": "object",
-            "properties": {
-              "version": {
-                "title": "Version",
-                "description": "Version of the json API used",
-                "type": "string"
-              },
-              "meta": {
-                "title": "Meta",
-                "description": "Non-standard meta information",
-                "type": "object"
-              }
-            },
-            "description": "An object describing the server's implementation"
-          }
-        }
-      },
-      "Error": {
-        "title": "Error",
-        "type": "object",
-        "properties": {
-          "id": {
-            "title": "Id",
-            "type": "string",
-            "description": "A unique identifier for this particular occurrence of the problem."
-          },
-          "links": {
-            "title": "ErrorLinks",
-            "required": [
-              "about"
-            ],
-            "type": "object",
-            "properties": {
-              "about": {
-                "title": "About",
-                "description": "a link that leads to further details about this particular occurrence of the problem.",
-                "anyOf": [
-                  {
-                    "title": "Link",
-                    "description": "A link **MUST** be represented as either: a string containing the link's URL or a link object.",
-                    "type": "object",
-                    "properties": {
-                      "href": {
-                        "title": "Href",
-                        "description": "a string containing the link\u2019s URL.",
-                        "minLength": 1,
-                        "maxLength": 65536,
-                        "type": "string",
-                        "format": "uri"
-                      },
-                      "meta": {
-                        "title": "Meta",
-                        "description": "a meta object containing non-standard meta-information about the link.",
-                        "type": "object"
-                      }
-                    },
-                    "required": [
-                      "href"
-                    ]
-                  },
-                  {
-                    "minLength": 1,
-                    "maxLength": 65536,
-                    "type": "string",
-                    "format": "uri"
-                  }
-                ]
-              }
-            },
-            "description": "Links with recast for Errors"
-          },
-          "status": {
-            "title": "Status",
-            "type": "string",
-            "description": "the HTTP status code applicable to this problem, expressed as a string value."
-          },
-          "code": {
-            "title": "Code",
-            "type": "string",
-            "description": "an application-specific error code, expressed as a string value."
-          },
-          "title": {
-            "title": "Title",
-            "type": "string",
-            "description": "A short, human-readable summary of the problem. It **SHOULD NOT** change from occurrence to occurrence of the problem, except for purposes of localization."
-          },
-          "detail": {
-            "title": "Detail",
-            "type": "string",
-            "description": "A human-readable explanation specific to this occurrence of the problem."
-          },
-          "source": {
-            "title": "Source",
-            "type": "object",
-            "properties": {
-              "pointer": {
-                "title": "Pointer",
-                "description": "a JSON Pointer [RFC6901] to the associated entity in the request document [e.g. \"/data\" for a primary data object, or \"/data/attributes/title\" for a specific attribute].",
-                "type": "string"
-              },
-              "parmeter": {
-                "title": "Parmeter",
-                "description": "a string indicating which URI query parameter caused the error.",
-                "type": "string"
-              }
-            },
-            "description": "an object containing references to the source of the error"
-          },
-          "meta": {
-            "title": "Meta",
-            "type": "object",
-            "description": "a meta object containing non-standard meta-information about the error."
-          }
-        },
-        "description": "Error where links uses ErrorLinks"
-      },
-      "ErrorResponse": {
-        "title": "ErrorResponse",
-        "required": [
-          "errors"
-        ],
-        "type": "object",
-        "properties": {
-          "errors": {
-            "title": "Errors",
-            "type": "array",
-            "items": {
-              "$ref": "#/components/schemas/Error"
-            }
-          },
-          "meta": {
-            "$ref": "#/components/schemas/ResponseMeta"
-          },
-          "jsonapi": {
-            "title": "JsonAPI",
-            "required": [
-              "version"
-            ],
-            "type": "object",
-            "properties": {
-              "version": {
-                "title": "Version",
-                "description": "Version of the json API used",
-                "type": "string"
-              },
-              "meta": {
-                "title": "Meta",
-                "description": "Non-standard meta information",
-                "type": "object"
-              }
-            },
-            "description": "An object describing the server's implementation"
-          },
-          "links": {
-            "title": "Links",
-            "type": "object",
-            "properties": {
-              "next": {
-                "title": "Next",
-                "description": "A Link to the next object",
-                "anyOf": [
-                  {
-                    "minLength": 1,
-                    "maxLength": 65536,
-                    "type": "string",
-                    "format": "uri"
-                  },
-                  {
-                    "title": "Link",
-                    "description": "A link **MUST** be represented as either: a string containing the link's URL or a link object.",
-                    "type": "object",
-                    "properties": {
-                      "href": {
-                        "title": "Href",
-                        "description": "a string containing the link\u2019s URL.",
-                        "minLength": 1,
-                        "maxLength": 65536,
-                        "type": "string",
-                        "format": "uri"
-                      },
-                      "meta": {
-                        "title": "Meta",
-                        "description": "a meta object containing non-standard meta-information about the link.",
-                        "type": "object"
-                      }
-                    },
-                    "required": [
-                      "href"
-                    ]
-                  }
-                ]
-              },
-              "self": {
-                "title": "Self",
-                "description": "A link to itself",
-                "anyOf": [
-                  {
-                    "minLength": 1,
-                    "maxLength": 65536,
-                    "type": "string",
-                    "format": "uri"
-                  },
-                  {
-                    "title": "Link",
-                    "description": "A link **MUST** be represented as either: a string containing the link's URL or a link object.",
-                    "type": "object",
-                    "properties": {
-                      "href": {
-                        "title": "Href",
-                        "description": "a string containing the link\u2019s URL.",
-                        "minLength": 1,
-                        "maxLength": 65536,
-                        "type": "string",
-                        "format": "uri"
-                      },
-                      "meta": {
-                        "title": "Meta",
-                        "description": "a meta object containing non-standard meta-information about the link.",
-                        "type": "object"
-                      }
-                    },
-                    "required": [
-                      "href"
-                    ]
-                  }
-                ]
-              },
-              "related": {
-                "title": "Related",
-                "description": "A related resource link",
-                "anyOf": [
-                  {
-                    "minLength": 1,
-                    "maxLength": 65536,
-                    "type": "string",
-                    "format": "uri"
-                  },
-                  {
-                    "title": "Link",
-                    "description": "A link **MUST** be represented as either: a string containing the link's URL or a link object.",
-                    "type": "object",
-                    "properties": {
-                      "href": {
-                        "title": "Href",
-                        "description": "a string containing the link\u2019s URL.",
-                        "minLength": 1,
-                        "maxLength": 65536,
-                        "type": "string",
-                        "format": "uri"
-                      },
-                      "meta": {
-                        "title": "Meta",
-                        "description": "a meta object containing non-standard meta-information about the link.",
-                        "type": "object"
-                      }
-                    },
-                    "required": [
-                      "href"
-                    ]
-                  }
-                ]
-              },
-              "about": {
-                "title": "About",
-                "description": "a link that leads to further details about this particular occurrence of the problem.",
-                "anyOf": [
-                  {
-                    "minLength": 1,
-                    "maxLength": 65536,
-                    "type": "string",
-                    "format": "uri"
-                  },
-                  {
-                    "title": "Link",
-                    "description": "A link **MUST** be represented as either: a string containing the link's URL or a link object.",
-                    "type": "object",
-                    "properties": {
-                      "href": {
-                        "title": "Href",
-                        "description": "a string containing the link\u2019s URL.",
-                        "minLength": 1,
-                        "maxLength": 65536,
-                        "type": "string",
-                        "format": "uri"
-                      },
-                      "meta": {
-                        "title": "Meta",
-                        "description": "a meta object containing non-standard meta-information about the link.",
-                        "type": "object"
-                      }
-                    },
-                    "required": [
-                      "href"
-                    ]
-                  }
-                ]
-              }
-            },
-            "description": "A Links object is a set of keys with a Link value"
-          }
-        }
-      },
-      "Provider": {
-        "title": "Provider",
-        "required": [
-          "name",
-          "description",
-          "prefix"
-        ],
-        "type": "object",
-        "properties": {
-          "name": {
-            "title": "Name",
-            "type": "string",
-            "description": "a short name for the database provider"
-          },
-          "description": {
-            "title": "Description",
-            "type": "string",
-            "description": "a longer description of the database provider"
-          },
-          "prefix": {
-            "title": "Prefix",
-            "type": "string",
-            "description": "database-provider-specific prefix as found in Appendix 1."
-          },
-          "homepage": {
-            "title": "Homepage",
-            "anyOf": [
-              {
-                "minLength": 1,
-                "maxLength": 65536,
-                "type": "string",
-                "format": "uri"
-              },
-              {
-                "title": "Link",
-                "description": "A link **MUST** be represented as either: a string containing the link's URL or a link object.",
-                "type": "object",
-                "properties": {
-                  "href": {
-                    "title": "Href",
-                    "description": "a string containing the link\u2019s URL.",
-                    "minLength": 1,
-                    "maxLength": 65536,
-                    "type": "string",
-                    "format": "uri"
-                  },
-                  "meta": {
-                    "title": "Meta",
-                    "description": "a meta object containing non-standard meta-information about the link.",
-                    "type": "object"
-                  }
-                },
-                "required": [
-                  "href"
-                ]
-              }
-            ],
-            "description": "a [JSON API links object](http://jsonapi.org/format/1.0#document-links) pointing to homepage of the database provider, either directly as a string, or as a link object."
-          },
-          "index_base_url": {
-            "title": "Index_Base_Url",
-            "anyOf": [
-              {
-                "minLength": 1,
-                "maxLength": 65536,
-                "type": "string",
-                "format": "uri"
-              },
-              {
-                "title": "Link",
-                "description": "A link **MUST** be represented as either: a string containing the link's URL or a link object.",
-                "type": "object",
-                "properties": {
-                  "href": {
-                    "title": "Href",
-                    "description": "a string containing the link\u2019s URL.",
-                    "minLength": 1,
-                    "maxLength": 65536,
-                    "type": "string",
-                    "format": "uri"
-                  },
-                  "meta": {
-                    "title": "Meta",
-                    "description": "a meta object containing non-standard meta-information about the link.",
-                    "type": "object"
-                  }
-                },
-                "required": [
-                  "href"
-                ]
-              }
-            ],
-            "description": "a [JSON API links object](http://jsonapi.org/format/1.0#document-links) pointing to the base URL for the `index` meta-database as specified in Appendix 1, either directly as a string, or as a link object."
-          }
-        },
-        "description": "Stores information on the database provider of the\n   implementation."
-      },
-      "Link": {
-        "title": "Link",
-        "required": [
-          "href"
-        ],
-        "type": "object",
-        "properties": {
-          "href": {
-            "title": "Href",
-            "maxLength": 65536,
-            "minLength": 1,
-            "type": "string",
-            "description": "a string containing the link\u2019s URL.",
-            "format": "uri"
-          },
-          "meta": {
-            "title": "Meta",
-            "type": "object",
-            "description": "a meta object containing non-standard meta-information about the link."
-          }
-        },
-        "description": "A link **MUST** be represented as either: a string containing the link's URL or a link object."
-      },
-      "JsonAPI": {
-        "title": "JsonAPI",
-        "required": [
-          "version"
-        ],
-        "type": "object",
-        "properties": {
-          "version": {
-            "title": "Version",
-            "type": "string",
-            "description": "Version of the json API used"
-          },
-          "meta": {
-            "title": "Meta",
-            "type": "object",
-            "description": "Non-standard meta information"
-          }
-        },
-        "description": "An object describing the server's implementation"
-      },
-      "EntryInfoResponse": {
-        "title": "EntryInfoResponse",
-        "required": [
-          "data"
-        ],
-        "type": "object",
-        "properties": {
-          "data": {
-            "$ref": "#/components/schemas/EntryInfoResource"
-          },
-          "included": {
-            "title": "Included",
-            "uniqueItems": true,
-            "type": "array",
-            "items": {
-              "$ref": "#/components/schemas/Resource"
-            },
-            "description": "A list of resources that are included"
-          },
-          "meta": {
-            "$ref": "#/components/schemas/ResponseMeta"
-          },
-          "links": {
-            "title": "Links",
-            "anyOf": [
-              {
-                "title": "Links",
-                "description": "A Links object is a set of keys with a Link value",
-                "type": "object",
-                "properties": {
-                  "next": {
-                    "title": "Next",
-                    "description": "A Link to the next object",
-                    "anyOf": [
-                      {
-                        "minLength": 1,
-                        "maxLength": 65536,
-                        "type": "string",
-                        "format": "uri"
-                      },
-                      {
-                        "title": "Link",
-                        "description": "A link **MUST** be represented as either: a string containing the link's URL or a link object.",
-                        "type": "object",
-                        "properties": {
-                          "href": {
-                            "title": "Href",
-                            "description": "a string containing the link\u2019s URL.",
-                            "minLength": 1,
-                            "maxLength": 65536,
-                            "type": "string",
-                            "format": "uri"
-                          },
-                          "meta": {
-                            "title": "Meta",
-                            "description": "a meta object containing non-standard meta-information about the link.",
-                            "type": "object"
-                          }
-                        },
-                        "required": [
-                          "href"
-                        ]
-                      }
-                    ]
-                  },
-                  "self": {
-                    "title": "Self",
-                    "description": "A link to itself",
-                    "anyOf": [
-                      {
->>>>>>> c78b2cd5
-                        "minLength": 1,
-                        "maxLength": 65536,
-                        "type": "string",
-                        "format": "uri"
-                      },
-<<<<<<< HEAD
-                      "meta": {
-                        "title": "Meta",
-                        "description": "a meta object containing non-standard meta-information about the link.",
-                        "type": "object"
-                      }
-                    },
-                    "required": [
-                      "href"
-                    ]
-                  }
-                ]
-              },
-              "self": {
-                "title": "Self",
-                "description": "A link to itself",
-                "anyOf": [
-                  {
-                    "minLength": 1,
-                    "maxLength": 65536,
-                    "type": "string",
-                    "format": "uri"
-                  },
-                  {
-                    "title": "Link",
-                    "description": "A link **MUST** be represented as either: a string containing the link's URL or a link object.",
-                    "type": "object",
-                    "properties": {
-                      "href": {
-                        "title": "Href",
-                        "description": "a string containing the link\u2019s URL.",
-=======
-                      {
-                        "title": "Link",
-                        "description": "A link **MUST** be represented as either: a string containing the link's URL or a link object.",
-                        "type": "object",
-                        "properties": {
-                          "href": {
-                            "title": "Href",
-                            "description": "a string containing the link\u2019s URL.",
-                            "minLength": 1,
-                            "maxLength": 65536,
-                            "type": "string",
-                            "format": "uri"
-                          },
-                          "meta": {
-                            "title": "Meta",
-                            "description": "a meta object containing non-standard meta-information about the link.",
-                            "type": "object"
-                          }
-                        },
-                        "required": [
-                          "href"
-                        ]
-                      }
-                    ]
-                  },
-                  "related": {
-                    "title": "Related",
-                    "description": "A related resource link",
-                    "anyOf": [
-                      {
->>>>>>> c78b2cd5
-                        "minLength": 1,
-                        "maxLength": 65536,
-                        "type": "string",
-                        "format": "uri"
-                      },
-<<<<<<< HEAD
-                      "meta": {
-                        "title": "Meta",
-                        "description": "a meta object containing non-standard meta-information about the link.",
-                        "type": "object"
-                      }
-                    },
-                    "required": [
-                      "href"
-                    ]
-                  }
-                ]
-              },
-              "related": {
-                "title": "Related",
-                "description": "A related resource link",
-                "anyOf": [
-                  {
-                    "minLength": 1,
-                    "maxLength": 65536,
-                    "type": "string",
-                    "format": "uri"
-                  },
-                  {
-                    "title": "Link",
-                    "description": "A link **MUST** be represented as either: a string containing the link's URL or a link object.",
-                    "type": "object",
-                    "properties": {
-                      "href": {
-                        "title": "Href",
-                        "description": "a string containing the link\u2019s URL.",
-=======
-                      {
-                        "title": "Link",
-                        "description": "A link **MUST** be represented as either: a string containing the link's URL or a link object.",
-                        "type": "object",
-                        "properties": {
-                          "href": {
-                            "title": "Href",
-                            "description": "a string containing the link\u2019s URL.",
-                            "minLength": 1,
-                            "maxLength": 65536,
-                            "type": "string",
-                            "format": "uri"
-                          },
-                          "meta": {
-                            "title": "Meta",
-                            "description": "a meta object containing non-standard meta-information about the link.",
-                            "type": "object"
-                          }
-                        },
-                        "required": [
-                          "href"
-                        ]
-                      }
-                    ]
-                  },
-                  "about": {
-                    "title": "About",
-                    "description": "a link that leads to further details about this particular occurrence of the problem.",
-                    "anyOf": [
-                      {
->>>>>>> c78b2cd5
-                        "minLength": 1,
-                        "maxLength": 65536,
-                        "type": "string",
-                        "format": "uri"
-                      },
-<<<<<<< HEAD
-                      "meta": {
-                        "title": "Meta",
-                        "description": "a meta object containing non-standard meta-information about the link.",
-                        "type": "object"
-                      }
-                    },
-                    "required": [
-                      "href"
-                    ]
-                  }
-                ]
-              },
-              "about": {
-                "title": "About",
-                "description": "a link that leads to further details about this particular occurrence of the problem.",
-                "anyOf": [
-                  {
-=======
-                      {
-                        "title": "Link",
-                        "description": "A link **MUST** be represented as either: a string containing the link's URL or a link object.",
-                        "type": "object",
-                        "properties": {
-                          "href": {
-                            "title": "Href",
-                            "description": "a string containing the link\u2019s URL.",
-                            "minLength": 1,
-                            "maxLength": 65536,
-                            "type": "string",
-                            "format": "uri"
-                          },
-                          "meta": {
-                            "title": "Meta",
-                            "description": "a meta object containing non-standard meta-information about the link.",
-                            "type": "object"
-                          }
-                        },
-                        "required": [
-                          "href"
-                        ]
-                      }
-                    ]
-                  }
-                }
-              },
-              {
-                "title": "Pagination",
-                "description": "A set of urls to different pages:",
-                "type": "object",
-                "properties": {
-                  "first": {
-                    "title": "First",
-                    "description": "The first page of data",
-                    "minLength": 1,
-                    "maxLength": 65536,
-                    "type": "string",
-                    "format": "uri"
-                  },
-                  "last": {
-                    "title": "Last",
-                    "description": "The last page of data",
-                    "minLength": 1,
-                    "maxLength": 65536,
-                    "type": "string",
-                    "format": "uri"
-                  },
-                  "prev": {
-                    "title": "Prev",
-                    "description": "The previous page of data",
-                    "minLength": 1,
-                    "maxLength": 65536,
-                    "type": "string",
-                    "format": "uri"
-                  },
-                  "next": {
-                    "title": "Next",
-                    "description": "The next page of data",
->>>>>>> c78b2cd5
-                    "minLength": 1,
-                    "maxLength": 65536,
-                    "type": "string",
-                    "format": "uri"
-<<<<<<< HEAD
-                  },
-                  {
-                    "title": "Link",
-                    "description": "A link **MUST** be represented as either: a string containing the link's URL or a link object.",
-                    "type": "object",
-                    "properties": {
-                      "href": {
-                        "title": "Href",
-                        "description": "a string containing the link\u2019s URL.",
-                        "minLength": 1,
-                        "maxLength": 65536,
-                        "type": "string",
-                        "format": "uri"
-                      },
-                      "meta": {
-                        "title": "Meta",
-                        "description": "a meta object containing non-standard meta-information about the link.",
-                        "type": "object"
-                      }
-                    },
-                    "required": [
-                      "href"
-                    ]
-=======
->>>>>>> c78b2cd5
-                  }
-                }
-              }
-<<<<<<< HEAD
-            },
-            "description": "A Links object is a set of keys with a Link value"
-          },
-          "meta": {
-            "title": "Meta",
-            "type": "object",
-            "description": "a JSON API meta object that contains non-standard information about the object."
-          },
-          "attributes": {
-            "$ref": "#/components/schemas/StructureResourceAttributes"
-=======
-            ],
-            "description": "Information about the JSON API used"
->>>>>>> c78b2cd5
-          },
-          "jsonapi": {
-            "title": "JsonAPI",
-            "required": [
-              "version"
-            ],
-            "type": "object",
-            "properties": {
-              "version": {
-                "title": "Version",
-                "description": "Version of the json API used",
-                "type": "string"
-              },
-              "meta": {
-                "title": "Meta",
-                "description": "Non-standard meta information",
-                "type": "object"
-              }
-            },
-            "description": "An object describing the server's implementation"
-          }
-<<<<<<< HEAD
-        },
-        "description": "Representing a structure."
-=======
-        }
->>>>>>> c78b2cd5
-      },
-      "Links": {
-        "title": "Links",
-        "type": "object",
-        "properties": {
-          "next": {
-            "title": "Next",
-<<<<<<< HEAD
-=======
-            "anyOf": [
-              {
-                "minLength": 1,
-                "maxLength": 65536,
-                "type": "string",
-                "format": "uri"
-              },
-              {
-                "title": "Link",
-                "description": "A link **MUST** be represented as either: a string containing the link's URL or a link object.",
-                "type": "object",
-                "properties": {
-                  "href": {
-                    "title": "Href",
-                    "description": "a string containing the link\u2019s URL.",
-                    "minLength": 1,
-                    "maxLength": 65536,
-                    "type": "string",
-                    "format": "uri"
-                  },
-                  "meta": {
-                    "title": "Meta",
-                    "description": "a meta object containing non-standard meta-information about the link.",
-                    "type": "object"
-                  }
-                },
-                "required": [
-                  "href"
-                ]
-              }
-            ],
-            "description": "A Link to the next object"
-          },
-          "self": {
-            "title": "Self",
->>>>>>> c78b2cd5
-            "anyOf": [
-              {
-                "minLength": 1,
-                "maxLength": 65536,
-                "type": "string",
-                "format": "uri"
-              },
-              {
-                "title": "Link",
-                "description": "A link **MUST** be represented as either: a string containing the link's URL or a link object.",
-                "type": "object",
-                "properties": {
-                  "href": {
-                    "title": "Href",
-                    "description": "a string containing the link\u2019s URL.",
-                    "minLength": 1,
-                    "maxLength": 65536,
-                    "type": "string",
-                    "format": "uri"
-                  },
-                  "meta": {
-                    "title": "Meta",
-                    "description": "a meta object containing non-standard meta-information about the link.",
-                    "type": "object"
-                  }
-                },
-                "required": [
-                  "href"
-                ]
-              }
-            ],
-<<<<<<< HEAD
-            "description": "A Link to the next object"
-          },
-          "self": {
-            "title": "Self",
-=======
-            "description": "A link to itself"
-          },
-          "related": {
-            "title": "Related",
->>>>>>> c78b2cd5
-            "anyOf": [
-              {
-                "minLength": 1,
-                "maxLength": 65536,
-                "type": "string",
-                "format": "uri"
-              },
-              {
-                "title": "Link",
-                "description": "A link **MUST** be represented as either: a string containing the link's URL or a link object.",
-                "type": "object",
-                "properties": {
-                  "href": {
-                    "title": "Href",
-                    "description": "a string containing the link\u2019s URL.",
-                    "minLength": 1,
-                    "maxLength": 65536,
-                    "type": "string",
-                    "format": "uri"
-                  },
-                  "meta": {
-                    "title": "Meta",
-                    "description": "a meta object containing non-standard meta-information about the link.",
-                    "type": "object"
-                  }
-                },
-                "required": [
-                  "href"
-                ]
-              }
-            ],
-<<<<<<< HEAD
-            "description": "A link to itself"
-          },
-          "related": {
-            "title": "Related",
-            "anyOf": [
-              {
-                "minLength": 1,
-                "maxLength": 65536,
-                "type": "string",
-                "format": "uri"
-              },
-              {
-                "title": "Link",
-                "description": "A link **MUST** be represented as either: a string containing the link's URL or a link object.",
-                "type": "object",
-                "properties": {
-                  "href": {
-                    "title": "Href",
-                    "description": "a string containing the link\u2019s URL.",
-                    "minLength": 1,
-                    "maxLength": 65536,
-                    "type": "string",
-                    "format": "uri"
-                  },
-                  "meta": {
-                    "title": "Meta",
-                    "description": "a meta object containing non-standard meta-information about the link.",
-                    "type": "object"
-                  }
-                },
-                "required": [
-                  "href"
-                ]
-              }
-            ],
-=======
->>>>>>> c78b2cd5
-            "description": "A related resource link"
-          },
-          "about": {
-            "title": "About",
-<<<<<<< HEAD
-            "anyOf": [
-              {
-                "minLength": 1,
-                "maxLength": 65536,
-                "type": "string",
-                "format": "uri"
-              },
-              {
-                "title": "Link",
-                "description": "A link **MUST** be represented as either: a string containing the link's URL or a link object.",
-                "type": "object",
-                "properties": {
-                  "href": {
-                    "title": "Href",
-                    "description": "a string containing the link\u2019s URL.",
-                    "minLength": 1,
-                    "maxLength": 65536,
-                    "type": "string",
-                    "format": "uri"
-                  },
-                  "meta": {
-                    "title": "Meta",
-                    "description": "a meta object containing non-standard meta-information about the link.",
-                    "type": "object"
-                  }
-                },
-                "required": [
-                  "href"
-                ]
-              }
-            ],
-            "description": "a link that leads to further details about this particular occurrence of the problem."
-          }
-        },
-        "description": "A Links object is a set of keys with a Link value"
       },
       "ResourceLinks": {
         "title": "ResourceLinks",
@@ -2938,250 +367,132 @@
                 ]
               },
               {
-=======
-            "anyOf": [
-              {
->>>>>>> c78b2cd5
                 "minLength": 1,
                 "maxLength": 65536,
                 "type": "string",
                 "format": "uri"
-              },
-              {
-                "title": "Link",
-                "description": "A link **MUST** be represented as either: a string containing the link's URL or a link object.",
-                "type": "object",
-                "properties": {
-                  "href": {
-                    "title": "Href",
-                    "description": "a string containing the link\u2019s URL.",
-                    "minLength": 1,
-                    "maxLength": 65536,
-                    "type": "string",
-                    "format": "uri"
-                  },
-                  "meta": {
-                    "title": "Meta",
-                    "description": "a meta object containing non-standard meta-information about the link.",
-                    "type": "object"
-                  }
-                },
-                "required": [
-                  "href"
-                ]
               }
             ],
-<<<<<<< HEAD
             "description": "a link that refers to this resource."
           }
         },
         "description": "Links with recast for Errors"
       },
-      "Resource": {
-        "title": "Resource",
+      "EntryPropertyInfo": {
+        "title": "EntryPropertyInfo",
         "required": [
-          "id",
-          "type"
+          "description"
         ],
         "type": "object",
         "properties": {
-          "id": {
-            "title": "Id",
-            "type": "string",
-            "description": "Resource ID"
-          },
-          "type": {
-            "title": "Type",
-            "type": "string",
-            "description": "Resource type"
-          },
-          "links": {
-            "title": "Links",
-            "type": "object",
-            "properties": {
-              "next": {
-                "title": "Next",
-                "description": "A Link to the next object",
-                "anyOf": [
-                  {
-                    "minLength": 1,
-                    "maxLength": 65536,
-                    "type": "string",
-                    "format": "uri"
-                  },
-                  {
-                    "title": "Link",
-                    "description": "A link **MUST** be represented as either: a string containing the link's URL or a link object.",
-                    "type": "object",
-                    "properties": {
-                      "href": {
-                        "title": "Href",
-                        "description": "a string containing the link\u2019s URL.",
-                        "minLength": 1,
-                        "maxLength": 65536,
-                        "type": "string",
-                        "format": "uri"
-                      },
-                      "meta": {
-                        "title": "Meta",
-                        "description": "a meta object containing non-standard meta-information about the link.",
-                        "type": "object"
-                      }
-                    },
-                    "required": [
-                      "href"
-                    ]
-                  }
-                ]
-              },
-              "self": {
-                "title": "Self",
-                "description": "A link to itself",
-                "anyOf": [
-                  {
-                    "minLength": 1,
-                    "maxLength": 65536,
-                    "type": "string",
-                    "format": "uri"
-                  },
-                  {
-                    "title": "Link",
-                    "description": "A link **MUST** be represented as either: a string containing the link's URL or a link object.",
-                    "type": "object",
-                    "properties": {
-                      "href": {
-                        "title": "Href",
-                        "description": "a string containing the link\u2019s URL.",
-                        "minLength": 1,
-                        "maxLength": 65536,
-                        "type": "string",
-                        "format": "uri"
-                      },
-                      "meta": {
-                        "title": "Meta",
-                        "description": "a meta object containing non-standard meta-information about the link.",
-                        "type": "object"
-                      }
-                    },
-                    "required": [
-                      "href"
-                    ]
-                  }
-                ]
-              },
-              "related": {
-                "title": "Related",
-                "description": "A related resource link",
-                "anyOf": [
-                  {
-                    "minLength": 1,
-                    "maxLength": 65536,
-                    "type": "string",
-                    "format": "uri"
-                  },
-                  {
-                    "title": "Link",
-                    "description": "A link **MUST** be represented as either: a string containing the link's URL or a link object.",
-                    "type": "object",
-                    "properties": {
-                      "href": {
-                        "title": "Href",
-                        "description": "a string containing the link\u2019s URL.",
-                        "minLength": 1,
-                        "maxLength": 65536,
-                        "type": "string",
-                        "format": "uri"
-                      },
-                      "meta": {
-                        "title": "Meta",
-                        "description": "a meta object containing non-standard meta-information about the link.",
-                        "type": "object"
-                      }
-                    },
-                    "required": [
-                      "href"
-                    ]
-                  }
-                ]
-              },
-              "about": {
-                "title": "About",
-                "description": "a link that leads to further details about this particular occurrence of the problem.",
-                "anyOf": [
-                  {
-                    "minLength": 1,
-                    "maxLength": 65536,
-                    "type": "string",
-                    "format": "uri"
-                  },
-                  {
-                    "title": "Link",
-                    "description": "A link **MUST** be represented as either: a string containing the link's URL or a link object.",
-                    "type": "object",
-                    "properties": {
-                      "href": {
-                        "title": "Href",
-                        "description": "a string containing the link\u2019s URL.",
-                        "minLength": 1,
-                        "maxLength": 65536,
-                        "type": "string",
-                        "format": "uri"
-                      },
-                      "meta": {
-                        "title": "Meta",
-                        "description": "a meta object containing non-standard meta-information about the link.",
-                        "type": "object"
-                      }
-                    },
-                    "required": [
-                      "href"
-                    ]
-                  }
-                ]
-              }
-            },
-            "description": "A Links object is a set of keys with a Link value"
-          },
-          "meta": {
-            "title": "Meta",
-            "type": "object",
-            "description": "a meta object containing non-standard meta-information about a resource that can not be represented as an attribute or relationship."
-          },
-          "attributes": {
-            "title": "Attributes",
-            "type": "object",
-            "description": "an attributes object representing some of the resource\u2019s data."
-          },
-          "relationships": {
-            "title": "Relationships",
-            "type": "object",
-            "description": "a relationships object describing relationships between the resource and other JSON:API resources."
-          }
-        },
-        "description": "Resource objects appear in a JSON:API document to represent resources."
+          "description": {
+            "title": "Description",
+            "type": "string",
+            "description": "description of the entry"
+          },
+          "unit": {
+            "title": "Unit",
+            "type": "string",
+            "description": "the physical unit of the entry"
+          }
+        }
       },
-      "Link": {
-        "title": "Link",
+      "EntryInfoAttributes": {
+        "title": "EntryInfoAttributes",
         "required": [
-          "href"
+          "description",
+          "properties",
+          "output_fields_by_format"
         ],
         "type": "object",
         "properties": {
-          "href": {
-            "title": "Href",
-            "maxLength": 65536,
-            "minLength": 1,
-            "type": "string",
-            "description": "a string containing the link\u2019s URL.",
-            "format": "uri"
-          },
-          "meta": {
-            "title": "Meta",
+          "formats": {
+            "title": "Formats",
+            "type": "array",
+            "items": {
+              "type": "string"
+            },
+            "description": "list of available output formats.",
+            "default": [
+              "jsonapi"
+            ]
+          },
+          "description": {
+            "title": "Description",
+            "type": "string",
+            "description": "description of the entry"
+          },
+          "properties": {
+            "title": "Properties",
             "type": "object",
-            "description": "a meta object containing non-standard meta-information about the link."
+            "additionalProperties": {
+              "$ref": "#/components/schemas/EntryPropertyInfo"
+            },
+            "description": "a dictionary describing queryable properties for this entry type, where each key is a property ID."
+          },
+          "output_fields_by_format": {
+            "title": "Output_Fields_By_Format",
+            "type": "object",
+            "additionalProperties": {
+              "type": "array",
+              "items": {
+                "type": "string"
+              }
+            },
+            "description": "a dictionary of available output fields for this entry type, where the keys are the values of the `formats` list and the values are the keys of the `properties` dictionary."
+          }
+        }
+      },
+      "EntryInfoResource": {
+        "title": "EntryInfoResource",
+        "required": [
+          "attributes",
+          "id"
+        ],
+        "type": "object",
+        "properties": {
+          "attributes": {
+            "$ref": "#/components/schemas/EntryInfoAttributes"
+          },
+          "id": {
+            "title": "Id",
+            "type": "string",
+            "description": "unique ID for this resource object"
+          },
+          "type": {
+            "title": "Type",
+            "type": "string",
+            "description": "type of this resource",
+            "default": "info"
+          }
+        }
+      },
+      "Assembly": {
+        "title": "Assembly",
+        "required": [
+          "sites_in_groups",
+          "group_probabilities"
+        ],
+        "type": "object",
+        "properties": {
+          "sites_in_groups": {
+            "title": "Sites_In_Groups",
+            "type": "array",
+            "items": {
+              "type": "integer"
+            },
+            "description": "Index of the sites (0-based) that belong to each group\nfor each assembly.\n\n* **Examples**:\n  * `[[1], [2]]`: two groups, one with the second site, one with the third.\n  * `[[1, 2], [3]]`: one group with the second and third site, one with the\n    fourth.\n\n"
+          },
+          "group_probabilities": {
+            "title": "Group_Probabilities",
+            "type": "array",
+            "items": {
+              "type": "number"
+            },
+            "description": "Statistical probability of each group. It MUST have the\nsame length as `sites_in_groups`. It SHOULD sum to one. The possible reasons for\nthe values not to sum to one are the same as those specified for the\n`concentration` of each species inside `species`. "
           }
         },
-        "description": "A link **MUST** be represented as either: a string containing the link's URL or a link object."
+        "description": "A container for sites that are statistically correlated.\n\n* **Examples**:\n  * `{\"sites_in_groups\": [[0], [1]], \"group_probabilities: [0.3, 0.7]}`: the\n    first site and the second site never occur at the same time in the unit\n    cell. Statistically, 30 % of the times the first site is present, while\n    70 % of the times the second site is present.\n  * `{\"sites_in_groups\": [[1,2], [3]], \"group_probabilities: [0.3, 0.7]}`: the\n    second and third site are either present together or not present; they form\n    the first group of atoms for this assembly. The second group is formed by\n    the fourth site. Sites of the first group (the second and the third) are\n    never present at the same time as the fourth site. 30 % of times sites 1 and\n    2 are present (and site 3 is absent); 70 % of times site 3 is present\n    (and sites 1 and 2 are absent)."
       },
       "ResponseMeta": {
         "title": "ResponseMeta",
@@ -3347,6 +658,833 @@
         },
         "description": "A [JSON API meta member](https://jsonapi.org/format/1.0#document-meta)\nthat contains JSON API meta objects of non-standard\nmeta-information.\n\nOPTIONAL additional information global to the query that is not\nspecified in this document, MUST start with a\ndatabase-provider-specific prefix."
       },
+      "ResponseMetaQuery": {
+        "title": "ResponseMetaQuery",
+        "required": [
+          "representation"
+        ],
+        "type": "object",
+        "properties": {
+          "representation": {
+            "title": "Representation",
+            "type": "string",
+            "description": "a string with the part of the URL that follows the base URL."
+          }
+        },
+        "description": "Information on the query that was requested."
+      },
+      "Pagination": {
+        "title": "Pagination",
+        "type": "object",
+        "properties": {
+          "first": {
+            "title": "First",
+            "maxLength": 65536,
+            "minLength": 1,
+            "type": "string",
+            "description": "The first page of data",
+            "format": "uri"
+          },
+          "last": {
+            "title": "Last",
+            "maxLength": 65536,
+            "minLength": 1,
+            "type": "string",
+            "description": "The last page of data",
+            "format": "uri"
+          },
+          "prev": {
+            "title": "Prev",
+            "maxLength": 65536,
+            "minLength": 1,
+            "type": "string",
+            "description": "The previous page of data",
+            "format": "uri"
+          },
+          "next": {
+            "title": "Next",
+            "maxLength": 65536,
+            "minLength": 1,
+            "type": "string",
+            "description": "The next page of data",
+            "format": "uri"
+          }
+        },
+        "description": "A set of urls to different pages:"
+      },
+      "Error": {
+        "title": "Error",
+        "type": "object",
+        "properties": {
+          "id": {
+            "title": "Id",
+            "type": "string",
+            "description": "A unique identifier for this particular occurrence of the problem."
+          },
+          "links": {
+            "title": "ErrorLinks",
+            "required": [
+              "about"
+            ],
+            "type": "object",
+            "properties": {
+              "about": {
+                "title": "About",
+                "description": "a link that leads to further details about this particular occurrence of the problem.",
+                "anyOf": [
+                  {
+                    "title": "Link",
+                    "description": "A link **MUST** be represented as either: a string containing the link's URL or a link object.",
+                    "type": "object",
+                    "properties": {
+                      "href": {
+                        "title": "Href",
+                        "description": "a string containing the link\u2019s URL.",
+                        "minLength": 1,
+                        "maxLength": 65536,
+                        "type": "string",
+                        "format": "uri"
+                      },
+                      "meta": {
+                        "title": "Meta",
+                        "description": "a meta object containing non-standard meta-information about the link.",
+                        "type": "object"
+                      }
+                    },
+                    "required": [
+                      "href"
+                    ]
+                  },
+                  {
+                    "minLength": 1,
+                    "maxLength": 65536,
+                    "type": "string",
+                    "format": "uri"
+                  }
+                ]
+              }
+            },
+            "description": "Links with recast for Errors"
+          },
+          "status": {
+            "title": "Status",
+            "type": "string",
+            "description": "the HTTP status code applicable to this problem, expressed as a string value."
+          },
+          "code": {
+            "title": "Code",
+            "type": "string",
+            "description": "an application-specific error code, expressed as a string value."
+          },
+          "title": {
+            "title": "Title",
+            "type": "string",
+            "description": "A short, human-readable summary of the problem. It **SHOULD NOT** change from occurrence to occurrence of the problem, except for purposes of localization."
+          },
+          "detail": {
+            "title": "Detail",
+            "type": "string",
+            "description": "A human-readable explanation specific to this occurrence of the problem."
+          },
+          "source": {
+            "title": "Source",
+            "type": "object",
+            "properties": {
+              "pointer": {
+                "title": "Pointer",
+                "description": "a JSON Pointer [RFC6901] to the associated entity in the request document [e.g. \"/data\" for a primary data object, or \"/data/attributes/title\" for a specific attribute].",
+                "type": "string"
+              },
+              "parmeter": {
+                "title": "Parmeter",
+                "description": "a string indicating which URI query parameter caused the error.",
+                "type": "string"
+              }
+            },
+            "description": "an object containing references to the source of the error"
+          },
+          "meta": {
+            "title": "Meta",
+            "type": "object",
+            "description": "a meta object containing non-standard meta-information about the error."
+          }
+        },
+        "description": "Error where links uses ErrorLinks"
+      },
+      "BaseInfoAttributes": {
+        "title": "BaseInfoAttributes",
+        "required": [
+          "api_version",
+          "available_api_versions",
+          "entry_types_by_format"
+        ],
+        "type": "object",
+        "properties": {
+          "api_version": {
+            "title": "Api_Version",
+            "type": "string"
+          },
+          "available_api_versions": {
+            "title": "Available_Api_Versions",
+            "type": "object",
+            "additionalProperties": {
+              "minLength": 1,
+              "maxLength": 65536,
+              "type": "string",
+              "format": "uri"
+            }
+          },
+          "entry_types_by_format": {
+            "title": "Entry_Types_By_Format",
+            "type": "object",
+            "additionalProperties": {
+              "type": "array",
+              "items": {
+                "type": "string"
+              }
+            }
+          },
+          "formats": {
+            "title": "Formats",
+            "type": "array",
+            "items": {
+              "type": "string"
+            },
+            "default": [
+              "jsonapi"
+            ]
+          },
+          "available_endpoints": {
+            "title": "Available_Endpoints",
+            "type": "array",
+            "items": {
+              "type": "string"
+            },
+            "default": [
+              "structure",
+              "all",
+              "info"
+            ]
+          }
+        }
+      },
+      "BaseInfoResource": {
+        "title": "BaseInfoResource",
+        "required": [
+          "attributes"
+        ],
+        "type": "object",
+        "properties": {
+          "id": {
+            "title": "Id",
+            "type": "string",
+            "default": "/"
+          },
+          "type": {
+            "title": "Type",
+            "type": "string",
+            "default": "info"
+          },
+          "links": {
+            "title": "ResourceLinks",
+            "required": [
+              "self"
+            ],
+            "type": "object",
+            "properties": {
+              "self": {
+                "title": "Self",
+                "description": "a link that refers to this resource.",
+                "anyOf": [
+                  {
+                    "title": "Link",
+                    "description": "A link **MUST** be represented as either: a string containing the link's URL or a link object.",
+                    "type": "object",
+                    "properties": {
+                      "href": {
+                        "title": "Href",
+                        "description": "a string containing the link\u2019s URL.",
+                        "minLength": 1,
+                        "maxLength": 65536,
+                        "type": "string",
+                        "format": "uri"
+                      },
+                      "meta": {
+                        "title": "Meta",
+                        "description": "a meta object containing non-standard meta-information about the link.",
+                        "type": "object"
+                      }
+                    },
+                    "required": [
+                      "href"
+                    ]
+                  },
+                  {
+                    "minLength": 1,
+                    "maxLength": 65536,
+                    "type": "string",
+                    "format": "uri"
+                  }
+                ]
+              }
+            },
+            "description": "Links with recast for Errors"
+          },
+          "meta": {
+            "title": "Meta",
+            "type": "object",
+            "description": "a meta object containing non-standard meta-information about a resource that can not be represented as an attribute or relationship."
+          },
+          "attributes": {
+            "$ref": "#/components/schemas/BaseInfoAttributes"
+          },
+          "relationships": {
+            "title": "Relationships",
+            "type": "object",
+            "description": "a relationships object describing relationships between the resource and other JSON:API resources."
+          }
+        }
+      },
+      "Specie": {
+        "title": "Specie",
+        "required": [
+          "name",
+          "chemical_symbols",
+          "concentration"
+        ],
+        "type": "object",
+        "properties": {
+          "name": {
+            "title": "Name",
+            "type": "string"
+          },
+          "chemical_symbols": {
+            "title": "Chemical_Symbols",
+            "type": "array",
+            "items": {
+              "type": "string"
+            },
+            "description": "MUST be a list of strings of all chemical elements\ncomposing this species.\n\n* It MUST be one of the following:\n  * a valid chemical element name, or\n  * the special value `\"X\"` to represent a non-chemical element, or\n  * the special value `\"vacancy\"` to represent that this site has a non-zero\n    probability of having a  vacancy (the respective probability is indicated in\n    the `concentration` list.\n* If any one entry in the `species` list has a `chemical_symbols` list longer\nthan 1 element, the correct flag MUST be set in the list `structure_features`.\n\n"
+          },
+          "concentration": {
+            "title": "Concentration",
+            "type": "array",
+            "items": {
+              "type": "number"
+            },
+            "description": "MUST be a list of floats, with the same length as\n`chemical_symbols`. The numbers represent the relative concentration of the\ncorresponding chemical symbol in this species. The numbers SHOULD sum to one.\nCases in which the numbers do not sum to one typically fall only in the\nfollowing two categories:\n* Numerical errors when representing float numbers in fixed precision, e.g. for\ntwo chemical symbols with concentrations `1/3` and `2/3` the concentration might\nlook something like `[0.33333333333, 0.66666666666]`. If the client is aware\nthat the sum is not one because of numerical precision, it can renormalize\nvalues so that the sum is exactly one.\n* Experimental error sin the data present in the database. In this case, it is\nthe responsibility of the client to decide how to process the data.\n\nNote that concentrations are uncorrelated between different sites (even of the\nsame species).\n\n"
+          },
+          "mass": {
+            "title": "Mass",
+            "type": "number",
+            "description": "If present, this MUST be a float expressed in a.m.u."
+          },
+          "original_name": {
+            "title": "Original_Name",
+            "type": "string",
+            "description": "Can be any valid Unicode string, and SHOULD contain (if\nspecified) the name of the species that is used internally in the source\ndatabase.\n\nNote: With regards to \"source database\", we refer to the immediate source being\nqueried via the OPTiMaDe API implementation. The main use of this field is for\nsource databases that use species names, containing characters that are not\nallowed (see description of the `species_at_sites` list).\n\n"
+          }
+        },
+        "description": "A dictionary with the keys required to be used as a member of the\n   `species` list."
+      },
+      "StructureResourceAttributes": {
+        "title": "StructureResourceAttributes",
+        "required": [
+          "local_id",
+          "last_modified",
+          "elements",
+          "nelements",
+          "elements_ratios",
+          "chemical_formula_descriptive",
+          "chemical_formula_reduced",
+          "chemical_formula_anonymous",
+          "dimension_types",
+          "cartesian_site_positions",
+          "nsites",
+          "species_at_sites",
+          "species",
+          "structure_features"
+        ],
+        "type": "object",
+        "properties": {
+          "local_id": {
+            "title": "Local_Id",
+            "type": "string",
+            "description": "the entry's local database ID (having no OPTiMaDe requirements/conventions)"
+          },
+          "last_modified": {
+            "title": "Last_Modified",
+            "type": "string",
+            "description": "an [ISO 8601](https://www.iso.org/standard/40874.html) representing the entry's last modification time.",
+            "format": "date-time"
+          },
+          "immutable_id": {
+            "title": "Immutable_Id",
+            "type": "string",
+            "description": "an optional field containing the entry's immutable ID (e.g. a UUID). This is important for databases having preferred IDs that point to 'the latest version' of a record, but still offer access to older variants. This ID maps to the version-specific record, in case it changes in the future."
+          },
+          "elements": {
+            "title": "Elements",
+            "type": "string",
+            "description": "Names of elements found in the structure as a list of strings,\nin alphabetical order.\n"
+          },
+          "nelements": {
+            "title": "Nelements",
+            "type": "integer",
+            "description": "Number of elements found in a structure."
+          },
+          "elements_ratios": {
+            "title": "Elements_Ratios",
+            "type": "array",
+            "items": {
+              "type": "number"
+            },
+            "description": "Relative proportions of different elements in the structure.\nThis must sum to 1.0 (within floating point accuracy).\n"
+          },
+          "chemical_formula_descriptive": {
+            "title": "Chemical_Formula_Descriptive",
+            "type": "string",
+            "description": "The chemical formula for a structure as a string in a form\nchosen by the API implementation.\n\n* **Requirements/Conventions**:\n  * The chemical formula is given as a string consisting of properly capitalized\n    element symbols followed by integers or decimal numbers, balanced parentheses,\n    square, and curly brackets `(`, `)`, `[`, `]`, `{`, `}`, commas, the `+`, `-`,\n    `:` and `=` symbols. The parentheses are allowed to be followed by a number.\n    Spaces are allowed anywhere except within chemical symbols. The order of elements\n    and any groupings indicated by parentheses or brackets are chosen freely by the\n    API implementation.\n  * The string SHOULD be arithmetically consistent with the element ratios in the\n    `chemical_formula_reduced` property.\n  * It is RECOMMENDED, but not mandatory, that symbols, parentheses and brackets, if\n    used, are used with the meanings prescribed by IUPAC's Nomenclature of Organic\n    Chemistry.\n\n* **Examples**:\n  * `\"(H2O)2 Na\"`\n  * `\"NaCl\"`\n  * `\"CaCO3\"`\n  * `\"CCaO3\"`\n  * `\"(CH3)3N+ - [CH2]2-OH = Me3N+ - CH2 - CH2OH\"`\n\n"
+          },
+          "chemical_formula_reduced": {
+            "title": "Chemical_Formula_Reduced",
+            "type": "string",
+            "description": "The reduced chemical formula for a structure as a string with\nelement symbols and integer chemical proportion numbers.\n\n* **Requirements/Conventions**:\n  * Element names MUST have proper capitalization (e.g. \"Si\", not \"SI\" for \"silicon\").\n  * Elements MUST be placed in alphabetical order, followed by their integer chemical\n    proportion number.\n  * For structures with no partial occupation, the chemical proportion numbers are the\n    smallest integers for which the chemical proportion is exactly correct.\n  * For structures with partial occupation, the chemical proportion numbers are integers\n    that within reasonable approximation indicate the correct chemical proportions. The\n    precise details of how to perform the rounding is chosen by the API implementation.\n  * No spaces or separators are allowed.\n  * Support for filters using partial string matching with this property is OPTIONAL\n    (i.e., BEGINS WITH, ENDS WITH, and CONTAINS). Intricate querying on formula\n    components are instead recommended to be formulated using set-type filter operators\n    on the multi valued `elements` and `elements_proportions` properties.\n\n* **Examples**:\n  * `\"H2NaO\"`\n  * `\"ClNa\"`\n  * `\"CCaO3\"`\n\n"
+          },
+          "chemical_formula_hill": {
+            "title": "Chemical_Formula_Hill",
+            "type": "string",
+            "description": "The chemical formula for a structure as a string in\n[Hill form](https://dx.doi.org/10.1021/ja02046a005) with element symbols followed by\ninteger chemical proportion numbers. The proportion number MUST be omitted if it is 1.\n\n* **Requirements/Conventions**:\n  * The overall scale factor of the chemical proportions is chosen such that the\n    resulting values are integers that indicate the most chemically relevant unit of\n    which the system is composed. For example, if the structure is a repeating unit cell\n    with four hydrogens and four oxygens that represents two hydroperoxide molecules,\n    `chemical_formula_hill` is `H2O2` (i.e., not `HO`, nor `H4O4`).\n  * If the chemical insight needed to ascribe a Hill formula to the system is not\n    present, the property MUST be handled as unset.\n  * Element names MUST have proper capitalization (e.g. \"Si\", not \"SI\" for \"silicon\").\n  * Elements MUST be placed in [Hill order](https://dx.doi.org/10.1021/ja02046a005),\n    followed by their integer chemical proportion number. Hill order means: if carbon\n    is present, it is placed first, and if also present, hydrogen is placed second.\n    After that, all other elements are ordered alphabetically. If carbon is not present,\n    all elements are ordered alphabetically.\n  * If the system has sites with partial occupation and the total occupations of each\n    element do not all sum up to integers, then the Hill formula SHOULD be handled as\n    unset.\n  * No spaces or separators are allowed.\n\n* **Examples**:\n  * `\"H2O2\"`\n\n"
+          },
+          "chemical_formula_anonymous": {
+            "title": "Chemical_Formula_Anonymous",
+            "type": "string",
+            "description": "The anonymous formula is the `chemical_formula_reduced`, but\nwhere the elements are instead first ordered by their chemical proportion number, and\nthen, in order left to right, replaced by anonymous symbols\n`A, B, C, ..., Z, Aa, Ba, ..., Za, Ab, Bb, ...` and so on.\n\n* **Requirements/Conventions**:\n  * Support for filters using partial string matching with this property is OPTIONAL\n    (i.e. BEGINS WITH, ENDS WITH and CONTAINS).\n\n* **Examples**:\n  * `\"A2B\"`\n  * `\"A42B42C16D12E10F9G5\"`\n\n"
+          },
+          "dimension_types": {
+            "title": "Dimension_Types",
+            "type": "array",
+            "description": "List of three integers. For each of the three directions\nindicated by the three lattice vectors (see property `lattice_vectors`). This list\nindicates if the direction is periodic (value `1`) or non-periodic (value `0`). Note:\nthe elements in this list each refer to the direction of the corresponding entry in\n`lattice_vectors`.\n\n* **Requirements/Conventions**:\n  * Each element MUST be an integer and MUST assume only the value of `0` or `1`.\n\n* **Examples**:\n  * For a molecule: `[0, 0, 0]`\n  * For a wire along the direction specified by the third lattice vector: `[0, 0, 1]`.\n  * For a 2D surface/slab, periodic on the plane defined by the first and third lattice\n    vectors: `[1, 0, 1]`.\n  * For a bulk 3D system: `[1, 1, 1]`.\n\n"
+          },
+          "lattice_types": {
+            "title": "Lattice_Types",
+            "type": "array",
+            "items": {
+              "type": "array"
+            },
+            "description": "List of three lattice vectors in Cartesian coordinates,\nin \u00e5ngstr\u00f6ms (\u00c5).\n\n* **Requirements/Conventions**:\n  * This property is REQUIRED, except when `dimension_types` is equal to\n    `[0, 0, 0]` (in which case it is optional).\n  * It MUST be a list of three vectors *a*, *b* and *c*, where each of the\n    vectors MUST BE a list of the vector's coordinates along the x, y and z\n    Cartesian coordinates. (Therefore, the first index runs over the three\n    lattice vectors and the second index runs over the x, y, z Cartesian\n    coordinates.)\n  * For databases that do not define an absolute Cartesian system (e.g. only\n    defining the length and angles between vectors), the first lattice vector\n    SHOULD be set along x and the second on the xy plane.\n  * This property MUST be an array of dimensions 3 times 3 regardless of the\n    elements of `dimension_types`. The vectors SHOULD by convention be chosen\n    so the determinant of the `lattice_vectors` matrix is different from zero.\n    The vectors in the non-periodic directions have no significance beyond\n    fulfilling these requirements.\n\n* **Examples**:\n  * `[[4.0, 0.0, 0.0], [0.0, 4.0, 0.0], [0.0, 1.0, 4.0]]` represents a cell,\n    where the first vector is (4, 0, 0), i.e., a vector aligned along the x axis\n    of length 4 \u00c5; the second vector is (0, 4, 0); and the third vector is\n    (0, 1, 4).\n\n"
+          },
+          "cartesian_site_positions": {
+            "title": "Cartesian_Site_Positions",
+            "type": "array",
+            "items": {
+              "type": "array"
+            },
+            "description": "The Cartesian positions of each site. A site is an atom,\na site potentially occupied by an atom, or a placeholder for a virtual mixture of\natoms (e.g., in a virtual crystal approximation).\n\n* **Requirements/Conventions**:\n  * It MUST be a list of length N times 3, where N is the number of sites in the\n    structure.\n  * An entry MAY have multiple sites at the same Cartesian position (for a\n    relevant use of this, see e.g., the `assemblies` property.\n\n* **Examples**:\n  * `[[0, 0, 0], [0, 0, 2]]` indicates a structure with two sites, one sitting\n    at the origin and one along the (positive) z axis, 2 \u00c5 away from the origin.\n\n"
+          },
+          "nsites": {
+            "title": "Nsites",
+            "type": "integer",
+            "description": "An integer specifying the length of the\n`cartesian_site_positions` property.\n\n* **Requirements/Conventions**:\n  * Queries on this property can be equivalently formulated using\n`LENGTH cartesian_site_positions`.\n\n"
+          },
+          "species_at_sites": {
+            "title": "Species_At_Sites",
+            "type": "array",
+            "items": {
+              "type": "string"
+            },
+            "description": "Name of the species at each site (where values for sites\nare specified with the same order of the `cartesian_site_positions` property).\nThe properties of the species are found in the `species` property.\n\n* **Requirements/Conventions**:\n  * It MUST be a list of strings, which MUST have length equal to the number of\n    sites in the structure (the first dimension of the\n    `cartesian_site_positions` list.\n  * Each species MUST have a unique name.\n  * Each species name mentioned in the `species_at_sites` list MUST be described\n    in the `species` list (i.e. for each value in the `species_at_sites` list\n    there MUST exist exactly one dictionary in the `species` list with the\n    `name` attribute equal to the corresponding `species_at_sites` value).\n  * Each site MUST be associated only to a single species. However, species can\n    represent mixtures of atoms, and multiple species MAY be defined for the\n    same chemical element. This latter case is useful when different atoms of\n    the same type need to be grouped or distinguished, for instance in\n    simulation codes to assign different initial spin states.\n\n* **Examples**:\n  * `[\"Ti\", \"O2\"]` indicates that the first site is hosting a species labelled\n  `\"Ti\"` and the second a species labelled `\"O2\"`.\n\n  "
+          },
+          "species": {
+            "title": "Species",
+            "type": "array",
+            "items": {
+              "$ref": "#/components/schemas/Specie"
+            },
+            "description": "A list describing the species of the sites of this\nstructure. Specie scan be pure chemical elements, or virtual-crystal atoms\nrepresenting a statistical occupation of a given site by multiple chemical\nelements.\n\n* **Requirements/Conventions**:\n  * Systems that have only species formed by a single chemical symbol, and\n    that have at most one species per chemical symbol, SHOULD use the chemical\n    symbol as species name (e.g., \"Ti\" for titanium, \"O\" for oxygen, etc.)\n    However, note that this is OPTIONAL, and client implementations MUST NOT\n    assume that the key corresponds to a chemical symbol, nor assume that if the\n    species name is a valid chemical symbol, that it represents a species with\n    that chemical symbol. This means that a species\n    `{\"name\": \"C\", \"chemical_symbols\": [\"Ti\"], \"concentration\": [0.0]}` is valid\n    and represents a titanium species (and *not* a carbon species).\n  * It is NOT RECOMMENDED that a structure includes species that do not have at\n    least one corresponding site.\n\n* **Examples**:\n  * `\"species\": [ {\"name\": \"Ti\", \"chemical_symbols\": [\"Ti\"], \"concentration\":\n    [1.0]}, ]`: any site with this species is occupied by a Ti atom.\n  * `\"species\": [ {\"name\": \"Ti\", \"chemical_symbols\": [\"Ti\", \"vacancy\"],\n    \"concentration\": [0.9, 0.1]}, ]`: any site with this species is occupied by\n    a Ti atom with 90 % probability, and has a vacancy with 10 % probability.\n  * `\"species\": [ {\"name\": \"BaCa\", \"chemical_symbols\": [\"vacancy\", \"Ba\", \"Ca\"],\n    \"concentration\": [0.05, 0.45, 0.5], \"mass\": 88.5}, ]`: any site with this\n    species is occupied by a Ba atom with 45 % probability, a Ca atom with 50 %\n    probability, and by a vacancy with 5 % probability. The mass of this site is\n    (on average) 88.5 a.m.u.\n  * `\"species\": [ {\"name\": \"C12\", \"chemical_symbols\": [\"C\"], \"concentration\":\n    [1.0], \"mass\": 12.0}, ]`: any site with this species is occupied by a carbon\n    isotope with mass 12.\n  * `\"species\": [ {\"name\": \"C13\", \"chemical_symbols\": [\"C\"], \"concentration\":\n    [1.0], \"mass\": 13.0}, ]`: any site with this species is occupied by a carbon\n    isotope with mass 13.\n\n"
+          },
+          "assemblies": {
+            "title": "Assemblies",
+            "type": "array",
+            "items": {
+              "$ref": "#/components/schemas/Assembly"
+            },
+            "description": "A description of groups of sites that are statistically\ncorrelated.\n\n* **Requirements/Conventions**:\n  * If present, the correct flag MUST be set in the list `structure_features`.\n  * Client implementations MUST check its presence (as its presence changes the\n    interpretation of the structure).\n  * If a site is not present in any group, it means that it is present with\n    100 % probability (as if no assembly was specified).\n  * A site MUST NOT appear in more than one group.\n\n* **Notes**:\n  * Assemblies are essential to represent, for instance, the situation where an\n    atom can statistically occupy two different sites.\n  * By defining groups, it is possible to represent, e.g., the case where a\n    functional molecule (and not just one atom) is either present or absent (or\n    the case where it is present in two conformations).\n  * Considerations on virtual alloys and on vacancies:\n    In the special case of a virtual alloy, these specifications allow two\n    different, equivalent ways of specifying them. For instance, a site at the\n    origin with 30 % probability of being occupied by Si, 50 % probability of\n    being occupied by Ge, and 20 % of being a vacancy, the following two\n    representations are possible:\n    * Using a single species:\n    ```\n    {\n      \"cartesian_site_positions\": [[0,0,0]],\n      \"species_at_sites\": [\"SiGe-vac\"],\n      \"species\": [\n          {\n            \"name\": \"SiGe-vac\",\n            \"chemical_symbols\": [\"Si\", \"Ge\", \"vacancy\"],\n            \"concentration\": [0.3, 0.5, 0.2]\n          }\n      ]\n      // ...\n    }\n    ```\n    * Using multiple species and the assemblies:\n    ```\n    {\n      \"cartesian_site_positions\": [ [0,0,0], [0,0,0], [0,0,0] ],\n      \"species_at_sites\": [\"Si\", \"Ge\", \"vac\"],\n      \"species\": {\n        \"Si\": { \"chemical_symbols\": [\"Si\"], \"concentration\": [1.0] },\n        \"Ge\": { \"chemical_symbols\": [\"Ge\"], \"concentration\": [1.0] },\n        \"vac\": { \"chemical_symbols\": [\"vacancy\"], \"concentration\": [1.0] }\n      },\n      \"assemblies\": [\n        {\n          \"sites_in_groups\": [ [0], [1], [2] ],\n          \"group_probabilities\": [0.3, 0.5, 0.2]\n        }\n      ]\n      // ...\n    }\n    ```\n  * It is up to the database provider to decide which representation to use,\n    typically depending on the internal format in which the structure is stored.\n    However, given a structure identified by a unique ID, the API implementation\n    MUST always provide the same representation for it.\n  * The probabilities of occurrence of different assemblies are uncorrelated.\n    So, for instance, in the following case with two assemblies:\n    ```\n    {\n      \"assemblies\": [\n        {\n          \"sites_in_groups\": [ [0], [1] ],\n          \"group_probabilities\": [0.2, 0.8],\n        },\n        {\n          \"sites_in_groups\": [ [2], [3] ],\n          \"group_probabilities\": [0.3, 0.7]\n        }\n      ]\n    }\n    ```\n\n    Site 0 is present with a probability of 20 % and site 1 with a probability\n    of 80 %. These two sites are correlated (either site 0 or 1 is present).\n    Similarly, site 2 is present with a probability of 30 % and site 3 with a\n    probability of 70 %. These two sites are correlated (either site 2 or 3 is\n    present). However, the presence or absence of sites 0 and 1 is not\n    correlated with the presence or absence of sites 2 and 3 (in the specific\n    example, the pair of sites (0, 2) can occur with 0.2*0.3 = 6 % probability;\n    the pair (0, 3) with 0.2*0.7 = 14 % probability; the pair (1, 2) with\n    0.8*0.3 = 24 % probability; and the pair (1, 3) with 0.8*0.7 = 56 %\n    probability).\n\n"
+          },
+          "structure_features": {
+            "title": "Structure_Features",
+            "type": "array",
+            "items": {
+              "type": "string"
+            },
+            "description": "A list of strings, flagging which special features are\n        used by the structure.\n\n* **Requirements/Conventions**:\n  * This property MUST be returned as an empty list if no special features are\n    used.\n  * This list MUST be sorted alphabetically.\n  * If a special feature listed below is used, the corresponding string MUST be\n    set.\n  * If a special feature listed below is not used, the corresponding string MUST\n  NOT be set.\n\n* **List of special structure features**:\n  * `disorder`: this flag MUST be present if any one entry in the `species` list\n  has a `chemical_symbols` list longer than 1 element.\n  * `unknown_positions`: this flag MUST be present if at least one component of\n  the `cartesian_site_positions` list of lists has value `null`.\n  * `assemblies`: this flag MUST be present if the `assemblies` list is present.\n\n* **Querying**:\n  * This property MUST be queryable.\n\n"
+          }
+        }
+      },
+      "StructureResource": {
+        "title": "StructureResource",
+        "required": [
+          "id",
+          "attributes"
+        ],
+        "type": "object",
+        "properties": {
+          "id": {
+            "title": "Id",
+            "type": "string",
+            "description": "a string which together with the type uniquely identifies the object and strictly follows the requirements as specified by `id`. This can be the local database ID."
+          },
+          "type": {
+            "title": "Type",
+            "type": "string",
+            "default": "structure"
+          },
+          "links": {
+            "title": "Links",
+            "type": "object",
+            "properties": {
+              "next": {
+                "title": "Next",
+                "description": "A Link to the next object",
+                "anyOf": [
+                  {
+                    "minLength": 1,
+                    "maxLength": 65536,
+                    "type": "string",
+                    "format": "uri"
+                  },
+                  {
+                    "title": "Link",
+                    "description": "A link **MUST** be represented as either: a string containing the link's URL or a link object.",
+                    "type": "object",
+                    "properties": {
+                      "href": {
+                        "title": "Href",
+                        "description": "a string containing the link\u2019s URL.",
+                        "minLength": 1,
+                        "maxLength": 65536,
+                        "type": "string",
+                        "format": "uri"
+                      },
+                      "meta": {
+                        "title": "Meta",
+                        "description": "a meta object containing non-standard meta-information about the link.",
+                        "type": "object"
+                      }
+                    },
+                    "required": [
+                      "href"
+                    ]
+                  }
+                ]
+              },
+              "self": {
+                "title": "Self",
+                "description": "A link to itself",
+                "anyOf": [
+                  {
+                    "minLength": 1,
+                    "maxLength": 65536,
+                    "type": "string",
+                    "format": "uri"
+                  },
+                  {
+                    "title": "Link",
+                    "description": "A link **MUST** be represented as either: a string containing the link's URL or a link object.",
+                    "type": "object",
+                    "properties": {
+                      "href": {
+                        "title": "Href",
+                        "description": "a string containing the link\u2019s URL.",
+                        "minLength": 1,
+                        "maxLength": 65536,
+                        "type": "string",
+                        "format": "uri"
+                      },
+                      "meta": {
+                        "title": "Meta",
+                        "description": "a meta object containing non-standard meta-information about the link.",
+                        "type": "object"
+                      }
+                    },
+                    "required": [
+                      "href"
+                    ]
+                  }
+                ]
+              },
+              "related": {
+                "title": "Related",
+                "description": "A related resource link",
+                "anyOf": [
+                  {
+                    "minLength": 1,
+                    "maxLength": 65536,
+                    "type": "string",
+                    "format": "uri"
+                  },
+                  {
+                    "title": "Link",
+                    "description": "A link **MUST** be represented as either: a string containing the link's URL or a link object.",
+                    "type": "object",
+                    "properties": {
+                      "href": {
+                        "title": "Href",
+                        "description": "a string containing the link\u2019s URL.",
+                        "minLength": 1,
+                        "maxLength": 65536,
+                        "type": "string",
+                        "format": "uri"
+                      },
+                      "meta": {
+                        "title": "Meta",
+                        "description": "a meta object containing non-standard meta-information about the link.",
+                        "type": "object"
+                      }
+                    },
+                    "required": [
+                      "href"
+                    ]
+                  }
+                ]
+              },
+              "about": {
+                "title": "About",
+                "description": "a link that leads to further details about this particular occurrence of the problem.",
+                "anyOf": [
+                  {
+                    "minLength": 1,
+                    "maxLength": 65536,
+                    "type": "string",
+                    "format": "uri"
+                  },
+                  {
+                    "title": "Link",
+                    "description": "A link **MUST** be represented as either: a string containing the link's URL or a link object.",
+                    "type": "object",
+                    "properties": {
+                      "href": {
+                        "title": "Href",
+                        "description": "a string containing the link\u2019s URL.",
+                        "minLength": 1,
+                        "maxLength": 65536,
+                        "type": "string",
+                        "format": "uri"
+                      },
+                      "meta": {
+                        "title": "Meta",
+                        "description": "a meta object containing non-standard meta-information about the link.",
+                        "type": "object"
+                      }
+                    },
+                    "required": [
+                      "href"
+                    ]
+                  }
+                ]
+              }
+            },
+            "description": "A Links object is a set of keys with a Link value"
+          },
+          "meta": {
+            "title": "Meta",
+            "type": "object",
+            "description": "a JSON API meta object that contains non-standard information about the object."
+          },
+          "attributes": {
+            "$ref": "#/components/schemas/StructureResourceAttributes"
+          },
+          "relationships": {
+            "title": "Relationships",
+            "type": "object",
+            "description": "a dictionary containing references to other resource objects as defined by the JSON API relationships object."
+          }
+        },
+        "description": "Representing a structure."
+      },
+      "Resource": {
+        "title": "Resource",
+        "required": [
+          "id",
+          "type"
+        ],
+        "type": "object",
+        "properties": {
+          "id": {
+            "title": "Id",
+            "type": "string",
+            "description": "Resource ID"
+          },
+          "type": {
+            "title": "Type",
+            "type": "string",
+            "description": "Resource type"
+          },
+          "links": {
+            "title": "Links",
+            "type": "object",
+            "properties": {
+              "next": {
+                "title": "Next",
+                "description": "A Link to the next object",
+                "anyOf": [
+                  {
+                    "minLength": 1,
+                    "maxLength": 65536,
+                    "type": "string",
+                    "format": "uri"
+                  },
+                  {
+                    "title": "Link",
+                    "description": "A link **MUST** be represented as either: a string containing the link's URL or a link object.",
+                    "type": "object",
+                    "properties": {
+                      "href": {
+                        "title": "Href",
+                        "description": "a string containing the link\u2019s URL.",
+                        "minLength": 1,
+                        "maxLength": 65536,
+                        "type": "string",
+                        "format": "uri"
+                      },
+                      "meta": {
+                        "title": "Meta",
+                        "description": "a meta object containing non-standard meta-information about the link.",
+                        "type": "object"
+                      }
+                    },
+                    "required": [
+                      "href"
+                    ]
+                  }
+                ]
+              },
+              "self": {
+                "title": "Self",
+                "description": "A link to itself",
+                "anyOf": [
+                  {
+                    "minLength": 1,
+                    "maxLength": 65536,
+                    "type": "string",
+                    "format": "uri"
+                  },
+                  {
+                    "title": "Link",
+                    "description": "A link **MUST** be represented as either: a string containing the link's URL or a link object.",
+                    "type": "object",
+                    "properties": {
+                      "href": {
+                        "title": "Href",
+                        "description": "a string containing the link\u2019s URL.",
+                        "minLength": 1,
+                        "maxLength": 65536,
+                        "type": "string",
+                        "format": "uri"
+                      },
+                      "meta": {
+                        "title": "Meta",
+                        "description": "a meta object containing non-standard meta-information about the link.",
+                        "type": "object"
+                      }
+                    },
+                    "required": [
+                      "href"
+                    ]
+                  }
+                ]
+              },
+              "related": {
+                "title": "Related",
+                "description": "A related resource link",
+                "anyOf": [
+                  {
+                    "minLength": 1,
+                    "maxLength": 65536,
+                    "type": "string",
+                    "format": "uri"
+                  },
+                  {
+                    "title": "Link",
+                    "description": "A link **MUST** be represented as either: a string containing the link's URL or a link object.",
+                    "type": "object",
+                    "properties": {
+                      "href": {
+                        "title": "Href",
+                        "description": "a string containing the link\u2019s URL.",
+                        "minLength": 1,
+                        "maxLength": 65536,
+                        "type": "string",
+                        "format": "uri"
+                      },
+                      "meta": {
+                        "title": "Meta",
+                        "description": "a meta object containing non-standard meta-information about the link.",
+                        "type": "object"
+                      }
+                    },
+                    "required": [
+                      "href"
+                    ]
+                  }
+                ]
+              },
+              "about": {
+                "title": "About",
+                "description": "a link that leads to further details about this particular occurrence of the problem.",
+                "anyOf": [
+                  {
+                    "minLength": 1,
+                    "maxLength": 65536,
+                    "type": "string",
+                    "format": "uri"
+                  },
+                  {
+                    "title": "Link",
+                    "description": "A link **MUST** be represented as either: a string containing the link's URL or a link object.",
+                    "type": "object",
+                    "properties": {
+                      "href": {
+                        "title": "Href",
+                        "description": "a string containing the link\u2019s URL.",
+                        "minLength": 1,
+                        "maxLength": 65536,
+                        "type": "string",
+                        "format": "uri"
+                      },
+                      "meta": {
+                        "title": "Meta",
+                        "description": "a meta object containing non-standard meta-information about the link.",
+                        "type": "object"
+                      }
+                    },
+                    "required": [
+                      "href"
+                    ]
+                  }
+                ]
+              }
+            },
+            "description": "A Links object is a set of keys with a Link value"
+          },
+          "meta": {
+            "title": "Meta",
+            "type": "object",
+            "description": "a meta object containing non-standard meta-information about a resource that can not be represented as an attribute or relationship."
+          },
+          "attributes": {
+            "title": "Attributes",
+            "type": "object",
+            "description": "an attributes object representing some of the resource\u2019s data."
+          },
+          "relationships": {
+            "title": "Relationships",
+            "type": "object",
+            "description": "a relationships object describing relationships between the resource and other JSON:API resources."
+          }
+        },
+        "description": "Resource objects appear in a JSON:API document to represent resources."
+      },
       "StructureResponseMany": {
         "title": "StructureResponseMany",
         "required": [
@@ -3588,69 +1726,12 @@
           }
         }
       },
-      "Source": {
-        "title": "Source",
+      "Links": {
+        "title": "Links",
         "type": "object",
         "properties": {
-          "pointer": {
-            "title": "Pointer",
-            "type": "string",
-            "description": "a JSON Pointer [RFC6901] to the associated entity in the request document [e.g. \"/data\" for a primary data object, or \"/data/attributes/title\" for a specific attribute]."
-          },
-          "parmeter": {
-            "title": "Parmeter",
-            "type": "string",
-            "description": "a string indicating which URI query parameter caused the error."
-          }
-        },
-        "description": "an object containing references to the source of the error"
-      },
-      "JsonAPI": {
-        "title": "JsonAPI",
-        "required": [
-          "version"
-        ],
-        "type": "object",
-        "properties": {
-          "version": {
-            "title": "Version",
-            "type": "string",
-            "description": "Version of the json API used"
-          },
-          "meta": {
-            "title": "Meta",
-            "type": "object",
-            "description": "Non-standard meta information"
-          }
-        },
-        "description": "An object describing the server's implementation"
-      },
-      "Provider": {
-        "title": "Provider",
-        "required": [
-          "name",
-          "description",
-          "prefix"
-        ],
-        "type": "object",
-        "properties": {
-          "name": {
-            "title": "Name",
-            "type": "string",
-            "description": "a short name for the database provider"
-          },
-          "description": {
-            "title": "Description",
-            "type": "string",
-            "description": "a longer description of the database provider"
-          },
-          "prefix": {
-            "title": "Prefix",
-            "type": "string",
-            "description": "database-provider-specific prefix as found in Appendix 1."
-          },
-          "homepage": {
-            "title": "Homepage",
+          "next": {
+            "title": "Next",
             "anyOf": [
               {
                 "minLength": 1,
@@ -3682,10 +1763,10 @@
                 ]
               }
             ],
-            "description": "a [JSON API links object](http://jsonapi.org/format/1.0#document-links) pointing to homepage of the database provider, either directly as a string, or as a link object."
-          },
-          "index_base_url": {
-            "title": "Index_Base_Url",
+            "description": "A Link to the next object"
+          },
+          "self": {
+            "title": "Self",
             "anyOf": [
               {
                 "minLength": 1,
@@ -3717,10 +1798,266 @@
                 ]
               }
             ],
-            "description": "a [JSON API links object](http://jsonapi.org/format/1.0#document-links) pointing to the base URL for the `index` meta-database as specified in Appendix 1, either directly as a string, or as a link object."
+            "description": "A link to itself"
+          },
+          "related": {
+            "title": "Related",
+            "anyOf": [
+              {
+                "minLength": 1,
+                "maxLength": 65536,
+                "type": "string",
+                "format": "uri"
+              },
+              {
+                "title": "Link",
+                "description": "A link **MUST** be represented as either: a string containing the link's URL or a link object.",
+                "type": "object",
+                "properties": {
+                  "href": {
+                    "title": "Href",
+                    "description": "a string containing the link\u2019s URL.",
+                    "minLength": 1,
+                    "maxLength": 65536,
+                    "type": "string",
+                    "format": "uri"
+                  },
+                  "meta": {
+                    "title": "Meta",
+                    "description": "a meta object containing non-standard meta-information about the link.",
+                    "type": "object"
+                  }
+                },
+                "required": [
+                  "href"
+                ]
+              }
+            ],
+            "description": "A related resource link"
+          },
+          "about": {
+            "title": "About",
+            "anyOf": [
+              {
+                "minLength": 1,
+                "maxLength": 65536,
+                "type": "string",
+                "format": "uri"
+              },
+              {
+                "title": "Link",
+                "description": "A link **MUST** be represented as either: a string containing the link's URL or a link object.",
+                "type": "object",
+                "properties": {
+                  "href": {
+                    "title": "Href",
+                    "description": "a string containing the link\u2019s URL.",
+                    "minLength": 1,
+                    "maxLength": 65536,
+                    "type": "string",
+                    "format": "uri"
+                  },
+                  "meta": {
+                    "title": "Meta",
+                    "description": "a meta object containing non-standard meta-information about the link.",
+                    "type": "object"
+                  }
+                },
+                "required": [
+                  "href"
+                ]
+              }
+            ],
+            "description": "a link that leads to further details about this particular occurrence of the problem."
           }
         },
-        "description": "Stores information on the database provider of the\n   implementation."
+        "description": "A Links object is a set of keys with a Link value"
+      },
+      "ErrorResponse": {
+        "title": "ErrorResponse",
+        "required": [
+          "errors"
+        ],
+        "type": "object",
+        "properties": {
+          "errors": {
+            "title": "Errors",
+            "type": "array",
+            "items": {
+              "$ref": "#/components/schemas/Error"
+            }
+          },
+          "meta": {
+            "$ref": "#/components/schemas/ResponseMeta"
+          },
+          "jsonapi": {
+            "title": "JsonAPI",
+            "required": [
+              "version"
+            ],
+            "type": "object",
+            "properties": {
+              "version": {
+                "title": "Version",
+                "description": "Version of the json API used",
+                "type": "string"
+              },
+              "meta": {
+                "title": "Meta",
+                "description": "Non-standard meta information",
+                "type": "object"
+              }
+            },
+            "description": "An object describing the server's implementation"
+          },
+          "links": {
+            "title": "Links",
+            "type": "object",
+            "properties": {
+              "next": {
+                "title": "Next",
+                "description": "A Link to the next object",
+                "anyOf": [
+                  {
+                    "minLength": 1,
+                    "maxLength": 65536,
+                    "type": "string",
+                    "format": "uri"
+                  },
+                  {
+                    "title": "Link",
+                    "description": "A link **MUST** be represented as either: a string containing the link's URL or a link object.",
+                    "type": "object",
+                    "properties": {
+                      "href": {
+                        "title": "Href",
+                        "description": "a string containing the link\u2019s URL.",
+                        "minLength": 1,
+                        "maxLength": 65536,
+                        "type": "string",
+                        "format": "uri"
+                      },
+                      "meta": {
+                        "title": "Meta",
+                        "description": "a meta object containing non-standard meta-information about the link.",
+                        "type": "object"
+                      }
+                    },
+                    "required": [
+                      "href"
+                    ]
+                  }
+                ]
+              },
+              "self": {
+                "title": "Self",
+                "description": "A link to itself",
+                "anyOf": [
+                  {
+                    "minLength": 1,
+                    "maxLength": 65536,
+                    "type": "string",
+                    "format": "uri"
+                  },
+                  {
+                    "title": "Link",
+                    "description": "A link **MUST** be represented as either: a string containing the link's URL or a link object.",
+                    "type": "object",
+                    "properties": {
+                      "href": {
+                        "title": "Href",
+                        "description": "a string containing the link\u2019s URL.",
+                        "minLength": 1,
+                        "maxLength": 65536,
+                        "type": "string",
+                        "format": "uri"
+                      },
+                      "meta": {
+                        "title": "Meta",
+                        "description": "a meta object containing non-standard meta-information about the link.",
+                        "type": "object"
+                      }
+                    },
+                    "required": [
+                      "href"
+                    ]
+                  }
+                ]
+              },
+              "related": {
+                "title": "Related",
+                "description": "A related resource link",
+                "anyOf": [
+                  {
+                    "minLength": 1,
+                    "maxLength": 65536,
+                    "type": "string",
+                    "format": "uri"
+                  },
+                  {
+                    "title": "Link",
+                    "description": "A link **MUST** be represented as either: a string containing the link's URL or a link object.",
+                    "type": "object",
+                    "properties": {
+                      "href": {
+                        "title": "Href",
+                        "description": "a string containing the link\u2019s URL.",
+                        "minLength": 1,
+                        "maxLength": 65536,
+                        "type": "string",
+                        "format": "uri"
+                      },
+                      "meta": {
+                        "title": "Meta",
+                        "description": "a meta object containing non-standard meta-information about the link.",
+                        "type": "object"
+                      }
+                    },
+                    "required": [
+                      "href"
+                    ]
+                  }
+                ]
+              },
+              "about": {
+                "title": "About",
+                "description": "a link that leads to further details about this particular occurrence of the problem.",
+                "anyOf": [
+                  {
+                    "minLength": 1,
+                    "maxLength": 65536,
+                    "type": "string",
+                    "format": "uri"
+                  },
+                  {
+                    "title": "Link",
+                    "description": "A link **MUST** be represented as either: a string containing the link's URL or a link object.",
+                    "type": "object",
+                    "properties": {
+                      "href": {
+                        "title": "Href",
+                        "description": "a string containing the link\u2019s URL.",
+                        "minLength": 1,
+                        "maxLength": 65536,
+                        "type": "string",
+                        "format": "uri"
+                      },
+                      "meta": {
+                        "title": "Meta",
+                        "description": "a meta object containing non-standard meta-information about the link.",
+                        "type": "object"
+                      }
+                    },
+                    "required": [
+                      "href"
+                    ]
+                  }
+                ]
+              }
+            },
+            "description": "A Links object is a set of keys with a Link value"
+          }
+        }
       },
       "InfoResponse": {
         "title": "InfoResponse",
@@ -3958,22 +2295,279 @@
           }
         }
       },
-      "ErrorResponse": {
-        "title": "ErrorResponse",
+      "Source": {
+        "title": "Source",
+        "type": "object",
+        "properties": {
+          "pointer": {
+            "title": "Pointer",
+            "type": "string",
+            "description": "a JSON Pointer [RFC6901] to the associated entity in the request document [e.g. \"/data\" for a primary data object, or \"/data/attributes/title\" for a specific attribute]."
+          },
+          "parmeter": {
+            "title": "Parmeter",
+            "type": "string",
+            "description": "a string indicating which URI query parameter caused the error."
+          }
+        },
+        "description": "an object containing references to the source of the error"
+      },
+      "JsonAPI": {
+        "title": "JsonAPI",
         "required": [
-          "errors"
+          "version"
         ],
         "type": "object",
         "properties": {
-          "errors": {
-            "title": "Errors",
+          "version": {
+            "title": "Version",
+            "type": "string",
+            "description": "Version of the json API used"
+          },
+          "meta": {
+            "title": "Meta",
+            "type": "object",
+            "description": "Non-standard meta information"
+          }
+        },
+        "description": "An object describing the server's implementation"
+      },
+      "Link": {
+        "title": "Link",
+        "required": [
+          "href"
+        ],
+        "type": "object",
+        "properties": {
+          "href": {
+            "title": "Href",
+            "maxLength": 65536,
+            "minLength": 1,
+            "type": "string",
+            "description": "a string containing the link\u2019s URL.",
+            "format": "uri"
+          },
+          "meta": {
+            "title": "Meta",
+            "type": "object",
+            "description": "a meta object containing non-standard meta-information about the link."
+          }
+        },
+        "description": "A link **MUST** be represented as either: a string containing the link's URL or a link object."
+      },
+      "EntryInfoResponse": {
+        "title": "EntryInfoResponse",
+        "required": [
+          "data"
+        ],
+        "type": "object",
+        "properties": {
+          "data": {
+            "$ref": "#/components/schemas/EntryInfoResource"
+          },
+          "included": {
+            "title": "Included",
+            "uniqueItems": true,
             "type": "array",
             "items": {
-              "$ref": "#/components/schemas/Error"
-            }
+              "$ref": "#/components/schemas/Resource"
+            },
+            "description": "A list of resources that are included"
           },
           "meta": {
             "$ref": "#/components/schemas/ResponseMeta"
+          },
+          "links": {
+            "title": "Links",
+            "anyOf": [
+              {
+                "title": "Links",
+                "description": "A Links object is a set of keys with a Link value",
+                "type": "object",
+                "properties": {
+                  "next": {
+                    "title": "Next",
+                    "description": "A Link to the next object",
+                    "anyOf": [
+                      {
+                        "minLength": 1,
+                        "maxLength": 65536,
+                        "type": "string",
+                        "format": "uri"
+                      },
+                      {
+                        "title": "Link",
+                        "description": "A link **MUST** be represented as either: a string containing the link's URL or a link object.",
+                        "type": "object",
+                        "properties": {
+                          "href": {
+                            "title": "Href",
+                            "description": "a string containing the link\u2019s URL.",
+                            "minLength": 1,
+                            "maxLength": 65536,
+                            "type": "string",
+                            "format": "uri"
+                          },
+                          "meta": {
+                            "title": "Meta",
+                            "description": "a meta object containing non-standard meta-information about the link.",
+                            "type": "object"
+                          }
+                        },
+                        "required": [
+                          "href"
+                        ]
+                      }
+                    ]
+                  },
+                  "self": {
+                    "title": "Self",
+                    "description": "A link to itself",
+                    "anyOf": [
+                      {
+                        "minLength": 1,
+                        "maxLength": 65536,
+                        "type": "string",
+                        "format": "uri"
+                      },
+                      {
+                        "title": "Link",
+                        "description": "A link **MUST** be represented as either: a string containing the link's URL or a link object.",
+                        "type": "object",
+                        "properties": {
+                          "href": {
+                            "title": "Href",
+                            "description": "a string containing the link\u2019s URL.",
+                            "minLength": 1,
+                            "maxLength": 65536,
+                            "type": "string",
+                            "format": "uri"
+                          },
+                          "meta": {
+                            "title": "Meta",
+                            "description": "a meta object containing non-standard meta-information about the link.",
+                            "type": "object"
+                          }
+                        },
+                        "required": [
+                          "href"
+                        ]
+                      }
+                    ]
+                  },
+                  "related": {
+                    "title": "Related",
+                    "description": "A related resource link",
+                    "anyOf": [
+                      {
+                        "minLength": 1,
+                        "maxLength": 65536,
+                        "type": "string",
+                        "format": "uri"
+                      },
+                      {
+                        "title": "Link",
+                        "description": "A link **MUST** be represented as either: a string containing the link's URL or a link object.",
+                        "type": "object",
+                        "properties": {
+                          "href": {
+                            "title": "Href",
+                            "description": "a string containing the link\u2019s URL.",
+                            "minLength": 1,
+                            "maxLength": 65536,
+                            "type": "string",
+                            "format": "uri"
+                          },
+                          "meta": {
+                            "title": "Meta",
+                            "description": "a meta object containing non-standard meta-information about the link.",
+                            "type": "object"
+                          }
+                        },
+                        "required": [
+                          "href"
+                        ]
+                      }
+                    ]
+                  },
+                  "about": {
+                    "title": "About",
+                    "description": "a link that leads to further details about this particular occurrence of the problem.",
+                    "anyOf": [
+                      {
+                        "minLength": 1,
+                        "maxLength": 65536,
+                        "type": "string",
+                        "format": "uri"
+                      },
+                      {
+                        "title": "Link",
+                        "description": "A link **MUST** be represented as either: a string containing the link's URL or a link object.",
+                        "type": "object",
+                        "properties": {
+                          "href": {
+                            "title": "Href",
+                            "description": "a string containing the link\u2019s URL.",
+                            "minLength": 1,
+                            "maxLength": 65536,
+                            "type": "string",
+                            "format": "uri"
+                          },
+                          "meta": {
+                            "title": "Meta",
+                            "description": "a meta object containing non-standard meta-information about the link.",
+                            "type": "object"
+                          }
+                        },
+                        "required": [
+                          "href"
+                        ]
+                      }
+                    ]
+                  }
+                }
+              },
+              {
+                "title": "Pagination",
+                "description": "A set of urls to different pages:",
+                "type": "object",
+                "properties": {
+                  "first": {
+                    "title": "First",
+                    "description": "The first page of data",
+                    "minLength": 1,
+                    "maxLength": 65536,
+                    "type": "string",
+                    "format": "uri"
+                  },
+                  "last": {
+                    "title": "Last",
+                    "description": "The last page of data",
+                    "minLength": 1,
+                    "maxLength": 65536,
+                    "type": "string",
+                    "format": "uri"
+                  },
+                  "prev": {
+                    "title": "Prev",
+                    "description": "The previous page of data",
+                    "minLength": 1,
+                    "maxLength": 65536,
+                    "type": "string",
+                    "format": "uri"
+                  },
+                  "next": {
+                    "title": "Next",
+                    "description": "The next page of data",
+                    "minLength": 1,
+                    "maxLength": 65536,
+                    "type": "string",
+                    "format": "uri"
+                  }
+                }
+              }
+            ],
+            "description": "Information about the JSON API used"
           },
           "jsonapi": {
             "title": "JsonAPI",
@@ -3994,159 +2588,8 @@
               }
             },
             "description": "An object describing the server's implementation"
-          },
-          "links": {
-            "title": "Links",
-            "type": "object",
-            "properties": {
-              "next": {
-                "title": "Next",
-                "description": "A Link to the next object",
-                "anyOf": [
-                  {
-                    "minLength": 1,
-                    "maxLength": 65536,
-                    "type": "string",
-                    "format": "uri"
-                  },
-                  {
-                    "title": "Link",
-                    "description": "A link **MUST** be represented as either: a string containing the link's URL or a link object.",
-                    "type": "object",
-                    "properties": {
-                      "href": {
-                        "title": "Href",
-                        "description": "a string containing the link\u2019s URL.",
-                        "minLength": 1,
-                        "maxLength": 65536,
-                        "type": "string",
-                        "format": "uri"
-                      },
-                      "meta": {
-                        "title": "Meta",
-                        "description": "a meta object containing non-standard meta-information about the link.",
-                        "type": "object"
-                      }
-                    },
-                    "required": [
-                      "href"
-                    ]
-                  }
-                ]
-              },
-              "self": {
-                "title": "Self",
-                "description": "A link to itself",
-                "anyOf": [
-                  {
-                    "minLength": 1,
-                    "maxLength": 65536,
-                    "type": "string",
-                    "format": "uri"
-                  },
-                  {
-                    "title": "Link",
-                    "description": "A link **MUST** be represented as either: a string containing the link's URL or a link object.",
-                    "type": "object",
-                    "properties": {
-                      "href": {
-                        "title": "Href",
-                        "description": "a string containing the link\u2019s URL.",
-                        "minLength": 1,
-                        "maxLength": 65536,
-                        "type": "string",
-                        "format": "uri"
-                      },
-                      "meta": {
-                        "title": "Meta",
-                        "description": "a meta object containing non-standard meta-information about the link.",
-                        "type": "object"
-                      }
-                    },
-                    "required": [
-                      "href"
-                    ]
-                  }
-                ]
-              },
-              "related": {
-                "title": "Related",
-                "description": "A related resource link",
-                "anyOf": [
-                  {
-                    "minLength": 1,
-                    "maxLength": 65536,
-                    "type": "string",
-                    "format": "uri"
-                  },
-                  {
-                    "title": "Link",
-                    "description": "A link **MUST** be represented as either: a string containing the link's URL or a link object.",
-                    "type": "object",
-                    "properties": {
-                      "href": {
-                        "title": "Href",
-                        "description": "a string containing the link\u2019s URL.",
-                        "minLength": 1,
-                        "maxLength": 65536,
-                        "type": "string",
-                        "format": "uri"
-                      },
-                      "meta": {
-                        "title": "Meta",
-                        "description": "a meta object containing non-standard meta-information about the link.",
-                        "type": "object"
-                      }
-                    },
-                    "required": [
-                      "href"
-                    ]
-                  }
-                ]
-              },
-              "about": {
-                "title": "About",
-                "description": "a link that leads to further details about this particular occurrence of the problem.",
-                "anyOf": [
-                  {
-                    "minLength": 1,
-                    "maxLength": 65536,
-                    "type": "string",
-                    "format": "uri"
-                  },
-                  {
-                    "title": "Link",
-                    "description": "A link **MUST** be represented as either: a string containing the link's URL or a link object.",
-                    "type": "object",
-                    "properties": {
-                      "href": {
-                        "title": "Href",
-                        "description": "a string containing the link\u2019s URL.",
-                        "minLength": 1,
-                        "maxLength": 65536,
-                        "type": "string",
-                        "format": "uri"
-                      },
-                      "meta": {
-                        "title": "Meta",
-                        "description": "a meta object containing non-standard meta-information about the link.",
-                        "type": "object"
-                      }
-                    },
-                    "required": [
-                      "href"
-                    ]
-                  }
-                ]
-              }
-            },
-            "description": "A Links object is a set of keys with a Link value"
-=======
-            "description": "a link that leads to further details about this particular occurrence of the problem."
->>>>>>> c78b2cd5
-          }
-        },
-        "description": "A Links object is a set of keys with a Link value"
+          }
+        }
       },
       "ValidationError": {
         "title": "ValidationError",
