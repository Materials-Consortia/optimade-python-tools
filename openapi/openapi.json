{
  "openapi": "3.0.2",
  "info": {
    "title": "OPTIMADE API",
    "description": "The [Open Databases Integration for Materials Design (OPTIMADE) consortium](https://www.optimade.org/) aims to make materials databases interoperational by developing a common REST API.\n\nThis specification is generated using [`optimade-python-tools`](https://github.com/Materials-Consortia/optimade-python-tools/tree/v0.22.2) v0.22.2.",
    "version": "1.1.0"
  },
  "paths": {
    "/info": {
      "get": {
        "tags": [
          "Info"
        ],
        "summary": "Get Info",
        "operationId": "get_info_info_get",
        "responses": {
          "200": {
            "description": "Successful Response",
            "content": {
              "application/vnd.api+json": {
                "schema": {
                  "$ref": "#/components/schemas/InfoResponse"
                }
              }
            }
          },
          "400": {
            "description": "Bad Request",
            "content": {
              "application/vnd.api+json": {
                "schema": {
                  "$ref": "#/components/schemas/ErrorResponse"
                }
              }
            }
          },
          "403": {
            "description": "Forbidden",
            "content": {
              "application/vnd.api+json": {
                "schema": {
                  "$ref": "#/components/schemas/ErrorResponse"
                }
              }
            }
          },
          "404": {
            "description": "Not Found",
            "content": {
              "application/vnd.api+json": {
                "schema": {
                  "$ref": "#/components/schemas/ErrorResponse"
                }
              }
            }
          },
          "422": {
            "description": "Unprocessable Entity",
            "content": {
              "application/vnd.api+json": {
                "schema": {
                  "$ref": "#/components/schemas/ErrorResponse"
                }
              }
            }
          },
          "500": {
            "description": "Internal Server Error",
            "content": {
              "application/vnd.api+json": {
                "schema": {
                  "$ref": "#/components/schemas/ErrorResponse"
                }
              }
            }
          },
          "501": {
            "description": "Not Implemented",
            "content": {
              "application/vnd.api+json": {
                "schema": {
                  "$ref": "#/components/schemas/ErrorResponse"
                }
              }
            }
          },
          "553": {
            "description": "Version Not Supported",
            "content": {
              "application/vnd.api+json": {
                "schema": {
                  "$ref": "#/components/schemas/ErrorResponse"
                }
              }
            }
          }
        }
      }
    },
    "/info/{entry}": {
      "get": {
        "tags": [
          "Info"
        ],
        "summary": "Get Entry Info",
        "operationId": "get_entry_info_info__entry__get",
        "parameters": [
          {
            "required": true,
            "schema": {
              "title": "Entry",
              "type": "string"
            },
            "name": "entry",
            "in": "path"
          }
        ],
        "responses": {
          "200": {
            "description": "Successful Response",
            "content": {
              "application/vnd.api+json": {
                "schema": {
                  "$ref": "#/components/schemas/EntryInfoResponse"
                }
              }
            }
          },
          "400": {
            "description": "Bad Request",
            "content": {
              "application/vnd.api+json": {
                "schema": {
                  "$ref": "#/components/schemas/ErrorResponse"
                }
              }
            }
          },
          "403": {
            "description": "Forbidden",
            "content": {
              "application/vnd.api+json": {
                "schema": {
                  "$ref": "#/components/schemas/ErrorResponse"
                }
              }
            }
          },
          "404": {
            "description": "Not Found",
            "content": {
              "application/vnd.api+json": {
                "schema": {
                  "$ref": "#/components/schemas/ErrorResponse"
                }
              }
            }
          },
          "422": {
            "description": "Unprocessable Entity",
            "content": {
              "application/vnd.api+json": {
                "schema": {
                  "$ref": "#/components/schemas/ErrorResponse"
                }
              }
            }
          },
          "500": {
            "description": "Internal Server Error",
            "content": {
              "application/vnd.api+json": {
                "schema": {
                  "$ref": "#/components/schemas/ErrorResponse"
                }
              }
            }
          },
          "501": {
            "description": "Not Implemented",
            "content": {
              "application/vnd.api+json": {
                "schema": {
                  "$ref": "#/components/schemas/ErrorResponse"
                }
              }
            }
          },
          "553": {
            "description": "Version Not Supported",
            "content": {
              "application/vnd.api+json": {
                "schema": {
                  "$ref": "#/components/schemas/ErrorResponse"
                }
              }
            }
          }
        }
      }
    },
    "/links": {
      "get": {
        "tags": [
          "Links"
        ],
        "summary": "Get Links",
        "operationId": "get_links_links_get",
        "parameters": [
          {
            "description": "A filter string, in the format described in section API Filtering Format Specification of the specification.",
            "required": false,
            "schema": {
              "title": "Filter",
              "type": "string",
              "description": "A filter string, in the format described in section API Filtering Format Specification of the specification.",
              "default": ""
            },
            "name": "filter",
            "in": "query"
          },
          {
            "description": "The output format requested (see section Response Format).\nDefaults to the format string 'json', which specifies the standard output format described in this specification.\nExample: `http://example.com/v1/structures?response_format=xml`",
            "required": false,
            "schema": {
              "title": "Response Format",
              "type": "string",
              "description": "The output format requested (see section Response Format).\nDefaults to the format string 'json', which specifies the standard output format described in this specification.\nExample: `http://example.com/v1/structures?response_format=xml`",
              "default": "json"
            },
            "name": "response_format",
            "in": "query"
          },
          {
            "description": "An email address of the user making the request.\nThe email SHOULD be that of a person and not an automatic system.\nExample: `http://example.com/v1/structures?email_address=user@example.com`",
            "required": false,
            "schema": {
              "title": "Email Address",
              "type": "string",
              "description": "An email address of the user making the request.\nThe email SHOULD be that of a person and not an automatic system.\nExample: `http://example.com/v1/structures?email_address=user@example.com`",
              "format": "email",
              "default": ""
            },
            "name": "email_address",
            "in": "query"
          },
          {
            "description": "A comma-delimited set of fields to be provided in the output.\nIf provided, these fields MUST be returned along with the REQUIRED fields.\nOther OPTIONAL fields MUST NOT be returned when this parameter is present.\nExample: `http://example.com/v1/structures?response_fields=last_modified,nsites`",
            "required": false,
            "schema": {
              "title": "Response Fields",
              "pattern": "([a-z_][a-z_0-9]*(,[a-z_][a-z_0-9]*)*)?",
              "type": "string",
              "description": "A comma-delimited set of fields to be provided in the output.\nIf provided, these fields MUST be returned along with the REQUIRED fields.\nOther OPTIONAL fields MUST NOT be returned when this parameter is present.\nExample: `http://example.com/v1/structures?response_fields=last_modified,nsites`",
              "default": ""
            },
            "name": "response_fields",
            "in": "query"
          },
          {
            "description": "If supporting sortable queries, an implementation MUST use the `sort` query parameter with format as specified by [JSON API 1.0](https://jsonapi.org/format/1.0/#fetching-sorting).\n\nAn implementation MAY support multiple sort fields for a single query.\nIf it does, it again MUST conform to the JSON API 1.0 specification.\n\nIf an implementation supports sorting for an entry listing endpoint, then the `/info/<entries>` endpoint MUST include, for each field name `<fieldname>` in its `data.properties.<fieldname>` response value that can be used for sorting, the key `sortable` with value `true`.\nIf a field name under an entry listing endpoint supporting sorting cannot be used for sorting, the server MUST either leave out the `sortable` key or set it equal to `false` for the specific field name.\nThe set of field names, with `sortable` equal to `true` are allowed to be used in the \"sort fields\" list according to its definition in the JSON API 1.0 specification.\nThe field `sortable` is in addition to each property description and other OPTIONAL fields.\nAn example is shown in the section Entry Listing Info Endpoints.",
            "required": false,
            "schema": {
              "title": "Sort",
              "pattern": "([a-z_][a-z_0-9]*(,[a-z_][a-z_0-9]*)*)?",
              "type": "string",
              "description": "If supporting sortable queries, an implementation MUST use the `sort` query parameter with format as specified by [JSON API 1.0](https://jsonapi.org/format/1.0/#fetching-sorting).\n\nAn implementation MAY support multiple sort fields for a single query.\nIf it does, it again MUST conform to the JSON API 1.0 specification.\n\nIf an implementation supports sorting for an entry listing endpoint, then the `/info/<entries>` endpoint MUST include, for each field name `<fieldname>` in its `data.properties.<fieldname>` response value that can be used for sorting, the key `sortable` with value `true`.\nIf a field name under an entry listing endpoint supporting sorting cannot be used for sorting, the server MUST either leave out the `sortable` key or set it equal to `false` for the specific field name.\nThe set of field names, with `sortable` equal to `true` are allowed to be used in the \"sort fields\" list according to its definition in the JSON API 1.0 specification.\nThe field `sortable` is in addition to each property description and other OPTIONAL fields.\nAn example is shown in the section Entry Listing Info Endpoints.",
              "default": ""
            },
            "name": "sort",
            "in": "query"
          },
          {
            "description": "Sets a numerical limit on the number of entries returned.\nSee [JSON API 1.0](https://jsonapi.org/format/1.0/#fetching-pagination).\nThe API implementation MUST return no more than the number specified.\nIt MAY return fewer.\nThe database MAY have a maximum limit and not accept larger numbers (in which case an error code -- 403 Forbidden -- MUST be returned).\nThe default limit value is up to the API implementation to decide.\nExample: `http://example.com/optimade/v1/structures?page_limit=100`",
            "required": false,
            "schema": {
              "title": "Page Limit",
              "minimum": 0.0,
              "type": "integer",
              "description": "Sets a numerical limit on the number of entries returned.\nSee [JSON API 1.0](https://jsonapi.org/format/1.0/#fetching-pagination).\nThe API implementation MUST return no more than the number specified.\nIt MAY return fewer.\nThe database MAY have a maximum limit and not accept larger numbers (in which case an error code -- 403 Forbidden -- MUST be returned).\nThe default limit value is up to the API implementation to decide.\nExample: `http://example.com/optimade/v1/structures?page_limit=100`",
              "default": 20
            },
            "name": "page_limit",
            "in": "query"
          },
          {
            "description": "RECOMMENDED for use with _offset-based_ pagination: using `page_offset` and `page_limit` is RECOMMENDED.\nExample: Skip 50 structures and fetch up to 100: `/structures?page_offset=50&page_limit=100`.",
            "required": false,
            "schema": {
              "title": "Page Offset",
              "minimum": 0.0,
              "type": "integer",
              "description": "RECOMMENDED for use with _offset-based_ pagination: using `page_offset` and `page_limit` is RECOMMENDED.\nExample: Skip 50 structures and fetch up to 100: `/structures?page_offset=50&page_limit=100`.",
              "default": 0
            },
            "name": "page_offset",
            "in": "query"
          },
          {
            "description": "RECOMMENDED for use with _page-based_ pagination: using `page_number` and `page_limit` is RECOMMENDED.\nIt is RECOMMENDED that the first page has number 1, i.e., that `page_number` is 1-based.\nExample: Fetch page 2 of up to 50 structures per page: `/structures?page_number=2&page_limit=50`.",
            "required": false,
            "schema": {
              "title": "Page Number",
              "type": "integer",
              "description": "RECOMMENDED for use with _page-based_ pagination: using `page_number` and `page_limit` is RECOMMENDED.\nIt is RECOMMENDED that the first page has number 1, i.e., that `page_number` is 1-based.\nExample: Fetch page 2 of up to 50 structures per page: `/structures?page_number=2&page_limit=50`."
            },
            "name": "page_number",
            "in": "query"
          },
          {
            "description": "RECOMMENDED for use with _cursor-based_ pagination: using `page_cursor` and `page_limit` is RECOMMENDED.",
            "required": false,
            "schema": {
              "title": "Page Cursor",
              "minimum": 0.0,
              "type": "integer",
              "description": "RECOMMENDED for use with _cursor-based_ pagination: using `page_cursor` and `page_limit` is RECOMMENDED.",
              "default": 0
            },
            "name": "page_cursor",
            "in": "query"
          },
          {
            "description": "RECOMMENDED for use with _value-based_ pagination: using `page_above`/`page_below` and `page_limit` is RECOMMENDED.\nExample: Fetch up to 100 structures above sort-field value 4000 (in this example, server chooses to fetch results sorted by increasing `id`, so `page_above` value refers to an `id` value): `/structures?page_above=4000&page_limit=100`.",
            "required": false,
            "schema": {
              "title": "Page Above",
              "type": "string",
              "description": "RECOMMENDED for use with _value-based_ pagination: using `page_above`/`page_below` and `page_limit` is RECOMMENDED.\nExample: Fetch up to 100 structures above sort-field value 4000 (in this example, server chooses to fetch results sorted by increasing `id`, so `page_above` value refers to an `id` value): `/structures?page_above=4000&page_limit=100`."
            },
            "name": "page_above",
            "in": "query"
          },
          {
            "description": "RECOMMENDED for use with _value-based_ pagination: using `page_above`/`page_below` and `page_limit` is RECOMMENDED.",
            "required": false,
            "schema": {
              "title": "Page Below",
              "type": "string",
              "description": "RECOMMENDED for use with _value-based_ pagination: using `page_above`/`page_below` and `page_limit` is RECOMMENDED."
            },
            "name": "page_below",
            "in": "query"
          },
          {
            "description": "A server MAY implement the JSON API concept of returning [compound documents](https://jsonapi.org/format/1.0/#document-compound-documents) by utilizing the `include` query parameter as specified by [JSON API 1.0](https://jsonapi.org/format/1.0/#fetching-includes).\n\nAll related resource objects MUST be returned as part of an array value for the top-level `included` field, see the section JSON Response Schema: Common Fields.\n\nThe value of `include` MUST be a comma-separated list of \"relationship paths\", as defined in the [JSON API](https://jsonapi.org/format/1.0/#fetching-includes).\nIf relationship paths are not supported, or a server is unable to identify a relationship path a `400 Bad Request` response MUST be made.\n\nThe **default value** for `include` is `references`.\nThis means `references` entries MUST always be included under the top-level field `included` as default, since a server assumes if `include` is not specified by a client in the request, it is still specified as `include=references`.\nNote, if a client explicitly specifies `include` and leaves out `references`, `references` resource objects MUST NOT be included under the top-level field `included`, as per the definition of `included`, see section JSON Response Schema: Common Fields.\n\n> **Note**: A query with the parameter `include` set to the empty string means no related resource objects are to be returned under the top-level field `included`.",
            "required": false,
            "schema": {
              "title": "Include",
              "type": "string",
              "description": "A server MAY implement the JSON API concept of returning [compound documents](https://jsonapi.org/format/1.0/#document-compound-documents) by utilizing the `include` query parameter as specified by [JSON API 1.0](https://jsonapi.org/format/1.0/#fetching-includes).\n\nAll related resource objects MUST be returned as part of an array value for the top-level `included` field, see the section JSON Response Schema: Common Fields.\n\nThe value of `include` MUST be a comma-separated list of \"relationship paths\", as defined in the [JSON API](https://jsonapi.org/format/1.0/#fetching-includes).\nIf relationship paths are not supported, or a server is unable to identify a relationship path a `400 Bad Request` response MUST be made.\n\nThe **default value** for `include` is `references`.\nThis means `references` entries MUST always be included under the top-level field `included` as default, since a server assumes if `include` is not specified by a client in the request, it is still specified as `include=references`.\nNote, if a client explicitly specifies `include` and leaves out `references`, `references` resource objects MUST NOT be included under the top-level field `included`, as per the definition of `included`, see section JSON Response Schema: Common Fields.\n\n> **Note**: A query with the parameter `include` set to the empty string means no related resource objects are to be returned under the top-level field `included`.",
              "default": "references"
            },
            "name": "include",
            "in": "query"
          },
          {
            "description": "If the client provides the parameter, the value SHOULD have the format `vMAJOR` or `vMAJOR.MINOR`, where MAJOR is a major version and MINOR is a minor version of the API. For example, if a client appends `api_hint=v1.0` to the query string, the hint provided is for major version 1 and minor version 0.",
            "required": false,
            "schema": {
              "title": "Api Hint",
              "pattern": "(v[0-9]+(\\.[0-9]+)?)?",
              "type": "string",
              "description": "If the client provides the parameter, the value SHOULD have the format `vMAJOR` or `vMAJOR.MINOR`, where MAJOR is a major version and MINOR is a minor version of the API. For example, if a client appends `api_hint=v1.0` to the query string, the hint provided is for major version 1 and minor version 0.",
              "default": ""
            },
            "name": "api_hint",
            "in": "query"
          }
        ],
        "responses": {
          "200": {
            "description": "Successful Response",
            "content": {
              "application/vnd.api+json": {
                "schema": {
                  "$ref": "#/components/schemas/LinksResponse"
                }
              }
            }
          },
          "400": {
            "description": "Bad Request",
            "content": {
              "application/vnd.api+json": {
                "schema": {
                  "$ref": "#/components/schemas/ErrorResponse"
                }
              }
            }
          },
          "403": {
            "description": "Forbidden",
            "content": {
              "application/vnd.api+json": {
                "schema": {
                  "$ref": "#/components/schemas/ErrorResponse"
                }
              }
            }
          },
          "404": {
            "description": "Not Found",
            "content": {
              "application/vnd.api+json": {
                "schema": {
                  "$ref": "#/components/schemas/ErrorResponse"
                }
              }
            }
          },
          "422": {
            "description": "Unprocessable Entity",
            "content": {
              "application/vnd.api+json": {
                "schema": {
                  "$ref": "#/components/schemas/ErrorResponse"
                }
              }
            }
          },
          "500": {
            "description": "Internal Server Error",
            "content": {
              "application/vnd.api+json": {
                "schema": {
                  "$ref": "#/components/schemas/ErrorResponse"
                }
              }
            }
          },
          "501": {
            "description": "Not Implemented",
            "content": {
              "application/vnd.api+json": {
                "schema": {
                  "$ref": "#/components/schemas/ErrorResponse"
                }
              }
            }
          },
          "553": {
            "description": "Version Not Supported",
            "content": {
              "application/vnd.api+json": {
                "schema": {
                  "$ref": "#/components/schemas/ErrorResponse"
                }
              }
            }
          }
        }
      }
    },
    "/references": {
      "get": {
        "tags": [
          "References"
        ],
        "summary": "Get References",
        "operationId": "get_references_references_get",
        "parameters": [
          {
            "description": "A filter string, in the format described in section API Filtering Format Specification of the specification.",
            "required": false,
            "schema": {
              "title": "Filter",
              "type": "string",
              "description": "A filter string, in the format described in section API Filtering Format Specification of the specification.",
              "default": ""
            },
            "name": "filter",
            "in": "query"
          },
          {
            "description": "The output format requested (see section Response Format).\nDefaults to the format string 'json', which specifies the standard output format described in this specification.\nExample: `http://example.com/v1/structures?response_format=xml`",
            "required": false,
            "schema": {
              "title": "Response Format",
              "type": "string",
              "description": "The output format requested (see section Response Format).\nDefaults to the format string 'json', which specifies the standard output format described in this specification.\nExample: `http://example.com/v1/structures?response_format=xml`",
              "default": "json"
            },
            "name": "response_format",
            "in": "query"
          },
          {
            "description": "An email address of the user making the request.\nThe email SHOULD be that of a person and not an automatic system.\nExample: `http://example.com/v1/structures?email_address=user@example.com`",
            "required": false,
            "schema": {
              "title": "Email Address",
              "type": "string",
              "description": "An email address of the user making the request.\nThe email SHOULD be that of a person and not an automatic system.\nExample: `http://example.com/v1/structures?email_address=user@example.com`",
              "format": "email",
              "default": ""
            },
            "name": "email_address",
            "in": "query"
          },
          {
            "description": "A comma-delimited set of fields to be provided in the output.\nIf provided, these fields MUST be returned along with the REQUIRED fields.\nOther OPTIONAL fields MUST NOT be returned when this parameter is present.\nExample: `http://example.com/v1/structures?response_fields=last_modified,nsites`",
            "required": false,
            "schema": {
              "title": "Response Fields",
              "pattern": "([a-z_][a-z_0-9]*(,[a-z_][a-z_0-9]*)*)?",
              "type": "string",
              "description": "A comma-delimited set of fields to be provided in the output.\nIf provided, these fields MUST be returned along with the REQUIRED fields.\nOther OPTIONAL fields MUST NOT be returned when this parameter is present.\nExample: `http://example.com/v1/structures?response_fields=last_modified,nsites`",
              "default": ""
            },
            "name": "response_fields",
            "in": "query"
          },
          {
            "description": "If supporting sortable queries, an implementation MUST use the `sort` query parameter with format as specified by [JSON API 1.0](https://jsonapi.org/format/1.0/#fetching-sorting).\n\nAn implementation MAY support multiple sort fields for a single query.\nIf it does, it again MUST conform to the JSON API 1.0 specification.\n\nIf an implementation supports sorting for an entry listing endpoint, then the `/info/<entries>` endpoint MUST include, for each field name `<fieldname>` in its `data.properties.<fieldname>` response value that can be used for sorting, the key `sortable` with value `true`.\nIf a field name under an entry listing endpoint supporting sorting cannot be used for sorting, the server MUST either leave out the `sortable` key or set it equal to `false` for the specific field name.\nThe set of field names, with `sortable` equal to `true` are allowed to be used in the \"sort fields\" list according to its definition in the JSON API 1.0 specification.\nThe field `sortable` is in addition to each property description and other OPTIONAL fields.\nAn example is shown in the section Entry Listing Info Endpoints.",
            "required": false,
            "schema": {
              "title": "Sort",
              "pattern": "([a-z_][a-z_0-9]*(,[a-z_][a-z_0-9]*)*)?",
              "type": "string",
              "description": "If supporting sortable queries, an implementation MUST use the `sort` query parameter with format as specified by [JSON API 1.0](https://jsonapi.org/format/1.0/#fetching-sorting).\n\nAn implementation MAY support multiple sort fields for a single query.\nIf it does, it again MUST conform to the JSON API 1.0 specification.\n\nIf an implementation supports sorting for an entry listing endpoint, then the `/info/<entries>` endpoint MUST include, for each field name `<fieldname>` in its `data.properties.<fieldname>` response value that can be used for sorting, the key `sortable` with value `true`.\nIf a field name under an entry listing endpoint supporting sorting cannot be used for sorting, the server MUST either leave out the `sortable` key or set it equal to `false` for the specific field name.\nThe set of field names, with `sortable` equal to `true` are allowed to be used in the \"sort fields\" list according to its definition in the JSON API 1.0 specification.\nThe field `sortable` is in addition to each property description and other OPTIONAL fields.\nAn example is shown in the section Entry Listing Info Endpoints.",
              "default": ""
            },
            "name": "sort",
            "in": "query"
          },
          {
            "description": "Sets a numerical limit on the number of entries returned.\nSee [JSON API 1.0](https://jsonapi.org/format/1.0/#fetching-pagination).\nThe API implementation MUST return no more than the number specified.\nIt MAY return fewer.\nThe database MAY have a maximum limit and not accept larger numbers (in which case an error code -- 403 Forbidden -- MUST be returned).\nThe default limit value is up to the API implementation to decide.\nExample: `http://example.com/optimade/v1/structures?page_limit=100`",
            "required": false,
            "schema": {
              "title": "Page Limit",
              "minimum": 0.0,
              "type": "integer",
              "description": "Sets a numerical limit on the number of entries returned.\nSee [JSON API 1.0](https://jsonapi.org/format/1.0/#fetching-pagination).\nThe API implementation MUST return no more than the number specified.\nIt MAY return fewer.\nThe database MAY have a maximum limit and not accept larger numbers (in which case an error code -- 403 Forbidden -- MUST be returned).\nThe default limit value is up to the API implementation to decide.\nExample: `http://example.com/optimade/v1/structures?page_limit=100`",
              "default": 20
            },
            "name": "page_limit",
            "in": "query"
          },
          {
            "description": "RECOMMENDED for use with _offset-based_ pagination: using `page_offset` and `page_limit` is RECOMMENDED.\nExample: Skip 50 structures and fetch up to 100: `/structures?page_offset=50&page_limit=100`.",
            "required": false,
            "schema": {
              "title": "Page Offset",
              "minimum": 0.0,
              "type": "integer",
              "description": "RECOMMENDED for use with _offset-based_ pagination: using `page_offset` and `page_limit` is RECOMMENDED.\nExample: Skip 50 structures and fetch up to 100: `/structures?page_offset=50&page_limit=100`.",
              "default": 0
            },
            "name": "page_offset",
            "in": "query"
          },
          {
            "description": "RECOMMENDED for use with _page-based_ pagination: using `page_number` and `page_limit` is RECOMMENDED.\nIt is RECOMMENDED that the first page has number 1, i.e., that `page_number` is 1-based.\nExample: Fetch page 2 of up to 50 structures per page: `/structures?page_number=2&page_limit=50`.",
            "required": false,
            "schema": {
              "title": "Page Number",
              "type": "integer",
              "description": "RECOMMENDED for use with _page-based_ pagination: using `page_number` and `page_limit` is RECOMMENDED.\nIt is RECOMMENDED that the first page has number 1, i.e., that `page_number` is 1-based.\nExample: Fetch page 2 of up to 50 structures per page: `/structures?page_number=2&page_limit=50`."
            },
            "name": "page_number",
            "in": "query"
          },
          {
            "description": "RECOMMENDED for use with _cursor-based_ pagination: using `page_cursor` and `page_limit` is RECOMMENDED.",
            "required": false,
            "schema": {
              "title": "Page Cursor",
              "minimum": 0.0,
              "type": "integer",
              "description": "RECOMMENDED for use with _cursor-based_ pagination: using `page_cursor` and `page_limit` is RECOMMENDED.",
              "default": 0
            },
            "name": "page_cursor",
            "in": "query"
          },
          {
            "description": "RECOMMENDED for use with _value-based_ pagination: using `page_above`/`page_below` and `page_limit` is RECOMMENDED.\nExample: Fetch up to 100 structures above sort-field value 4000 (in this example, server chooses to fetch results sorted by increasing `id`, so `page_above` value refers to an `id` value): `/structures?page_above=4000&page_limit=100`.",
            "required": false,
            "schema": {
              "title": "Page Above",
              "type": "string",
              "description": "RECOMMENDED for use with _value-based_ pagination: using `page_above`/`page_below` and `page_limit` is RECOMMENDED.\nExample: Fetch up to 100 structures above sort-field value 4000 (in this example, server chooses to fetch results sorted by increasing `id`, so `page_above` value refers to an `id` value): `/structures?page_above=4000&page_limit=100`."
            },
            "name": "page_above",
            "in": "query"
          },
          {
            "description": "RECOMMENDED for use with _value-based_ pagination: using `page_above`/`page_below` and `page_limit` is RECOMMENDED.",
            "required": false,
            "schema": {
              "title": "Page Below",
              "type": "string",
              "description": "RECOMMENDED for use with _value-based_ pagination: using `page_above`/`page_below` and `page_limit` is RECOMMENDED."
            },
            "name": "page_below",
            "in": "query"
          },
          {
            "description": "A server MAY implement the JSON API concept of returning [compound documents](https://jsonapi.org/format/1.0/#document-compound-documents) by utilizing the `include` query parameter as specified by [JSON API 1.0](https://jsonapi.org/format/1.0/#fetching-includes).\n\nAll related resource objects MUST be returned as part of an array value for the top-level `included` field, see the section JSON Response Schema: Common Fields.\n\nThe value of `include` MUST be a comma-separated list of \"relationship paths\", as defined in the [JSON API](https://jsonapi.org/format/1.0/#fetching-includes).\nIf relationship paths are not supported, or a server is unable to identify a relationship path a `400 Bad Request` response MUST be made.\n\nThe **default value** for `include` is `references`.\nThis means `references` entries MUST always be included under the top-level field `included` as default, since a server assumes if `include` is not specified by a client in the request, it is still specified as `include=references`.\nNote, if a client explicitly specifies `include` and leaves out `references`, `references` resource objects MUST NOT be included under the top-level field `included`, as per the definition of `included`, see section JSON Response Schema: Common Fields.\n\n> **Note**: A query with the parameter `include` set to the empty string means no related resource objects are to be returned under the top-level field `included`.",
            "required": false,
            "schema": {
              "title": "Include",
              "type": "string",
              "description": "A server MAY implement the JSON API concept of returning [compound documents](https://jsonapi.org/format/1.0/#document-compound-documents) by utilizing the `include` query parameter as specified by [JSON API 1.0](https://jsonapi.org/format/1.0/#fetching-includes).\n\nAll related resource objects MUST be returned as part of an array value for the top-level `included` field, see the section JSON Response Schema: Common Fields.\n\nThe value of `include` MUST be a comma-separated list of \"relationship paths\", as defined in the [JSON API](https://jsonapi.org/format/1.0/#fetching-includes).\nIf relationship paths are not supported, or a server is unable to identify a relationship path a `400 Bad Request` response MUST be made.\n\nThe **default value** for `include` is `references`.\nThis means `references` entries MUST always be included under the top-level field `included` as default, since a server assumes if `include` is not specified by a client in the request, it is still specified as `include=references`.\nNote, if a client explicitly specifies `include` and leaves out `references`, `references` resource objects MUST NOT be included under the top-level field `included`, as per the definition of `included`, see section JSON Response Schema: Common Fields.\n\n> **Note**: A query with the parameter `include` set to the empty string means no related resource objects are to be returned under the top-level field `included`.",
              "default": "references"
            },
            "name": "include",
            "in": "query"
          },
          {
            "description": "If the client provides the parameter, the value SHOULD have the format `vMAJOR` or `vMAJOR.MINOR`, where MAJOR is a major version and MINOR is a minor version of the API. For example, if a client appends `api_hint=v1.0` to the query string, the hint provided is for major version 1 and minor version 0.",
            "required": false,
            "schema": {
              "title": "Api Hint",
              "pattern": "(v[0-9]+(\\.[0-9]+)?)?",
              "type": "string",
              "description": "If the client provides the parameter, the value SHOULD have the format `vMAJOR` or `vMAJOR.MINOR`, where MAJOR is a major version and MINOR is a minor version of the API. For example, if a client appends `api_hint=v1.0` to the query string, the hint provided is for major version 1 and minor version 0.",
              "default": ""
            },
            "name": "api_hint",
            "in": "query"
          }
        ],
        "responses": {
          "200": {
            "description": "Successful Response",
            "content": {
              "application/vnd.api+json": {
                "schema": {
                  "$ref": "#/components/schemas/ReferenceResponseMany"
                }
              }
            }
          },
          "400": {
            "description": "Bad Request",
            "content": {
              "application/vnd.api+json": {
                "schema": {
                  "$ref": "#/components/schemas/ErrorResponse"
                }
              }
            }
          },
          "403": {
            "description": "Forbidden",
            "content": {
              "application/vnd.api+json": {
                "schema": {
                  "$ref": "#/components/schemas/ErrorResponse"
                }
              }
            }
          },
          "404": {
            "description": "Not Found",
            "content": {
              "application/vnd.api+json": {
                "schema": {
                  "$ref": "#/components/schemas/ErrorResponse"
                }
              }
            }
          },
          "422": {
            "description": "Unprocessable Entity",
            "content": {
              "application/vnd.api+json": {
                "schema": {
                  "$ref": "#/components/schemas/ErrorResponse"
                }
              }
            }
          },
          "500": {
            "description": "Internal Server Error",
            "content": {
              "application/vnd.api+json": {
                "schema": {
                  "$ref": "#/components/schemas/ErrorResponse"
                }
              }
            }
          },
          "501": {
            "description": "Not Implemented",
            "content": {
              "application/vnd.api+json": {
                "schema": {
                  "$ref": "#/components/schemas/ErrorResponse"
                }
              }
            }
          },
          "553": {
            "description": "Version Not Supported",
            "content": {
              "application/vnd.api+json": {
                "schema": {
                  "$ref": "#/components/schemas/ErrorResponse"
                }
              }
            }
          }
        }
      }
    },
    "/references/{entry_id}": {
      "get": {
        "tags": [
          "References"
        ],
        "summary": "Get Single Reference",
        "operationId": "get_single_reference_references__entry_id__get",
        "parameters": [
          {
            "required": true,
            "schema": {
              "title": "Entry Id",
              "type": "string"
            },
            "name": "entry_id",
            "in": "path"
          },
          {
            "description": "The output format requested (see section Response Format).\nDefaults to the format string 'json', which specifies the standard output format described in this specification.\nExample: `http://example.com/v1/structures?response_format=xml`",
            "required": false,
            "schema": {
              "title": "Response Format",
              "type": "string",
              "description": "The output format requested (see section Response Format).\nDefaults to the format string 'json', which specifies the standard output format described in this specification.\nExample: `http://example.com/v1/structures?response_format=xml`",
              "default": "json"
            },
            "name": "response_format",
            "in": "query"
          },
          {
            "description": "An email address of the user making the request.\nThe email SHOULD be that of a person and not an automatic system.\nExample: `http://example.com/v1/structures?email_address=user@example.com`",
            "required": false,
            "schema": {
              "title": "Email Address",
              "type": "string",
              "description": "An email address of the user making the request.\nThe email SHOULD be that of a person and not an automatic system.\nExample: `http://example.com/v1/structures?email_address=user@example.com`",
              "format": "email",
              "default": ""
            },
            "name": "email_address",
            "in": "query"
          },
          {
            "description": "A comma-delimited set of fields to be provided in the output.\nIf provided, these fields MUST be returned along with the REQUIRED fields.\nOther OPTIONAL fields MUST NOT be returned when this parameter is present.\nExample: `http://example.com/v1/structures?response_fields=last_modified,nsites`",
            "required": false,
            "schema": {
              "title": "Response Fields",
              "pattern": "([a-z_][a-z_0-9]*(,[a-z_][a-z_0-9]*)*)?",
              "type": "string",
              "description": "A comma-delimited set of fields to be provided in the output.\nIf provided, these fields MUST be returned along with the REQUIRED fields.\nOther OPTIONAL fields MUST NOT be returned when this parameter is present.\nExample: `http://example.com/v1/structures?response_fields=last_modified,nsites`",
              "default": ""
            },
            "name": "response_fields",
            "in": "query"
          },
          {
            "description": "A server MAY implement the JSON API concept of returning [compound documents](https://jsonapi.org/format/1.0/#document-compound-documents) by utilizing the `include` query parameter as specified by [JSON API 1.0](https://jsonapi.org/format/1.0/#fetching-includes).\n\nAll related resource objects MUST be returned as part of an array value for the top-level `included` field, see the section JSON Response Schema: Common Fields.\n\nThe value of `include` MUST be a comma-separated list of \"relationship paths\", as defined in the [JSON API](https://jsonapi.org/format/1.0/#fetching-includes).\nIf relationship paths are not supported, or a server is unable to identify a relationship path a `400 Bad Request` response MUST be made.\n\nThe **default value** for `include` is `references`.\nThis means `references` entries MUST always be included under the top-level field `included` as default, since a server assumes if `include` is not specified by a client in the request, it is still specified as `include=references`.\nNote, if a client explicitly specifies `include` and leaves out `references`, `references` resource objects MUST NOT be included under the top-level field `included`, as per the definition of `included`, see section JSON Response Schema: Common Fields.\n\n> **Note**: A query with the parameter `include` set to the empty string means no related resource objects are to be returned under the top-level field `included`.",
            "required": false,
            "schema": {
              "title": "Include",
              "type": "string",
              "description": "A server MAY implement the JSON API concept of returning [compound documents](https://jsonapi.org/format/1.0/#document-compound-documents) by utilizing the `include` query parameter as specified by [JSON API 1.0](https://jsonapi.org/format/1.0/#fetching-includes).\n\nAll related resource objects MUST be returned as part of an array value for the top-level `included` field, see the section JSON Response Schema: Common Fields.\n\nThe value of `include` MUST be a comma-separated list of \"relationship paths\", as defined in the [JSON API](https://jsonapi.org/format/1.0/#fetching-includes).\nIf relationship paths are not supported, or a server is unable to identify a relationship path a `400 Bad Request` response MUST be made.\n\nThe **default value** for `include` is `references`.\nThis means `references` entries MUST always be included under the top-level field `included` as default, since a server assumes if `include` is not specified by a client in the request, it is still specified as `include=references`.\nNote, if a client explicitly specifies `include` and leaves out `references`, `references` resource objects MUST NOT be included under the top-level field `included`, as per the definition of `included`, see section JSON Response Schema: Common Fields.\n\n> **Note**: A query with the parameter `include` set to the empty string means no related resource objects are to be returned under the top-level field `included`.",
              "default": "references"
            },
            "name": "include",
            "in": "query"
          },
          {
            "description": "If the client provides the parameter, the value SHOULD have the format `vMAJOR` or `vMAJOR.MINOR`, where MAJOR is a major version and MINOR is a minor version of the API. For example, if a client appends `api_hint=v1.0` to the query string, the hint provided is for major version 1 and minor version 0.",
            "required": false,
            "schema": {
              "title": "Api Hint",
              "pattern": "(v[0-9]+(\\.[0-9]+)?)?",
              "type": "string",
              "description": "If the client provides the parameter, the value SHOULD have the format `vMAJOR` or `vMAJOR.MINOR`, where MAJOR is a major version and MINOR is a minor version of the API. For example, if a client appends `api_hint=v1.0` to the query string, the hint provided is for major version 1 and minor version 0.",
              "default": ""
            },
            "name": "api_hint",
            "in": "query"
          }
        ],
        "responses": {
          "200": {
            "description": "Successful Response",
            "content": {
              "application/vnd.api+json": {
                "schema": {
                  "$ref": "#/components/schemas/ReferenceResponseOne"
                }
              }
            }
          },
          "400": {
            "description": "Bad Request",
            "content": {
              "application/vnd.api+json": {
                "schema": {
                  "$ref": "#/components/schemas/ErrorResponse"
                }
              }
            }
          },
          "403": {
            "description": "Forbidden",
            "content": {
              "application/vnd.api+json": {
                "schema": {
                  "$ref": "#/components/schemas/ErrorResponse"
                }
              }
            }
          },
          "404": {
            "description": "Not Found",
            "content": {
              "application/vnd.api+json": {
                "schema": {
                  "$ref": "#/components/schemas/ErrorResponse"
                }
              }
            }
          },
          "422": {
            "description": "Unprocessable Entity",
            "content": {
              "application/vnd.api+json": {
                "schema": {
                  "$ref": "#/components/schemas/ErrorResponse"
                }
              }
            }
          },
          "500": {
            "description": "Internal Server Error",
            "content": {
              "application/vnd.api+json": {
                "schema": {
                  "$ref": "#/components/schemas/ErrorResponse"
                }
              }
            }
          },
          "501": {
            "description": "Not Implemented",
            "content": {
              "application/vnd.api+json": {
                "schema": {
                  "$ref": "#/components/schemas/ErrorResponse"
                }
              }
            }
          },
          "553": {
            "description": "Version Not Supported",
            "content": {
              "application/vnd.api+json": {
                "schema": {
                  "$ref": "#/components/schemas/ErrorResponse"
                }
              }
            }
          }
        }
      }
    },
    "/structures": {
      "get": {
        "tags": [
          "Structures"
        ],
        "summary": "Get Structures",
        "operationId": "get_structures_structures_get",
        "parameters": [
          {
            "description": "A filter string, in the format described in section API Filtering Format Specification of the specification.",
            "required": false,
            "schema": {
              "title": "Filter",
              "type": "string",
              "description": "A filter string, in the format described in section API Filtering Format Specification of the specification.",
              "default": ""
            },
            "name": "filter",
            "in": "query"
          },
          {
            "description": "The output format requested (see section Response Format).\nDefaults to the format string 'json', which specifies the standard output format described in this specification.\nExample: `http://example.com/v1/structures?response_format=xml`",
            "required": false,
            "schema": {
              "title": "Response Format",
              "type": "string",
              "description": "The output format requested (see section Response Format).\nDefaults to the format string 'json', which specifies the standard output format described in this specification.\nExample: `http://example.com/v1/structures?response_format=xml`",
              "default": "json"
            },
            "name": "response_format",
            "in": "query"
          },
          {
            "description": "An email address of the user making the request.\nThe email SHOULD be that of a person and not an automatic system.\nExample: `http://example.com/v1/structures?email_address=user@example.com`",
            "required": false,
            "schema": {
              "title": "Email Address",
              "type": "string",
              "description": "An email address of the user making the request.\nThe email SHOULD be that of a person and not an automatic system.\nExample: `http://example.com/v1/structures?email_address=user@example.com`",
              "format": "email",
              "default": ""
            },
            "name": "email_address",
            "in": "query"
          },
          {
            "description": "A comma-delimited set of fields to be provided in the output.\nIf provided, these fields MUST be returned along with the REQUIRED fields.\nOther OPTIONAL fields MUST NOT be returned when this parameter is present.\nExample: `http://example.com/v1/structures?response_fields=last_modified,nsites`",
            "required": false,
            "schema": {
              "title": "Response Fields",
              "pattern": "([a-z_][a-z_0-9]*(,[a-z_][a-z_0-9]*)*)?",
              "type": "string",
              "description": "A comma-delimited set of fields to be provided in the output.\nIf provided, these fields MUST be returned along with the REQUIRED fields.\nOther OPTIONAL fields MUST NOT be returned when this parameter is present.\nExample: `http://example.com/v1/structures?response_fields=last_modified,nsites`",
              "default": ""
            },
            "name": "response_fields",
            "in": "query"
          },
          {
            "description": "If supporting sortable queries, an implementation MUST use the `sort` query parameter with format as specified by [JSON API 1.0](https://jsonapi.org/format/1.0/#fetching-sorting).\n\nAn implementation MAY support multiple sort fields for a single query.\nIf it does, it again MUST conform to the JSON API 1.0 specification.\n\nIf an implementation supports sorting for an entry listing endpoint, then the `/info/<entries>` endpoint MUST include, for each field name `<fieldname>` in its `data.properties.<fieldname>` response value that can be used for sorting, the key `sortable` with value `true`.\nIf a field name under an entry listing endpoint supporting sorting cannot be used for sorting, the server MUST either leave out the `sortable` key or set it equal to `false` for the specific field name.\nThe set of field names, with `sortable` equal to `true` are allowed to be used in the \"sort fields\" list according to its definition in the JSON API 1.0 specification.\nThe field `sortable` is in addition to each property description and other OPTIONAL fields.\nAn example is shown in the section Entry Listing Info Endpoints.",
            "required": false,
            "schema": {
              "title": "Sort",
              "pattern": "([a-z_][a-z_0-9]*(,[a-z_][a-z_0-9]*)*)?",
              "type": "string",
              "description": "If supporting sortable queries, an implementation MUST use the `sort` query parameter with format as specified by [JSON API 1.0](https://jsonapi.org/format/1.0/#fetching-sorting).\n\nAn implementation MAY support multiple sort fields for a single query.\nIf it does, it again MUST conform to the JSON API 1.0 specification.\n\nIf an implementation supports sorting for an entry listing endpoint, then the `/info/<entries>` endpoint MUST include, for each field name `<fieldname>` in its `data.properties.<fieldname>` response value that can be used for sorting, the key `sortable` with value `true`.\nIf a field name under an entry listing endpoint supporting sorting cannot be used for sorting, the server MUST either leave out the `sortable` key or set it equal to `false` for the specific field name.\nThe set of field names, with `sortable` equal to `true` are allowed to be used in the \"sort fields\" list according to its definition in the JSON API 1.0 specification.\nThe field `sortable` is in addition to each property description and other OPTIONAL fields.\nAn example is shown in the section Entry Listing Info Endpoints.",
              "default": ""
            },
            "name": "sort",
            "in": "query"
          },
          {
            "description": "Sets a numerical limit on the number of entries returned.\nSee [JSON API 1.0](https://jsonapi.org/format/1.0/#fetching-pagination).\nThe API implementation MUST return no more than the number specified.\nIt MAY return fewer.\nThe database MAY have a maximum limit and not accept larger numbers (in which case an error code -- 403 Forbidden -- MUST be returned).\nThe default limit value is up to the API implementation to decide.\nExample: `http://example.com/optimade/v1/structures?page_limit=100`",
            "required": false,
            "schema": {
              "title": "Page Limit",
              "minimum": 0.0,
              "type": "integer",
              "description": "Sets a numerical limit on the number of entries returned.\nSee [JSON API 1.0](https://jsonapi.org/format/1.0/#fetching-pagination).\nThe API implementation MUST return no more than the number specified.\nIt MAY return fewer.\nThe database MAY have a maximum limit and not accept larger numbers (in which case an error code -- 403 Forbidden -- MUST be returned).\nThe default limit value is up to the API implementation to decide.\nExample: `http://example.com/optimade/v1/structures?page_limit=100`",
              "default": 20
            },
            "name": "page_limit",
            "in": "query"
          },
          {
            "description": "RECOMMENDED for use with _offset-based_ pagination: using `page_offset` and `page_limit` is RECOMMENDED.\nExample: Skip 50 structures and fetch up to 100: `/structures?page_offset=50&page_limit=100`.",
            "required": false,
            "schema": {
              "title": "Page Offset",
              "minimum": 0.0,
              "type": "integer",
              "description": "RECOMMENDED for use with _offset-based_ pagination: using `page_offset` and `page_limit` is RECOMMENDED.\nExample: Skip 50 structures and fetch up to 100: `/structures?page_offset=50&page_limit=100`.",
              "default": 0
            },
            "name": "page_offset",
            "in": "query"
          },
          {
            "description": "RECOMMENDED for use with _page-based_ pagination: using `page_number` and `page_limit` is RECOMMENDED.\nIt is RECOMMENDED that the first page has number 1, i.e., that `page_number` is 1-based.\nExample: Fetch page 2 of up to 50 structures per page: `/structures?page_number=2&page_limit=50`.",
            "required": false,
            "schema": {
              "title": "Page Number",
              "type": "integer",
              "description": "RECOMMENDED for use with _page-based_ pagination: using `page_number` and `page_limit` is RECOMMENDED.\nIt is RECOMMENDED that the first page has number 1, i.e., that `page_number` is 1-based.\nExample: Fetch page 2 of up to 50 structures per page: `/structures?page_number=2&page_limit=50`."
            },
            "name": "page_number",
            "in": "query"
          },
          {
            "description": "RECOMMENDED for use with _cursor-based_ pagination: using `page_cursor` and `page_limit` is RECOMMENDED.",
            "required": false,
            "schema": {
              "title": "Page Cursor",
              "minimum": 0.0,
              "type": "integer",
              "description": "RECOMMENDED for use with _cursor-based_ pagination: using `page_cursor` and `page_limit` is RECOMMENDED.",
              "default": 0
            },
            "name": "page_cursor",
            "in": "query"
          },
          {
            "description": "RECOMMENDED for use with _value-based_ pagination: using `page_above`/`page_below` and `page_limit` is RECOMMENDED.\nExample: Fetch up to 100 structures above sort-field value 4000 (in this example, server chooses to fetch results sorted by increasing `id`, so `page_above` value refers to an `id` value): `/structures?page_above=4000&page_limit=100`.",
            "required": false,
            "schema": {
              "title": "Page Above",
              "type": "string",
              "description": "RECOMMENDED for use with _value-based_ pagination: using `page_above`/`page_below` and `page_limit` is RECOMMENDED.\nExample: Fetch up to 100 structures above sort-field value 4000 (in this example, server chooses to fetch results sorted by increasing `id`, so `page_above` value refers to an `id` value): `/structures?page_above=4000&page_limit=100`."
            },
            "name": "page_above",
            "in": "query"
          },
          {
            "description": "RECOMMENDED for use with _value-based_ pagination: using `page_above`/`page_below` and `page_limit` is RECOMMENDED.",
            "required": false,
            "schema": {
              "title": "Page Below",
              "type": "string",
              "description": "RECOMMENDED for use with _value-based_ pagination: using `page_above`/`page_below` and `page_limit` is RECOMMENDED."
            },
            "name": "page_below",
            "in": "query"
          },
          {
            "description": "A server MAY implement the JSON API concept of returning [compound documents](https://jsonapi.org/format/1.0/#document-compound-documents) by utilizing the `include` query parameter as specified by [JSON API 1.0](https://jsonapi.org/format/1.0/#fetching-includes).\n\nAll related resource objects MUST be returned as part of an array value for the top-level `included` field, see the section JSON Response Schema: Common Fields.\n\nThe value of `include` MUST be a comma-separated list of \"relationship paths\", as defined in the [JSON API](https://jsonapi.org/format/1.0/#fetching-includes).\nIf relationship paths are not supported, or a server is unable to identify a relationship path a `400 Bad Request` response MUST be made.\n\nThe **default value** for `include` is `references`.\nThis means `references` entries MUST always be included under the top-level field `included` as default, since a server assumes if `include` is not specified by a client in the request, it is still specified as `include=references`.\nNote, if a client explicitly specifies `include` and leaves out `references`, `references` resource objects MUST NOT be included under the top-level field `included`, as per the definition of `included`, see section JSON Response Schema: Common Fields.\n\n> **Note**: A query with the parameter `include` set to the empty string means no related resource objects are to be returned under the top-level field `included`.",
            "required": false,
            "schema": {
              "title": "Include",
              "type": "string",
              "description": "A server MAY implement the JSON API concept of returning [compound documents](https://jsonapi.org/format/1.0/#document-compound-documents) by utilizing the `include` query parameter as specified by [JSON API 1.0](https://jsonapi.org/format/1.0/#fetching-includes).\n\nAll related resource objects MUST be returned as part of an array value for the top-level `included` field, see the section JSON Response Schema: Common Fields.\n\nThe value of `include` MUST be a comma-separated list of \"relationship paths\", as defined in the [JSON API](https://jsonapi.org/format/1.0/#fetching-includes).\nIf relationship paths are not supported, or a server is unable to identify a relationship path a `400 Bad Request` response MUST be made.\n\nThe **default value** for `include` is `references`.\nThis means `references` entries MUST always be included under the top-level field `included` as default, since a server assumes if `include` is not specified by a client in the request, it is still specified as `include=references`.\nNote, if a client explicitly specifies `include` and leaves out `references`, `references` resource objects MUST NOT be included under the top-level field `included`, as per the definition of `included`, see section JSON Response Schema: Common Fields.\n\n> **Note**: A query with the parameter `include` set to the empty string means no related resource objects are to be returned under the top-level field `included`.",
              "default": "references"
            },
            "name": "include",
            "in": "query"
          },
          {
            "description": "If the client provides the parameter, the value SHOULD have the format `vMAJOR` or `vMAJOR.MINOR`, where MAJOR is a major version and MINOR is a minor version of the API. For example, if a client appends `api_hint=v1.0` to the query string, the hint provided is for major version 1 and minor version 0.",
            "required": false,
            "schema": {
              "title": "Api Hint",
              "pattern": "(v[0-9]+(\\.[0-9]+)?)?",
              "type": "string",
              "description": "If the client provides the parameter, the value SHOULD have the format `vMAJOR` or `vMAJOR.MINOR`, where MAJOR is a major version and MINOR is a minor version of the API. For example, if a client appends `api_hint=v1.0` to the query string, the hint provided is for major version 1 and minor version 0.",
              "default": ""
            },
            "name": "api_hint",
            "in": "query"
          }
        ],
        "responses": {
          "200": {
            "description": "Successful Response",
            "content": {
              "application/vnd.api+json": {
                "schema": {
                  "$ref": "#/components/schemas/StructureResponseMany"
                }
              }
            }
          },
          "400": {
            "description": "Bad Request",
            "content": {
              "application/vnd.api+json": {
                "schema": {
                  "$ref": "#/components/schemas/ErrorResponse"
                }
              }
            }
          },
          "403": {
            "description": "Forbidden",
            "content": {
              "application/vnd.api+json": {
                "schema": {
                  "$ref": "#/components/schemas/ErrorResponse"
                }
              }
            }
          },
          "404": {
            "description": "Not Found",
            "content": {
              "application/vnd.api+json": {
                "schema": {
                  "$ref": "#/components/schemas/ErrorResponse"
                }
              }
            }
          },
          "422": {
            "description": "Unprocessable Entity",
            "content": {
              "application/vnd.api+json": {
                "schema": {
                  "$ref": "#/components/schemas/ErrorResponse"
                }
              }
            }
          },
          "500": {
            "description": "Internal Server Error",
            "content": {
              "application/vnd.api+json": {
                "schema": {
                  "$ref": "#/components/schemas/ErrorResponse"
                }
              }
            }
          },
          "501": {
            "description": "Not Implemented",
            "content": {
              "application/vnd.api+json": {
                "schema": {
                  "$ref": "#/components/schemas/ErrorResponse"
                }
              }
            }
          },
          "553": {
            "description": "Version Not Supported",
            "content": {
              "application/vnd.api+json": {
                "schema": {
                  "$ref": "#/components/schemas/ErrorResponse"
                }
              }
            }
          }
        }
      }
    },
    "/structures/{entry_id}": {
      "get": {
        "tags": [
          "Structures"
        ],
        "summary": "Get Single Structure",
        "operationId": "get_single_structure_structures__entry_id__get",
        "parameters": [
          {
            "required": true,
            "schema": {
              "title": "Entry Id",
              "type": "string"
            },
            "name": "entry_id",
            "in": "path"
          },
          {
            "description": "The output format requested (see section Response Format).\nDefaults to the format string 'json', which specifies the standard output format described in this specification.\nExample: `http://example.com/v1/structures?response_format=xml`",
            "required": false,
            "schema": {
              "title": "Response Format",
              "type": "string",
              "description": "The output format requested (see section Response Format).\nDefaults to the format string 'json', which specifies the standard output format described in this specification.\nExample: `http://example.com/v1/structures?response_format=xml`",
              "default": "json"
            },
            "name": "response_format",
            "in": "query"
          },
          {
            "description": "An email address of the user making the request.\nThe email SHOULD be that of a person and not an automatic system.\nExample: `http://example.com/v1/structures?email_address=user@example.com`",
            "required": false,
            "schema": {
              "title": "Email Address",
              "type": "string",
              "description": "An email address of the user making the request.\nThe email SHOULD be that of a person and not an automatic system.\nExample: `http://example.com/v1/structures?email_address=user@example.com`",
              "format": "email",
              "default": ""
            },
            "name": "email_address",
            "in": "query"
          },
          {
            "description": "A comma-delimited set of fields to be provided in the output.\nIf provided, these fields MUST be returned along with the REQUIRED fields.\nOther OPTIONAL fields MUST NOT be returned when this parameter is present.\nExample: `http://example.com/v1/structures?response_fields=last_modified,nsites`",
            "required": false,
            "schema": {
              "title": "Response Fields",
              "pattern": "([a-z_][a-z_0-9]*(,[a-z_][a-z_0-9]*)*)?",
              "type": "string",
              "description": "A comma-delimited set of fields to be provided in the output.\nIf provided, these fields MUST be returned along with the REQUIRED fields.\nOther OPTIONAL fields MUST NOT be returned when this parameter is present.\nExample: `http://example.com/v1/structures?response_fields=last_modified,nsites`",
              "default": ""
            },
            "name": "response_fields",
            "in": "query"
          },
          {
            "description": "A server MAY implement the JSON API concept of returning [compound documents](https://jsonapi.org/format/1.0/#document-compound-documents) by utilizing the `include` query parameter as specified by [JSON API 1.0](https://jsonapi.org/format/1.0/#fetching-includes).\n\nAll related resource objects MUST be returned as part of an array value for the top-level `included` field, see the section JSON Response Schema: Common Fields.\n\nThe value of `include` MUST be a comma-separated list of \"relationship paths\", as defined in the [JSON API](https://jsonapi.org/format/1.0/#fetching-includes).\nIf relationship paths are not supported, or a server is unable to identify a relationship path a `400 Bad Request` response MUST be made.\n\nThe **default value** for `include` is `references`.\nThis means `references` entries MUST always be included under the top-level field `included` as default, since a server assumes if `include` is not specified by a client in the request, it is still specified as `include=references`.\nNote, if a client explicitly specifies `include` and leaves out `references`, `references` resource objects MUST NOT be included under the top-level field `included`, as per the definition of `included`, see section JSON Response Schema: Common Fields.\n\n> **Note**: A query with the parameter `include` set to the empty string means no related resource objects are to be returned under the top-level field `included`.",
            "required": false,
            "schema": {
              "title": "Include",
              "type": "string",
              "description": "A server MAY implement the JSON API concept of returning [compound documents](https://jsonapi.org/format/1.0/#document-compound-documents) by utilizing the `include` query parameter as specified by [JSON API 1.0](https://jsonapi.org/format/1.0/#fetching-includes).\n\nAll related resource objects MUST be returned as part of an array value for the top-level `included` field, see the section JSON Response Schema: Common Fields.\n\nThe value of `include` MUST be a comma-separated list of \"relationship paths\", as defined in the [JSON API](https://jsonapi.org/format/1.0/#fetching-includes).\nIf relationship paths are not supported, or a server is unable to identify a relationship path a `400 Bad Request` response MUST be made.\n\nThe **default value** for `include` is `references`.\nThis means `references` entries MUST always be included under the top-level field `included` as default, since a server assumes if `include` is not specified by a client in the request, it is still specified as `include=references`.\nNote, if a client explicitly specifies `include` and leaves out `references`, `references` resource objects MUST NOT be included under the top-level field `included`, as per the definition of `included`, see section JSON Response Schema: Common Fields.\n\n> **Note**: A query with the parameter `include` set to the empty string means no related resource objects are to be returned under the top-level field `included`.",
              "default": "references"
            },
            "name": "include",
            "in": "query"
          },
          {
            "description": "If the client provides the parameter, the value SHOULD have the format `vMAJOR` or `vMAJOR.MINOR`, where MAJOR is a major version and MINOR is a minor version of the API. For example, if a client appends `api_hint=v1.0` to the query string, the hint provided is for major version 1 and minor version 0.",
            "required": false,
            "schema": {
              "title": "Api Hint",
              "pattern": "(v[0-9]+(\\.[0-9]+)?)?",
              "type": "string",
              "description": "If the client provides the parameter, the value SHOULD have the format `vMAJOR` or `vMAJOR.MINOR`, where MAJOR is a major version and MINOR is a minor version of the API. For example, if a client appends `api_hint=v1.0` to the query string, the hint provided is for major version 1 and minor version 0.",
              "default": ""
            },
            "name": "api_hint",
            "in": "query"
          }
        ],
        "responses": {
          "200": {
            "description": "Successful Response",
            "content": {
              "application/vnd.api+json": {
                "schema": {
                  "$ref": "#/components/schemas/StructureResponseOne"
                }
              }
            }
          },
          "400": {
            "description": "Bad Request",
            "content": {
              "application/vnd.api+json": {
                "schema": {
                  "$ref": "#/components/schemas/ErrorResponse"
                }
              }
            }
          },
          "403": {
            "description": "Forbidden",
            "content": {
              "application/vnd.api+json": {
                "schema": {
                  "$ref": "#/components/schemas/ErrorResponse"
                }
              }
            }
          },
          "404": {
            "description": "Not Found",
            "content": {
              "application/vnd.api+json": {
                "schema": {
                  "$ref": "#/components/schemas/ErrorResponse"
                }
              }
            }
          },
          "422": {
            "description": "Unprocessable Entity",
            "content": {
              "application/vnd.api+json": {
                "schema": {
                  "$ref": "#/components/schemas/ErrorResponse"
                }
              }
            }
          },
          "500": {
            "description": "Internal Server Error",
            "content": {
              "application/vnd.api+json": {
                "schema": {
                  "$ref": "#/components/schemas/ErrorResponse"
                }
              }
            }
          },
          "501": {
            "description": "Not Implemented",
            "content": {
              "application/vnd.api+json": {
                "schema": {
                  "$ref": "#/components/schemas/ErrorResponse"
                }
              }
            }
          },
          "553": {
            "description": "Version Not Supported",
            "content": {
              "application/vnd.api+json": {
                "schema": {
                  "$ref": "#/components/schemas/ErrorResponse"
                }
              }
            }
          }
        }
      }
    },
    "/versions": {
      "get": {
        "tags": [
          "Versions"
        ],
        "summary": "Get Versions",
        "description": "Respond with the text/csv representation for the served versions.",
        "operationId": "get_versions_versions_get",
        "responses": {
          "200": {
            "description": "Successful Response",
            "content": {
              "text/csv; header=present": {
                "schema": {
                  "type": "string"
                }
              }
            }
          }
        }
      }
    }
  },
  "components": {
    "schemas": {
      "Aggregate": {
        "title": "Aggregate",
        "enum": [
          "ok",
          "test",
          "staging",
          "no"
        ],
        "description": "Enumeration of aggregate values"
      },
      "Assembly": {
        "title": "Assembly",
        "required": [
          "sites_in_groups",
          "group_probabilities"
        ],
        "type": "object",
        "properties": {
          "sites_in_groups": {
            "title": "Sites In Groups",
            "type": "array",
            "items": {
              "type": "array",
              "items": {
                "type": "integer"
              }
            },
            "description": "Index of the sites (0-based) that belong to each group for each assembly.\n\n- **Examples**:\n    - `[[1], [2]]`: two groups, one with the second site, one with the third.\n    - `[[1,2], [3]]`: one group with the second and third site, one with the fourth.",
            "x-optimade-support": "must",
            "x-optimade-queryable": "optional"
          },
          "group_probabilities": {
            "title": "Group Probabilities",
            "type": "array",
            "items": {
              "type": "number"
            },
            "description": "Statistical probability of each group. It MUST have the same length as `sites_in_groups`.\nIt SHOULD sum to one.\nSee below for examples of how to specify the probability of the occurrence of a vacancy.\nThe possible reasons for the values not to sum to one are the same as already specified above for the `concentration` of each `species`.",
            "x-optimade-support": "must",
            "x-optimade-queryable": "optional"
          }
        },
        "description": "A description of groups of sites that are statistically correlated.\n\n- **Examples** (for each entry of the assemblies list):\n    - `{\"sites_in_groups\": [[0], [1]], \"group_probabilities: [0.3, 0.7]}`: the first site and the second site never occur at the same time in the unit cell.\n      Statistically, 30 % of the times the first site is present, while 70 % of the times the second site is present.\n    - `{\"sites_in_groups\": [[1,2], [3]], \"group_probabilities: [0.3, 0.7]}`: the second and third site are either present together or not present; they form the first group of atoms for this assembly.\n      The second group is formed by the fourth site. Sites of the first group (the second and the third) are never present at the same time as the fourth site.\n      30 % of times sites 1 and 2 are present (and site 3 is absent); 70 % of times site 3 is present (and sites 1 and 2 are absent)."
      },
      "Attributes": {
        "title": "Attributes",
        "type": "object",
        "properties": {},
        "description": "Members of the attributes object (\"attributes\") represent information about the resource object in which it's defined.\nThe keys for Attributes MUST NOT be:\n    relationships\n    links\n    id\n    type"
      },
      "AvailableApiVersion": {
        "title": "AvailableApiVersion",
        "required": [
          "url",
          "version"
        ],
        "type": "object",
        "properties": {
          "url": {
            "title": "Url",
            "maxLength": 65536,
            "minLength": 1,
            "pattern": ".+/v[0-1](\\.[0-9]+)*/?$",
            "type": "string",
            "description": "A string specifying a versioned base URL that MUST adhere to the rules in section Base URL",
            "format": "uri"
          },
          "version": {
            "title": "Version",
            "pattern": "^(0|[1-9]\\d*)\\.(0|[1-9]\\d*)\\.(0|[1-9]\\d*)(?:-((?:0|[1-9]\\d*|\\d*[a-zA-Z-][0-9a-zA-Z-]*)(?:\\.(?:0|[1-9]\\d*|\\d*[a-zA-Z-][0-9a-zA-Z-]*))*))?(?:\\+([0-9a-zA-Z-]+(?:\\.[0-9a-zA-Z-]+)*))?$",
            "type": "string",
            "description": "A string containing the full version number of the API served at that versioned base URL.\nThe version number string MUST NOT be prefixed by, e.g., 'v'.\nExamples: `1.0.0`, `1.0.0-rc.2`.",
            "example": [
              "0.10.1",
              "1.0.0-rc.2",
              "1.2.3-rc.5+develop"
            ]
          }
        },
        "description": "A JSON object containing information about an available API version"
      },
      "BaseInfoAttributes": {
        "title": "BaseInfoAttributes",
        "required": [
          "api_version",
          "available_api_versions",
          "available_endpoints",
          "entry_types_by_format"
        ],
        "type": "object",
        "properties": {
          "api_version": {
            "title": "Api Version",
            "pattern": "^(0|[1-9]\\d*)\\.(0|[1-9]\\d*)\\.(0|[1-9]\\d*)(?:-((?:0|[1-9]\\d*|\\d*[a-zA-Z-][0-9a-zA-Z-]*)(?:\\.(?:0|[1-9]\\d*|\\d*[a-zA-Z-][0-9a-zA-Z-]*))*))?(?:\\+([0-9a-zA-Z-]+(?:\\.[0-9a-zA-Z-]+)*))?$",
            "type": "string",
            "description": "Presently used full version of the OPTIMADE API.\nThe version number string MUST NOT be prefixed by, e.g., \"v\".\nExamples: `1.0.0`, `1.0.0-rc.2`.",
            "example": [
              "0.10.1",
              "1.0.0-rc.2",
              "1.2.3-rc.5+develop"
            ]
          },
          "available_api_versions": {
            "title": "Available Api Versions",
            "type": "array",
            "items": {
              "$ref": "#/components/schemas/AvailableApiVersion"
            },
            "description": "A list of dictionaries of available API versions at other base URLs"
          },
          "formats": {
            "title": "Formats",
            "type": "array",
            "items": {
              "type": "string"
            },
            "description": "List of available output formats.",
            "default": [
              "json"
            ]
          },
          "available_endpoints": {
            "title": "Available Endpoints",
            "type": "array",
            "items": {
              "type": "string"
            },
            "description": "List of available endpoints (i.e., the string to be appended to the versioned base URL)."
          },
          "entry_types_by_format": {
            "title": "Entry Types By Format",
            "type": "object",
            "additionalProperties": {
              "type": "array",
              "items": {
                "type": "string"
              }
            },
            "description": "Available entry endpoints as a function of output formats."
          },
          "is_index": {
            "title": "Is Index",
            "type": "boolean",
            "description": "If true, this is an index meta-database base URL (see section Index Meta-Database). If this member is not provided, the client MUST assume this is not an index meta-database base URL (i.e., the default is for `is_index` to be `false`).",
            "default": false
          }
        },
        "description": "Attributes for Base URL Info endpoint"
      },
      "BaseInfoResource": {
        "title": "BaseInfoResource",
        "required": [
          "id",
          "type",
          "attributes"
        ],
        "type": "object",
        "properties": {
          "id": {
            "title": "Id",
            "pattern": "^/$",
            "type": "string",
            "default": "/"
          },
          "type": {
            "title": "Type",
            "pattern": "^info$",
            "type": "string",
            "default": "info"
          },
          "links": {
            "title": "Links",
            "allOf": [
              {
                "$ref": "#/components/schemas/ResourceLinks"
              }
            ],
            "description": "a links object containing links related to the resource."
          },
          "meta": {
            "title": "Meta",
            "allOf": [
              {
                "$ref": "#/components/schemas/Meta"
              }
            ],
            "description": "a meta object containing non-standard meta-information about a resource that can not be represented as an attribute or relationship."
          },
          "attributes": {
            "$ref": "#/components/schemas/BaseInfoAttributes"
          },
          "relationships": {
            "title": "Relationships",
            "allOf": [
              {
                "$ref": "#/components/schemas/Relationships"
              }
            ],
            "description": "[Relationships object](https://jsonapi.org/format/1.0/#document-resource-object-relationships)\ndescribing relationships between the resource and other JSON API resources."
          }
        },
        "description": "Resource objects appear in a JSON API document to represent resources."
      },
      "BaseRelationshipMeta": {
        "title": "BaseRelationshipMeta",
        "required": [
          "description"
        ],
        "type": "object",
        "properties": {
          "description": {
            "title": "Description",
            "type": "string",
            "description": "OPTIONAL human-readable description of the relationship."
          }
        },
        "description": "Specific meta field for base relationship resource"
      },
      "BaseRelationshipResource": {
        "title": "BaseRelationshipResource",
        "required": [
          "id",
          "type"
        ],
        "type": "object",
        "properties": {
          "id": {
            "title": "Id",
            "type": "string",
            "description": "Resource ID"
          },
          "type": {
            "title": "Type",
            "type": "string",
            "description": "Resource type"
          },
          "meta": {
            "title": "Meta",
            "allOf": [
              {
                "$ref": "#/components/schemas/BaseRelationshipMeta"
              }
            ],
            "description": "Relationship meta field. MUST contain 'description' if supplied."
          }
        },
        "description": "Minimum requirements to represent a relationship resource"
      },
      "DataType": {
        "title": "DataType",
        "enum": [
          "string",
          "integer",
          "float",
          "boolean",
          "timestamp",
          "list",
          "dictionary",
          "unknown"
        ],
        "description": "Optimade Data Types\n\nSee the section \"Data types\" in the OPTIMADE API specification for more information."
      },
      "EntryInfoProperty": {
        "title": "EntryInfoProperty",
        "required": [
          "description"
        ],
        "type": "object",
        "properties": {
          "description": {
            "title": "Description",
            "type": "string",
            "description": "A human-readable description of the entry property"
          },
          "unit": {
            "title": "Unit",
            "type": "string",
            "description": "The physical unit of the entry property.\nThis MUST be a valid representation of units according to version 2.1 of [The Unified Code for Units of Measure](https://unitsofmeasure.org/ucum.html).\nIt is RECOMMENDED that non-standard (non-SI) units are described in the description for the property."
          },
          "sortable": {
            "title": "Sortable",
            "type": "boolean",
            "description": "Defines whether the entry property can be used for sorting with the \"sort\" parameter.\nIf the entry listing endpoint supports sorting, this key MUST be present for sortable properties with value `true`."
          },
          "type": {
            "title": "Type",
            "allOf": [
              {
                "$ref": "#/components/schemas/DataType"
              }
            ],
            "description": "The type of the property's value.\nThis MUST be any of the types defined in the Data types section.\nFor the purpose of compatibility with future versions of this specification, a client MUST accept values that are not `string` values specifying any of the OPTIMADE Data types, but MUST then also disregard the `type` field.\nNote, if the value is a nested type, only the outermost type should be reported.\nE.g., for the entry resource `structures`, the `species` property is defined as a list of dictionaries, hence its `type` value would be `list`."
          }
        }
      },
      "EntryInfoResource": {
        "title": "EntryInfoResource",
        "required": [
          "formats",
          "description",
          "properties",
          "output_fields_by_format"
        ],
        "type": "object",
        "properties": {
          "formats": {
            "title": "Formats",
            "type": "array",
            "items": {
              "type": "string"
            },
            "description": "List of output formats available for this type of entry."
          },
          "description": {
            "title": "Description",
            "type": "string",
            "description": "Description of the entry."
          },
          "properties": {
            "title": "Properties",
            "type": "object",
            "additionalProperties": {
              "$ref": "#/components/schemas/EntryInfoProperty"
            },
            "description": "A dictionary describing queryable properties for this entry type, where each key is a property name."
          },
          "output_fields_by_format": {
            "title": "Output Fields By Format",
            "type": "object",
            "additionalProperties": {
              "type": "array",
              "items": {
                "type": "string"
              }
            },
            "description": "Dictionary of available output fields for this entry type, where the keys are the values of the `formats` list and the values are the keys of the `properties` dictionary."
          }
        }
      },
      "EntryInfoResponse": {
        "title": "EntryInfoResponse",
        "required": [
          "data",
          "meta"
        ],
        "type": "object",
        "properties": {
          "data": {
            "title": "Data",
            "allOf": [
              {
                "$ref": "#/components/schemas/EntryInfoResource"
              }
            ],
            "description": "OPTIMADE information for an entry endpoint."
          },
          "meta": {
            "title": "Meta",
            "allOf": [
              {
                "$ref": "#/components/schemas/ResponseMeta"
              }
            ],
            "description": "A meta object containing non-standard information"
          },
          "errors": {
            "title": "Errors",
            "uniqueItems": true,
            "type": "array",
            "items": {
              "$ref": "#/components/schemas/Error"
            },
            "description": "A list of unique errors"
          },
          "included": {
            "title": "Included",
            "uniqueItems": true,
            "type": "array",
            "items": {
              "$ref": "#/components/schemas/Resource"
            },
            "description": "A list of unique included resources"
          },
          "links": {
            "title": "Links",
            "allOf": [
              {
                "$ref": "#/components/schemas/ToplevelLinks"
              }
            ],
            "description": "Links associated with the primary data or errors"
          },
          "jsonapi": {
            "title": "Jsonapi",
            "allOf": [
              {
                "$ref": "#/components/schemas/JsonApi"
              }
            ],
            "description": "Information about the JSON API used"
          }
        },
        "description": "errors are not allowed"
      },
      "EntryRelationships": {
        "title": "EntryRelationships",
        "type": "object",
        "properties": {
          "references": {
            "title": "References",
            "allOf": [
              {
                "$ref": "#/components/schemas/ReferenceRelationship"
              }
            ],
            "description": "Object containing links to relationships with entries of the `references` type."
          },
          "structures": {
            "title": "Structures",
            "allOf": [
              {
                "$ref": "#/components/schemas/StructureRelationship"
              }
            ],
            "description": "Object containing links to relationships with entries of the `structures` type."
          }
        },
        "description": "This model wraps the JSON API Relationships to include type-specific top level keys."
      },
      "EntryResource": {
        "title": "EntryResource",
        "required": [
          "id",
          "type",
          "attributes"
        ],
        "type": "object",
        "properties": {
          "id": {
            "title": "Id",
            "type": "string",
            "description": "An entry's ID as defined in section Definition of Terms.\n\n- **Type**: string.\n\n- **Requirements/Conventions**:\n    - **Support**: MUST be supported by all implementations, MUST NOT be `null`.\n    - **Query**: MUST be a queryable property with support for all mandatory filter features.\n    - **Response**: REQUIRED in the response.\n\n- **Examples**:\n    - `\"db/1234567\"`\n    - `\"cod/2000000\"`\n    - `\"cod/2000000@1234567\"`\n    - `\"nomad/L1234567890\"`\n    - `\"42\"`",
            "x-optimade-queryable": "must",
            "x-optimade-support": "must"
          },
          "type": {
            "title": "Type",
            "type": "string",
            "description": "The name of the type of an entry.\n\n- **Type**: string.\n\n- **Requirements/Conventions**:\n    - **Support**: MUST be supported by all implementations, MUST NOT be `null`.\n    - **Query**: MUST be a queryable property with support for all mandatory filter features.\n    - **Response**: REQUIRED in the response.\n    - MUST be an existing entry type.\n    - The entry of type `<type>` and ID `<id>` MUST be returned in response to a request for `/<type>/<id>` under the versioned base URL.\n\n- **Example**: `\"structures\"`",
            "x-optimade-queryable": "must",
            "x-optimade-support": "must"
          },
          "links": {
            "title": "Links",
            "allOf": [
              {
                "$ref": "#/components/schemas/ResourceLinks"
              }
            ],
            "description": "a links object containing links related to the resource."
          },
          "meta": {
            "title": "Meta",
            "allOf": [
              {
                "$ref": "#/components/schemas/Meta"
              }
            ],
            "description": "a meta object containing non-standard meta-information about a resource that can not be represented as an attribute or relationship."
          },
          "attributes": {
            "title": "Attributes",
            "allOf": [
              {
                "$ref": "#/components/schemas/EntryResourceAttributes"
              }
            ],
            "description": "A dictionary, containing key-value pairs representing the entry's properties, except for `type` and `id`.\nDatabase-provider-specific properties need to include the database-provider-specific prefix (see section on Database-Provider-Specific Namespace Prefixes)."
          },
          "relationships": {
            "title": "Relationships",
            "allOf": [
              {
                "$ref": "#/components/schemas/EntryRelationships"
              }
            ],
            "description": "A dictionary containing references to other entries according to the description in section Relationships encoded as [JSON API Relationships](https://jsonapi.org/format/1.0/#document-resource-object-relationships).\nThe OPTIONAL human-readable description of the relationship MAY be provided in the `description` field inside the `meta` dictionary of the JSON API resource identifier object."
          }
        },
        "description": "The base model for an entry resource."
      },
      "EntryResourceAttributes": {
        "title": "EntryResourceAttributes",
        "required": [
          "last_modified"
        ],
        "type": "object",
        "properties": {
          "immutable_id": {
            "title": "Immutable Id",
            "type": "string",
            "description": "The entry's immutable ID (e.g., an UUID). This is important for databases having preferred IDs that point to \"the latest version\" of a record, but still offer access to older variants. This ID maps to the version-specific record, in case it changes in the future.\n\n- **Type**: string.\n\n- **Requirements/Conventions**:\n    - **Support**: OPTIONAL support in implementations, i.e., MAY be `null`.\n    - **Query**: MUST be a queryable property with support for all mandatory filter features.\n\n- **Examples**:\n    - `\"8bd3e750-b477-41a0-9b11-3a799f21b44f\"`\n    - `\"fjeiwoj,54;@=%<>#32\"` (Strings that are not URL-safe are allowed.)",
            "x-optimade-queryable": "must",
            "x-optimade-support": "optional"
          },
          "last_modified": {
            "title": "Last Modified",
            "type": "string",
            "description": "Date and time representing when the entry was last modified.\n\n- **Type**: timestamp.\n\n- **Requirements/Conventions**:\n    - **Support**: SHOULD be supported by all implementations, i.e., SHOULD NOT be `null`.\n    - **Query**: MUST be a queryable property with support for all mandatory filter features.\n    - **Response**: REQUIRED in the response unless the query parameter `response_fields` is present and does not include this property.\n\n- **Example**:\n    - As part of JSON response format: `\"2007-04-05T14:30:20Z\"` (i.e., encoded as an [RFC 3339 Internet Date/Time Format](https://tools.ietf.org/html/rfc3339#section-5.6) string.)",
            "format": "date-time",
            "x-optimade-support": "should",
            "x-optimade-queryable": "must"
          }
        },
        "description": "Contains key-value pairs representing the entry's properties."
      },
      "Error": {
        "title": "Error",
        "type": "object",
        "properties": {
          "id": {
            "title": "Id",
            "type": "string",
            "description": "A unique identifier for this particular occurrence of the problem."
          },
          "links": {
            "title": "Links",
            "allOf": [
              {
                "$ref": "#/components/schemas/ErrorLinks"
              }
            ],
            "description": "A links object storing about"
          },
          "status": {
            "title": "Status",
            "type": "string",
            "description": "the HTTP status code applicable to this problem, expressed as a string value."
          },
          "code": {
            "title": "Code",
            "type": "string",
            "description": "an application-specific error code, expressed as a string value."
          },
          "title": {
            "title": "Title",
            "type": "string",
            "description": "A short, human-readable summary of the problem. It **SHOULD NOT** change from occurrence to occurrence of the problem, except for purposes of localization."
          },
          "detail": {
            "title": "Detail",
            "type": "string",
            "description": "A human-readable explanation specific to this occurrence of the problem."
          },
          "source": {
            "title": "Source",
            "allOf": [
              {
                "$ref": "#/components/schemas/ErrorSource"
              }
            ],
            "description": "An object containing references to the source of the error"
          },
          "meta": {
            "title": "Meta",
            "allOf": [
              {
                "$ref": "#/components/schemas/Meta"
              }
            ],
            "description": "a meta object containing non-standard meta-information about the error."
          }
        },
        "description": "An error response"
      },
      "ErrorLinks": {
        "title": "ErrorLinks",
        "type": "object",
        "properties": {
          "about": {
            "title": "About",
            "anyOf": [
              {
                "maxLength": 65536,
                "minLength": 1,
                "type": "string",
                "format": "uri"
              },
              {
                "$ref": "#/components/schemas/Link"
              }
            ],
            "description": "A link that leads to further details about this particular occurrence of the problem."
          }
        },
        "description": "A Links object specific to Error objects"
      },
      "ErrorResponse": {
        "title": "ErrorResponse",
        "required": [
          "meta",
          "errors"
        ],
        "type": "object",
        "properties": {
          "data": {
            "title": "Data",
            "uniqueItems": true,
            "anyOf": [
              {
                "$ref": "#/components/schemas/Resource"
              },
              {
                "type": "array",
                "items": {
                  "$ref": "#/components/schemas/Resource"
                }
              }
            ],
            "description": "Outputted Data"
          },
          "meta": {
            "title": "Meta",
            "allOf": [
              {
                "$ref": "#/components/schemas/ResponseMeta"
              }
            ],
            "description": "A meta object containing non-standard information."
          },
          "errors": {
            "title": "Errors",
            "uniqueItems": true,
            "type": "array",
            "items": {
              "$ref": "#/components/schemas/OptimadeError"
            },
            "description": "A list of OPTIMADE-specific JSON API error objects, where the field detail MUST be present."
          },
          "included": {
            "title": "Included",
            "uniqueItems": true,
            "type": "array",
            "items": {
              "$ref": "#/components/schemas/Resource"
            },
            "description": "A list of unique included resources"
          },
          "links": {
            "title": "Links",
            "allOf": [
              {
                "$ref": "#/components/schemas/ToplevelLinks"
              }
            ],
            "description": "Links associated with the primary data or errors"
          },
          "jsonapi": {
            "title": "Jsonapi",
            "allOf": [
              {
                "$ref": "#/components/schemas/JsonApi"
              }
            ],
            "description": "Information about the JSON API used"
          }
        },
        "description": "errors MUST be present and data MUST be skipped"
      },
      "ErrorSource": {
        "title": "ErrorSource",
        "type": "object",
        "properties": {
          "pointer": {
            "title": "Pointer",
            "type": "string",
            "description": "a JSON Pointer [RFC6901] to the associated entity in the request document [e.g. \"/data\" for a primary data object, or \"/data/attributes/title\" for a specific attribute]."
          },
          "parameter": {
            "title": "Parameter",
            "type": "string",
            "description": "a string indicating which URI query parameter caused the error."
          }
        },
        "description": "an object containing references to the source of the error"
      },
      "Implementation": {
        "title": "Implementation",
        "type": "object",
        "properties": {
          "name": {
            "title": "Name",
            "type": "string",
            "description": "name of the implementation"
          },
          "version": {
            "title": "Version",
            "type": "string",
            "description": "version string of the current implementation"
          },
          "homepage": {
            "title": "Homepage",
            "anyOf": [
              {
                "maxLength": 65536,
                "minLength": 1,
                "type": "string",
                "format": "uri"
              },
              {
                "$ref": "#/components/schemas/Link"
              }
            ],
            "description": "A [JSON API links object](http://jsonapi.org/format/1.0/#document-links) pointing to the homepage of the implementation."
          },
          "source_url": {
            "title": "Source Url",
            "anyOf": [
              {
                "maxLength": 65536,
                "minLength": 1,
                "type": "string",
                "format": "uri"
              },
              {
                "$ref": "#/components/schemas/Link"
              }
            ],
            "description": "A [JSON API links object](http://jsonapi.org/format/1.0/#document-links) pointing to the implementation source, either downloadable archive or version control system."
          },
          "maintainer": {
            "title": "Maintainer",
            "allOf": [
              {
                "$ref": "#/components/schemas/ImplementationMaintainer"
              }
            ],
            "description": "A dictionary providing details about the maintainer of the implementation."
          },
          "issue_tracker": {
            "title": "Issue Tracker",
            "anyOf": [
              {
                "maxLength": 65536,
                "minLength": 1,
                "type": "string",
                "format": "uri"
              },
              {
                "$ref": "#/components/schemas/Link"
              }
            ],
            "description": "A [JSON API links object](http://jsonapi.org/format/1.0/#document-links) pointing to the implementation's issue tracker."
          }
        },
        "description": "Information on the server implementation"
      },
      "ImplementationMaintainer": {
        "title": "ImplementationMaintainer",
        "required": [
          "email"
        ],
        "type": "object",
        "properties": {
          "email": {
            "title": "Email",
            "type": "string",
            "description": "the maintainer's email address",
            "format": "email"
          }
        },
        "description": "Details about the maintainer of the implementation"
      },
      "InfoResponse": {
        "title": "InfoResponse",
        "required": [
          "data",
          "meta"
        ],
        "type": "object",
        "properties": {
          "data": {
            "title": "Data",
            "allOf": [
              {
                "$ref": "#/components/schemas/BaseInfoResource"
              }
            ],
            "description": "The implementations /info data."
          },
          "meta": {
            "title": "Meta",
            "allOf": [
              {
                "$ref": "#/components/schemas/ResponseMeta"
              }
            ],
            "description": "A meta object containing non-standard information"
          },
          "errors": {
            "title": "Errors",
            "uniqueItems": true,
            "type": "array",
            "items": {
              "$ref": "#/components/schemas/Error"
            },
            "description": "A list of unique errors"
          },
          "included": {
            "title": "Included",
            "uniqueItems": true,
            "type": "array",
            "items": {
              "$ref": "#/components/schemas/Resource"
            },
            "description": "A list of unique included resources"
          },
          "links": {
            "title": "Links",
            "allOf": [
              {
                "$ref": "#/components/schemas/ToplevelLinks"
              }
            ],
            "description": "Links associated with the primary data or errors"
          },
          "jsonapi": {
            "title": "Jsonapi",
            "allOf": [
              {
                "$ref": "#/components/schemas/JsonApi"
              }
            ],
            "description": "Information about the JSON API used"
          }
        },
        "description": "errors are not allowed"
      },
      "JsonApi": {
        "title": "JsonApi",
        "type": "object",
        "properties": {
          "version": {
            "title": "Version",
            "type": "string",
            "description": "Version of the json API used",
            "default": "1.0"
          },
          "meta": {
            "title": "Meta",
            "allOf": [
              {
                "$ref": "#/components/schemas/Meta"
              }
            ],
            "description": "Non-standard meta information"
          }
        },
        "description": "An object describing the server's implementation"
      },
      "Link": {
        "title": "Link",
        "required": [
          "href"
        ],
        "type": "object",
        "properties": {
          "href": {
            "title": "Href",
            "maxLength": 65536,
            "minLength": 1,
            "type": "string",
            "description": "a string containing the link\u2019s URL.",
            "format": "uri"
          },
          "meta": {
            "title": "Meta",
            "allOf": [
              {
                "$ref": "#/components/schemas/Meta"
              }
            ],
            "description": "a meta object containing non-standard meta-information about the link."
          }
        },
        "description": "A link **MUST** be represented as either: a string containing the link's URL or a link object."
      },
      "LinkType": {
        "title": "LinkType",
        "enum": [
          "child",
          "root",
          "external",
          "providers"
        ],
        "description": "Enumeration of link_type values"
      },
      "LinksResource": {
        "title": "LinksResource",
        "required": [
          "id",
          "type",
          "attributes"
        ],
        "type": "object",
        "properties": {
          "id": {
            "title": "Id",
            "type": "string",
            "description": "An entry's ID as defined in section Definition of Terms.\n\n- **Type**: string.\n\n- **Requirements/Conventions**:\n    - **Support**: MUST be supported by all implementations, MUST NOT be `null`.\n    - **Query**: MUST be a queryable property with support for all mandatory filter features.\n    - **Response**: REQUIRED in the response.\n\n- **Examples**:\n    - `\"db/1234567\"`\n    - `\"cod/2000000\"`\n    - `\"cod/2000000@1234567\"`\n    - `\"nomad/L1234567890\"`\n    - `\"42\"`",
            "x-optimade-queryable": "must",
            "x-optimade-support": "must"
          },
          "type": {
            "title": "Type",
            "pattern": "^links$",
            "type": "string",
            "description": "These objects are described in detail in the section Links Endpoint",
            "default": "links"
          },
          "links": {
            "title": "Links",
            "allOf": [
              {
                "$ref": "#/components/schemas/ResourceLinks"
              }
            ],
            "description": "a links object containing links related to the resource."
          },
          "meta": {
            "title": "Meta",
            "allOf": [
              {
                "$ref": "#/components/schemas/Meta"
              }
            ],
            "description": "a meta object containing non-standard meta-information about a resource that can not be represented as an attribute or relationship."
          },
          "attributes": {
            "title": "Attributes",
            "allOf": [
              {
                "$ref": "#/components/schemas/LinksResourceAttributes"
              }
            ],
            "description": "A dictionary containing key-value pairs representing the Links resource's properties."
          },
          "relationships": {
            "title": "Relationships",
            "allOf": [
              {
                "$ref": "#/components/schemas/EntryRelationships"
              }
            ],
            "description": "A dictionary containing references to other entries according to the description in section Relationships encoded as [JSON API Relationships](https://jsonapi.org/format/1.0/#document-resource-object-relationships).\nThe OPTIONAL human-readable description of the relationship MAY be provided in the `description` field inside the `meta` dictionary of the JSON API resource identifier object."
          }
        },
        "description": "A Links endpoint resource object"
      },
      "LinksResourceAttributes": {
        "title": "LinksResourceAttributes",
        "required": [
          "name",
          "description",
          "base_url",
          "homepage",
          "link_type"
        ],
        "type": "object",
        "properties": {
          "name": {
            "title": "Name",
            "type": "string",
            "description": "Human-readable name for the OPTIMADE API implementation, e.g., for use in clients to show the name to the end-user."
          },
          "description": {
            "title": "Description",
            "type": "string",
            "description": "Human-readable description for the OPTIMADE API implementation, e.g., for use in clients to show a description to the end-user."
          },
          "base_url": {
            "title": "Base Url",
            "anyOf": [
              {
                "maxLength": 65536,
                "minLength": 1,
                "type": "string",
                "format": "uri"
              },
              {
                "$ref": "#/components/schemas/Link"
              }
            ],
            "description": "JSON API links object, pointing to the base URL for this implementation"
          },
          "homepage": {
            "title": "Homepage",
            "anyOf": [
              {
                "maxLength": 65536,
                "minLength": 1,
                "type": "string",
                "format": "uri"
              },
              {
                "$ref": "#/components/schemas/Link"
              }
            ],
            "description": "JSON API links object, pointing to a homepage URL for this implementation"
          },
          "link_type": {
            "title": "Link Type",
            "allOf": [
              {
                "$ref": "#/components/schemas/LinkType"
              }
            ],
            "description": "The type of the linked relation.\nMUST be one of these values: 'child', 'root', 'external', 'providers'."
          },
          "aggregate": {
            "title": "Aggregate",
            "allOf": [
              {
                "$ref": "#/components/schemas/Aggregate"
              }
            ],
            "description": "A string indicating whether a client that is following links to aggregate results from different OPTIMADE implementations should follow this link or not.\nThis flag SHOULD NOT be indicated for links where `link_type` is not `child`.\n\nIf not specified, clients MAY assume that the value is `ok`.\nIf specified, and the value is anything different than `ok`, the client MUST assume that the server is suggesting not to follow the link during aggregation by default (also if the value is not among the known ones, in case a future specification adds new accepted values).\n\nSpecific values indicate the reason why the server is providing the suggestion.\nA client MAY follow the link anyway if it has reason to do so (e.g., if the client is looking for all test databases, it MAY follow the links marked with `aggregate`=`test`).\n\nIf specified, it MUST be one of the values listed in section Link Aggregate Options.",
            "default": "ok"
          },
          "no_aggregate_reason": {
            "title": "No Aggregate Reason",
            "type": "string",
            "description": "An OPTIONAL human-readable string indicating the reason for suggesting not to aggregate results following the link.\nIt SHOULD NOT be present if `aggregate`=`ok`."
          }
        },
        "description": "Links endpoint resource object attributes"
      },
      "LinksResponse": {
        "title": "LinksResponse",
        "required": [
          "data",
          "meta"
        ],
        "type": "object",
        "properties": {
          "data": {
            "title": "Data",
            "uniqueItems": true,
            "anyOf": [
              {
                "type": "array",
                "items": {
                  "$ref": "#/components/schemas/LinksResource"
                }
              },
              {
                "type": "array",
                "items": {
                  "type": "object"
                }
              }
            ],
            "description": "List of unique OPTIMADE links resource objects."
          },
          "meta": {
            "title": "Meta",
            "allOf": [
              {
                "$ref": "#/components/schemas/ResponseMeta"
              }
            ],
            "description": "A meta object containing non-standard information"
          },
          "errors": {
            "title": "Errors",
            "uniqueItems": true,
            "type": "array",
            "items": {
              "$ref": "#/components/schemas/Error"
            },
            "description": "A list of unique errors"
          },
          "included": {
            "title": "Included",
            "uniqueItems": true,
            "anyOf": [
              {
                "type": "array",
                "items": {
                  "$ref": "#/components/schemas/EntryResource"
                }
              },
              {
                "type": "array",
                "items": {
                  "type": "object"
                }
              }
            ]
          },
          "links": {
            "title": "Links",
            "allOf": [
              {
                "$ref": "#/components/schemas/ToplevelLinks"
              }
            ],
            "description": "Links associated with the primary data or errors"
          },
          "jsonapi": {
            "title": "Jsonapi",
            "allOf": [
              {
                "$ref": "#/components/schemas/JsonApi"
              }
            ],
            "description": "Information about the JSON API used"
          }
        },
        "description": "errors are not allowed"
      },
      "Meta": {
        "title": "Meta",
        "type": "object",
        "properties": {},
        "description": "Non-standard meta-information that can not be represented as an attribute or relationship."
      },
      "OptimadeError": {
        "title": "OptimadeError",
        "required": [
          "detail"
        ],
        "type": "object",
        "properties": {
          "id": {
            "title": "Id",
            "type": "string",
            "description": "A unique identifier for this particular occurrence of the problem."
          },
          "links": {
            "title": "Links",
            "allOf": [
              {
                "$ref": "#/components/schemas/ErrorLinks"
              }
            ],
            "description": "A links object storing about"
          },
          "status": {
            "title": "Status",
            "type": "string",
            "description": "the HTTP status code applicable to this problem, expressed as a string value."
          },
          "code": {
            "title": "Code",
            "type": "string",
            "description": "an application-specific error code, expressed as a string value."
          },
          "title": {
            "title": "Title",
            "type": "string",
            "description": "A short, human-readable summary of the problem. It **SHOULD NOT** change from occurrence to occurrence of the problem, except for purposes of localization."
          },
          "detail": {
            "title": "Detail",
            "type": "string",
            "description": "A human-readable explanation specific to this occurrence of the problem."
          },
          "source": {
            "title": "Source",
            "allOf": [
              {
                "$ref": "#/components/schemas/ErrorSource"
              }
            ],
            "description": "An object containing references to the source of the error"
          },
          "meta": {
            "title": "Meta",
            "allOf": [
              {
                "$ref": "#/components/schemas/Meta"
              }
            ],
            "description": "a meta object containing non-standard meta-information about the error."
          }
        },
        "description": "detail MUST be present"
      },
      "Periodicity": {
        "title": "Periodicity",
        "enum": [
          0,
          1
        ],
        "type": "integer",
        "description": "Integer enumeration of dimension_types values"
      },
      "Person": {
        "title": "Person",
        "required": [
          "name"
        ],
        "type": "object",
        "properties": {
          "name": {
            "title": "Name",
            "type": "string",
            "description": "Full name of the person, REQUIRED.",
            "x-optimade-queryable": "optional",
            "x-optimade-support": "must"
          },
          "firstname": {
            "title": "Firstname",
            "type": "string",
            "description": "First name of the person.",
            "x-optimade-queryable": "optional",
            "x-optimade-support": "optional"
          },
          "lastname": {
            "title": "Lastname",
            "type": "string",
            "description": "Last name of the person.",
            "x-optimade-queryable": "optional",
            "x-optimade-support": "optional"
          }
        },
        "description": "A person, i.e., an author, editor or other."
      },
      "Provider": {
        "title": "Provider",
        "required": [
          "name",
          "description",
          "prefix"
        ],
        "type": "object",
        "properties": {
          "name": {
            "title": "Name",
            "type": "string",
            "description": "a short name for the database provider"
          },
          "description": {
            "title": "Description",
            "type": "string",
            "description": "a longer description of the database provider"
          },
          "prefix": {
            "title": "Prefix",
            "pattern": "^[a-z]([a-z]|[0-9]|_)*$",
            "type": "string",
            "description": "database-provider-specific prefix as found in section Database-Provider-Specific Namespace Prefixes."
          },
          "homepage": {
            "title": "Homepage",
            "anyOf": [
              {
                "maxLength": 65536,
                "minLength": 1,
                "type": "string",
                "format": "uri"
              },
              {
                "$ref": "#/components/schemas/Link"
              }
            ],
            "description": "a [JSON API links object](http://jsonapi.org/format/1.0#document-links) pointing to homepage of the database provider, either directly as a string, or as a link object."
          }
        },
        "description": "Information on the database provider of the implementation."
      },
      "ReferenceRelationship": {
        "title": "ReferenceRelationship",
        "type": "object",
        "properties": {
          "links": {
            "title": "Links",
            "allOf": [
              {
                "$ref": "#/components/schemas/RelationshipLinks"
              }
            ],
            "description": "a links object containing at least one of the following: self, related"
          },
          "data": {
            "title": "Data",
            "uniqueItems": true,
            "anyOf": [
              {
                "$ref": "#/components/schemas/BaseRelationshipResource"
              },
              {
                "type": "array",
                "items": {
                  "$ref": "#/components/schemas/BaseRelationshipResource"
                }
              }
            ],
            "description": "Resource linkage"
          },
          "meta": {
            "title": "Meta",
            "allOf": [
              {
                "$ref": "#/components/schemas/Meta"
              }
            ],
            "description": "a meta object that contains non-standard meta-information about the relationship."
          }
        },
        "description": "Similar to normal JSON API relationship, but with addition of OPTIONAL meta field for a resource."
      },
      "ReferenceResource": {
        "title": "ReferenceResource",
        "required": [
          "id",
          "type",
          "attributes"
        ],
        "type": "object",
        "properties": {
          "id": {
            "title": "Id",
            "type": "string",
            "description": "An entry's ID as defined in section Definition of Terms.\n\n- **Type**: string.\n\n- **Requirements/Conventions**:\n    - **Support**: MUST be supported by all implementations, MUST NOT be `null`.\n    - **Query**: MUST be a queryable property with support for all mandatory filter features.\n    - **Response**: REQUIRED in the response.\n\n- **Examples**:\n    - `\"db/1234567\"`\n    - `\"cod/2000000\"`\n    - `\"cod/2000000@1234567\"`\n    - `\"nomad/L1234567890\"`\n    - `\"42\"`",
            "x-optimade-queryable": "must",
            "x-optimade-support": "must"
          },
          "type": {
            "title": "Type",
            "pattern": "^references$",
            "type": "string",
            "description": "The name of the type of an entry.\n- **Type**: string.\n- **Requirements/Conventions**:\n    - **Support**: MUST be supported by all implementations, MUST NOT be `null`.\n    - **Query**: MUST be a queryable property with support for all mandatory filter features.\n    - **Response**: REQUIRED in the response.\n    - MUST be an existing entry type.\n    - The entry of type <type> and ID <id> MUST be returned in response to a request for `/<type>/<id>` under the versioned base URL.\n- **Example**: `\"structures\"`",
            "default": "references",
            "x-optimade-support": "must",
            "x-optimade-queryable": "must"
          },
          "links": {
            "title": "Links",
            "allOf": [
              {
                "$ref": "#/components/schemas/ResourceLinks"
              }
            ],
            "description": "a links object containing links related to the resource."
          },
          "meta": {
            "title": "Meta",
            "allOf": [
              {
                "$ref": "#/components/schemas/Meta"
              }
            ],
            "description": "a meta object containing non-standard meta-information about a resource that can not be represented as an attribute or relationship."
          },
          "attributes": {
            "$ref": "#/components/schemas/ReferenceResourceAttributes"
          },
          "relationships": {
            "title": "Relationships",
            "allOf": [
              {
                "$ref": "#/components/schemas/EntryRelationships"
              }
            ],
            "description": "A dictionary containing references to other entries according to the description in section Relationships encoded as [JSON API Relationships](https://jsonapi.org/format/1.0/#document-resource-object-relationships).\nThe OPTIONAL human-readable description of the relationship MAY be provided in the `description` field inside the `meta` dictionary of the JSON API resource identifier object."
          }
        },
        "description": "The `references` entries describe bibliographic references.\n\nThe following properties are used to provide the bibliographic details:\n\n- **address**, **annote**, **booktitle**, **chapter**, **crossref**, **edition**, **howpublished**, **institution**, **journal**, **key**, **month**, **note**, **number**, **organization**, **pages**, **publisher**, **school**, **series**, **title**, **volume**, **year**: meanings of these properties match the [BibTeX specification](http://bibtexml.sourceforge.net/btxdoc.pdf), values are strings;\n- **bib_type**: type of the reference, corresponding to **type** property in the BibTeX specification, value is string;\n- **authors** and **editors**: lists of *person objects* which are dictionaries with the following keys:\n    - **name**: Full name of the person, REQUIRED.\n    - **firstname**, **lastname**: Parts of the person's name, OPTIONAL.\n- **doi** and **url**: values are strings.\n- **Requirements/Conventions**:\n    - **Support**: OPTIONAL support in implementations, i.e., any of the properties MAY be `null`.\n    - **Query**: Support for queries on any of these properties is OPTIONAL.\n        If supported, filters MAY support only a subset of comparison operators.\n    - Every references entry MUST contain at least one of the properties."
      },
      "ReferenceResourceAttributes": {
        "title": "ReferenceResourceAttributes",
        "required": [
          "last_modified"
        ],
        "type": "object",
        "properties": {
          "immutable_id": {
            "title": "Immutable Id",
            "type": "string",
            "description": "The entry's immutable ID (e.g., an UUID). This is important for databases having preferred IDs that point to \"the latest version\" of a record, but still offer access to older variants. This ID maps to the version-specific record, in case it changes in the future.\n\n- **Type**: string.\n\n- **Requirements/Conventions**:\n    - **Support**: OPTIONAL support in implementations, i.e., MAY be `null`.\n    - **Query**: MUST be a queryable property with support for all mandatory filter features.\n\n- **Examples**:\n    - `\"8bd3e750-b477-41a0-9b11-3a799f21b44f\"`\n    - `\"fjeiwoj,54;@=%<>#32\"` (Strings that are not URL-safe are allowed.)",
            "x-optimade-queryable": "must",
            "x-optimade-support": "optional"
          },
          "last_modified": {
            "title": "Last Modified",
            "type": "string",
            "description": "Date and time representing when the entry was last modified.\n\n- **Type**: timestamp.\n\n- **Requirements/Conventions**:\n    - **Support**: SHOULD be supported by all implementations, i.e., SHOULD NOT be `null`.\n    - **Query**: MUST be a queryable property with support for all mandatory filter features.\n    - **Response**: REQUIRED in the response unless the query parameter `response_fields` is present and does not include this property.\n\n- **Example**:\n    - As part of JSON response format: `\"2007-04-05T14:30:20Z\"` (i.e., encoded as an [RFC 3339 Internet Date/Time Format](https://tools.ietf.org/html/rfc3339#section-5.6) string.)",
            "format": "date-time",
            "x-optimade-support": "should",
            "x-optimade-queryable": "must"
          },
          "authors": {
            "title": "Authors",
            "type": "array",
            "items": {
              "$ref": "#/components/schemas/Person"
            },
            "description": "List of person objects containing the authors of the reference.",
            "x-optimade-support": "optional",
            "x-optimade-queryable": "optional"
          },
          "editors": {
            "title": "Editors",
            "type": "array",
            "items": {
              "$ref": "#/components/schemas/Person"
            },
            "description": "List of person objects containing the editors of the reference.",
            "x-optimade-support": "optional",
            "x-optimade-queryable": "optional"
          },
          "doi": {
            "title": "Doi",
            "type": "string",
            "description": "The digital object identifier of the reference.",
            "x-optimade-queryable": "optional",
            "x-optimade-support": "optional"
          },
          "url": {
            "title": "Url",
            "maxLength": 65536,
            "minLength": 1,
            "type": "string",
            "description": "The URL of the reference.",
            "format": "uri",
            "x-optimade-support": "optional",
            "x-optimade-queryable": "optional"
          },
          "address": {
            "title": "Address",
            "type": "string",
            "description": "Meaning of property matches the BiBTeX specification.",
            "x-optimade-queryable": "optional",
            "x-optimade-support": "optional"
          },
          "annote": {
            "title": "Annote",
            "type": "string",
            "description": "Meaning of property matches the BiBTeX specification.",
            "x-optimade-queryable": "optional",
            "x-optimade-support": "optional"
          },
          "booktitle": {
            "title": "Booktitle",
            "type": "string",
            "description": "Meaning of property matches the BiBTeX specification.",
            "x-optimade-queryable": "optional",
            "x-optimade-support": "optional"
          },
          "chapter": {
            "title": "Chapter",
            "type": "string",
            "description": "Meaning of property matches the BiBTeX specification.",
            "x-optimade-queryable": "optional",
            "x-optimade-support": "optional"
          },
          "crossref": {
            "title": "Crossref",
            "type": "string",
            "description": "Meaning of property matches the BiBTeX specification.",
            "x-optimade-queryable": "optional",
            "x-optimade-support": "optional"
          },
          "edition": {
            "title": "Edition",
            "type": "string",
            "description": "Meaning of property matches the BiBTeX specification.",
            "x-optimade-queryable": "optional",
            "x-optimade-support": "optional"
          },
          "howpublished": {
            "title": "Howpublished",
            "type": "string",
            "description": "Meaning of property matches the BiBTeX specification.",
            "x-optimade-queryable": "optional",
            "x-optimade-support": "optional"
          },
          "institution": {
            "title": "Institution",
            "type": "string",
            "description": "Meaning of property matches the BiBTeX specification.",
            "x-optimade-queryable": "optional",
            "x-optimade-support": "optional"
          },
          "journal": {
            "title": "Journal",
            "type": "string",
            "description": "Meaning of property matches the BiBTeX specification.",
            "x-optimade-queryable": "optional",
            "x-optimade-support": "optional"
          },
          "key": {
            "title": "Key",
            "type": "string",
            "description": "Meaning of property matches the BiBTeX specification.",
            "x-optimade-queryable": "optional",
            "x-optimade-support": "optional"
          },
          "month": {
            "title": "Month",
            "type": "string",
            "description": "Meaning of property matches the BiBTeX specification.",
            "x-optimade-queryable": "optional",
            "x-optimade-support": "optional"
          },
          "note": {
            "title": "Note",
            "type": "string",
            "description": "Meaning of property matches the BiBTeX specification.",
            "x-optimade-queryable": "optional",
            "x-optimade-support": "optional"
          },
          "number": {
            "title": "Number",
            "type": "string",
            "description": "Meaning of property matches the BiBTeX specification.",
            "x-optimade-queryable": "optional",
            "x-optimade-support": "optional"
          },
          "organization": {
            "title": "Organization",
            "type": "string",
            "description": "Meaning of property matches the BiBTeX specification.",
            "x-optimade-queryable": "optional",
            "x-optimade-support": "optional"
          },
          "pages": {
            "title": "Pages",
            "type": "string",
            "description": "Meaning of property matches the BiBTeX specification.",
            "x-optimade-queryable": "optional",
            "x-optimade-support": "optional"
          },
          "publisher": {
            "title": "Publisher",
            "type": "string",
            "description": "Meaning of property matches the BiBTeX specification.",
            "x-optimade-queryable": "optional",
            "x-optimade-support": "optional"
          },
          "school": {
            "title": "School",
            "type": "string",
            "description": "Meaning of property matches the BiBTeX specification.",
            "x-optimade-queryable": "optional",
            "x-optimade-support": "optional"
          },
          "series": {
            "title": "Series",
            "type": "string",
            "description": "Meaning of property matches the BiBTeX specification.",
            "x-optimade-queryable": "optional",
            "x-optimade-support": "optional"
          },
          "title": {
            "title": "Title",
            "type": "string",
            "description": "Meaning of property matches the BiBTeX specification.",
            "x-optimade-queryable": "optional",
            "x-optimade-support": "optional"
          },
          "bib_type": {
            "title": "Bib Type",
            "type": "string",
            "description": "Type of the reference, corresponding to the **type** property in the BiBTeX specification.",
            "x-optimade-queryable": "optional",
            "x-optimade-support": "optional"
          },
          "volume": {
            "title": "Volume",
            "type": "string",
            "description": "Meaning of property matches the BiBTeX specification.",
            "x-optimade-queryable": "optional",
            "x-optimade-support": "optional"
          },
          "year": {
            "title": "Year",
            "type": "string",
            "description": "Meaning of property matches the BiBTeX specification.",
            "x-optimade-queryable": "optional",
            "x-optimade-support": "optional"
          }
        },
        "description": "Model that stores the attributes of a reference.\n\nMany properties match the meaning described in the\n[BibTeX specification](http://bibtexml.sourceforge.net/btxdoc.pdf)."
      },
      "ReferenceResponseMany": {
        "title": "ReferenceResponseMany",
        "required": [
          "data",
          "meta"
        ],
        "type": "object",
        "properties": {
          "data": {
            "title": "Data",
            "uniqueItems": true,
            "anyOf": [
              {
                "type": "array",
                "items": {
                  "$ref": "#/components/schemas/ReferenceResource"
                }
              },
              {
                "type": "array",
                "items": {
                  "type": "object"
                }
              }
            ],
            "description": "List of unique OPTIMADE references entry resource objects."
          },
          "meta": {
            "title": "Meta",
            "allOf": [
              {
                "$ref": "#/components/schemas/ResponseMeta"
              }
            ],
            "description": "A meta object containing non-standard information"
          },
          "errors": {
            "title": "Errors",
            "uniqueItems": true,
            "type": "array",
            "items": {
              "$ref": "#/components/schemas/Error"
            },
            "description": "A list of unique errors"
          },
          "included": {
            "title": "Included",
            "uniqueItems": true,
            "anyOf": [
              {
                "type": "array",
                "items": {
                  "$ref": "#/components/schemas/EntryResource"
                }
              },
              {
                "type": "array",
                "items": {
                  "type": "object"
                }
              }
            ]
          },
          "links": {
            "title": "Links",
            "allOf": [
              {
                "$ref": "#/components/schemas/ToplevelLinks"
              }
            ],
            "description": "Links associated with the primary data or errors"
          },
          "jsonapi": {
            "title": "Jsonapi",
            "allOf": [
              {
                "$ref": "#/components/schemas/JsonApi"
              }
            ],
            "description": "Information about the JSON API used"
          }
        },
        "description": "errors are not allowed"
      },
      "ReferenceResponseOne": {
        "title": "ReferenceResponseOne",
        "required": [
          "data",
          "meta"
        ],
        "type": "object",
        "properties": {
          "data": {
            "title": "Data",
            "anyOf": [
              {
                "$ref": "#/components/schemas/ReferenceResource"
              },
              {
                "type": "object"
              }
            ],
            "description": "A single references entry resource."
          },
          "meta": {
            "title": "Meta",
            "allOf": [
              {
                "$ref": "#/components/schemas/ResponseMeta"
              }
            ],
            "description": "A meta object containing non-standard information"
          },
          "errors": {
            "title": "Errors",
            "uniqueItems": true,
            "type": "array",
            "items": {
              "$ref": "#/components/schemas/Error"
            },
            "description": "A list of unique errors"
          },
          "included": {
            "title": "Included",
            "uniqueItems": true,
            "anyOf": [
              {
                "type": "array",
                "items": {
                  "$ref": "#/components/schemas/EntryResource"
                }
              },
              {
                "type": "array",
                "items": {
                  "type": "object"
                }
              }
            ]
          },
          "links": {
            "title": "Links",
            "allOf": [
              {
                "$ref": "#/components/schemas/ToplevelLinks"
              }
            ],
            "description": "Links associated with the primary data or errors"
          },
          "jsonapi": {
            "title": "Jsonapi",
            "allOf": [
              {
                "$ref": "#/components/schemas/JsonApi"
              }
            ],
            "description": "Information about the JSON API used"
          }
        },
        "description": "errors are not allowed"
      },
      "RelationshipLinks": {
        "title": "RelationshipLinks",
        "type": "object",
        "properties": {
          "self": {
            "title": "Self",
            "anyOf": [
              {
                "maxLength": 65536,
                "minLength": 1,
                "type": "string",
                "format": "uri"
              },
              {
                "$ref": "#/components/schemas/Link"
              }
            ],
            "description": "A link for the relationship itself (a 'relationship link').\nThis link allows the client to directly manipulate the relationship.\nWhen fetched successfully, this link returns the [linkage](https://jsonapi.org/format/1.0/#document-resource-object-linkage) for the related resources as its primary data.\n(See [Fetching Relationships](https://jsonapi.org/format/1.0/#fetching-relationships).)"
          },
          "related": {
            "title": "Related",
            "anyOf": [
              {
                "maxLength": 65536,
                "minLength": 1,
                "type": "string",
                "format": "uri"
              },
              {
                "$ref": "#/components/schemas/Link"
              }
            ],
            "description": "A [related resource link](https://jsonapi.org/format/1.0/#document-resource-object-related-resource-links)."
          }
        },
        "description": "A resource object **MAY** contain references to other resource objects (\"relationships\").\nRelationships may be to-one or to-many.\nRelationships can be specified by including a member in a resource's links object."
      },
      "Relationships": {
        "title": "Relationships",
        "type": "object",
        "properties": {},
        "description": "Members of the relationships object (\"relationships\") represent references from the resource object in which it's defined to other resource objects.\nKeys MUST NOT be:\n    type\n    id"
      },
      "Resource": {
        "title": "Resource",
        "required": [
          "id",
          "type"
        ],
        "type": "object",
        "properties": {
          "id": {
            "title": "Id",
            "type": "string",
            "description": "Resource ID"
          },
          "type": {
            "title": "Type",
            "type": "string",
            "description": "Resource type"
          },
          "links": {
            "title": "Links",
            "allOf": [
              {
                "$ref": "#/components/schemas/ResourceLinks"
              }
            ],
            "description": "a links object containing links related to the resource."
          },
          "meta": {
            "title": "Meta",
            "allOf": [
              {
                "$ref": "#/components/schemas/Meta"
              }
            ],
            "description": "a meta object containing non-standard meta-information about a resource that can not be represented as an attribute or relationship."
          },
          "attributes": {
            "title": "Attributes",
            "allOf": [
              {
                "$ref": "#/components/schemas/Attributes"
              }
            ],
            "description": "an attributes object representing some of the resource\u2019s data."
          },
          "relationships": {
            "title": "Relationships",
            "allOf": [
              {
                "$ref": "#/components/schemas/Relationships"
              }
            ],
            "description": "[Relationships object](https://jsonapi.org/format/1.0/#document-resource-object-relationships)\ndescribing relationships between the resource and other JSON API resources."
          }
        },
        "description": "Resource objects appear in a JSON API document to represent resources."
      },
      "ResourceLinks": {
        "title": "ResourceLinks",
        "type": "object",
        "properties": {
          "self": {
            "title": "Self",
            "anyOf": [
              {
                "maxLength": 65536,
                "minLength": 1,
                "type": "string",
                "format": "uri"
              },
              {
                "$ref": "#/components/schemas/Link"
              }
            ],
            "description": "A link that identifies the resource represented by the resource object."
          }
        },
        "description": "A Resource Links object"
      },
      "ResponseMeta": {
        "title": "ResponseMeta",
        "required": [
          "query",
          "api_version",
          "more_data_available"
        ],
        "type": "object",
        "properties": {
          "query": {
            "title": "Query",
            "allOf": [
              {
                "$ref": "#/components/schemas/ResponseMetaQuery"
              }
            ],
            "description": "Information on the Query that was requested"
          },
          "api_version": {
            "title": "Api Version",
            "pattern": "^(0|[1-9]\\d*)\\.(0|[1-9]\\d*)\\.(0|[1-9]\\d*)(?:-((?:0|[1-9]\\d*|\\d*[a-zA-Z-][0-9a-zA-Z-]*)(?:\\.(?:0|[1-9]\\d*|\\d*[a-zA-Z-][0-9a-zA-Z-]*))*))?(?:\\+([0-9a-zA-Z-]+(?:\\.[0-9a-zA-Z-]+)*))?$",
            "type": "string",
            "description": "Presently used full version of the OPTIMADE API.\nThe version number string MUST NOT be prefixed by, e.g., \"v\".\nExamples: `1.0.0`, `1.0.0-rc.2`.",
            "example": [
              "0.10.1",
              "1.0.0-rc.2",
              "1.2.3-rc.5+develop"
            ]
          },
          "more_data_available": {
            "title": "More Data Available",
            "type": "boolean",
            "description": "`false` if the response contains all data for the request (e.g., a request issued to a single entry endpoint, or a `filter` query at the last page of a paginated response) and `true` if the response is incomplete in the sense that multiple objects match the request, and not all of them have been included in the response (e.g., a query with multiple pages that is not at the last page)."
          },
          "schema": {
            "title": "Schema",
            "anyOf": [
              {
                "maxLength": 65536,
                "minLength": 1,
                "type": "string",
                "format": "uri"
              },
              {
                "$ref": "#/components/schemas/Link"
              }
            ],
            "description": "A [JSON API links object](http://jsonapi.org/format/1.0/#document-links) that points to a schema for the response.\nIf it is a string, or a dictionary containing no `meta` field, the provided URL MUST point at an [OpenAPI](https://swagger.io/specification/) schema.\nIt is possible that future versions of this specification allows for alternative schema types.\nHence, if the `meta` field of the JSON API links object is provided and contains a field `schema_type` that is not equal to the string `OpenAPI` the client MUST not handle failures to parse the schema or to validate the response against the schema as errors."
          },
          "time_stamp": {
            "title": "Time Stamp",
            "type": "string",
            "description": "A timestamp containing the date and time at which the query was executed.",
            "format": "date-time"
          },
          "data_returned": {
            "title": "Data Returned",
            "minimum": 0.0,
            "type": "integer",
            "description": "An integer containing the total number of data resource objects returned for the current `filter` query, independent of pagination."
          },
          "provider": {
            "title": "Provider",
            "allOf": [
              {
                "$ref": "#/components/schemas/Provider"
              }
            ],
            "description": "information on the database provider of the implementation."
          },
          "data_available": {
            "title": "Data Available",
            "type": "integer",
            "description": "An integer containing the total number of data resource objects available in the database for the endpoint."
          },
          "last_id": {
            "title": "Last Id",
            "type": "string",
            "description": "a string containing the last ID returned"
          },
          "response_message": {
            "title": "Response Message",
            "type": "string",
            "description": "response string from the server"
          },
          "implementation": {
            "title": "Implementation",
            "allOf": [
              {
                "$ref": "#/components/schemas/Implementation"
              }
            ],
            "description": "a dictionary describing the server implementation"
          },
          "warnings": {
            "title": "Warnings",
            "uniqueItems": true,
            "type": "array",
            "items": {
              "$ref": "#/components/schemas/Warnings"
            },
            "description": "A list of warning resource objects representing non-critical errors or warnings.\nA warning resource object is defined similarly to a [JSON API error object](http://jsonapi.org/format/1.0/#error-objects), but MUST also include the field `type`, which MUST have the value `\"warning\"`.\nThe field `detail` MUST be present and SHOULD contain a non-critical message, e.g., reporting unrecognized search attributes or deprecated features.\nThe field `status`, representing a HTTP response status code, MUST NOT be present for a warning resource object.\nThis is an exclusive field for error resource objects."
          }
        },
        "description": "A [JSON API meta member](https://jsonapi.org/format/1.0#document-meta)\nthat contains JSON API meta objects of non-standard\nmeta-information.\n\nOPTIONAL additional information global to the query that is not\nspecified in this document, MUST start with a\ndatabase-provider-specific prefix."
      },
      "ResponseMetaQuery": {
        "title": "ResponseMetaQuery",
        "required": [
          "representation"
        ],
        "type": "object",
        "properties": {
          "representation": {
            "title": "Representation",
            "type": "string",
            "description": "A string with the part of the URL following the versioned or unversioned base URL that serves the API.\nQuery parameters that have not been used in processing the request MAY be omitted.\nIn particular, if no query parameters have been involved in processing the request, the query part of the URL MAY be excluded.\nExample: `/structures?filter=nelements=2`"
          }
        },
        "description": "Information on the query that was requested."
      },
      "Species": {
        "title": "Species",
        "required": [
          "name",
          "chemical_symbols",
          "concentration"
        ],
        "type": "object",
        "properties": {
          "name": {
            "title": "Name",
            "type": "string",
            "description": "Gives the name of the species; the **name** value MUST be unique in the `species` list.",
            "x-optimade-queryable": "optional",
            "x-optimade-support": "must"
          },
          "chemical_symbols": {
            "title": "Chemical Symbols",
            "type": "array",
            "items": {
              "type": "string"
            },
            "description": "MUST be a list of strings of all chemical elements composing this species. Each item of the list MUST be one of the following:\n\n- a valid chemical-element symbol, or\n- the special value `\"X\"` to represent a non-chemical element, or\n- the special value `\"vacancy\"` to represent that this site has a non-zero probability of having a vacancy (the respective probability is indicated in the `concentration` list, see below).\n\nIf any one entry in the `species` list has a `chemical_symbols` list that is longer than 1 element, the correct flag MUST be set in the list `structure_features`.",
            "x-optimade-support": "must",
            "x-optimade-queryable": "optional"
          },
          "concentration": {
            "title": "Concentration",
            "type": "array",
            "items": {
              "type": "number"
            },
            "description": "MUST be a list of floats, with same length as `chemical_symbols`. The numbers represent the relative concentration of the corresponding chemical symbol in this species. The numbers SHOULD sum to one. Cases in which the numbers do not sum to one typically fall only in the following two categories:\n\n- Numerical errors when representing float numbers in fixed precision, e.g. for two chemical symbols with concentrations `1/3` and `2/3`, the concentration might look something like `[0.33333333333, 0.66666666666]`. If the client is aware that the sum is not one because of numerical precision, it can renormalize the values so that the sum is exactly one.\n- Experimental errors in the data present in the database. In this case, it is the responsibility of the client to decide how to process the data.\n\nNote that concentrations are uncorrelated between different site (even of the same species).",
            "x-optimade-support": "must",
            "x-optimade-queryable": "optional"
          },
          "mass": {
            "title": "Mass",
            "type": "array",
            "items": {
              "type": "number"
            },
            "description": "If present MUST be a list of floats expressed in a.m.u.\nElements denoting vacancies MUST have masses equal to 0.",
<<<<<<< HEAD
            "x-optimade-queryable": "optional",
            "x-optimade-unit": "a.m.u.",
            "x-optimade-support": "optional"
=======
            "x-optimade-unit": "a.m.u.",
            "x-optimade-support": "optional",
            "x-optimade-queryable": "optional"
>>>>>>> d5e7c158
          },
          "original_name": {
            "title": "Original Name",
            "type": "string",
            "description": "Can be any valid Unicode string, and SHOULD contain (if specified) the name of the species that is used internally in the source database.\n\nNote: With regards to \"source database\", we refer to the immediate source being queried via the OPTIMADE API implementation.",
            "x-optimade-queryable": "optional",
            "x-optimade-support": "optional"
          },
          "attached": {
            "title": "Attached",
            "type": "array",
            "items": {
              "type": "string"
            },
            "description": "If provided MUST be a list of length 1 or more of strings of chemical symbols for the elements attached to this site, or \"X\" for a non-chemical element.",
            "x-optimade-support": "optional",
            "x-optimade-queryable": "optional"
          },
          "nattached": {
            "title": "Nattached",
            "type": "array",
            "items": {
              "type": "integer"
            },
            "description": "If provided MUST be a list of length 1 or more of integers indicating the number of attached atoms of the kind specified in the value of the :field:`attached` key.",
            "x-optimade-support": "optional",
            "x-optimade-queryable": "optional"
          }
        },
        "description": "A list describing the species of the sites of this structure.\n\nSpecies can represent pure chemical elements, virtual-crystal atoms representing a\nstatistical occupation of a given site by multiple chemical elements, and/or a\nlocation to which there are attached atoms, i.e., atoms whose precise location are\nunknown beyond that they are attached to that position (frequently used to indicate\nhydrogen atoms attached to another element, e.g., a carbon with three attached\nhydrogens might represent a methyl group, -CH3).\n\n- **Examples**:\n    - `[ {\"name\": \"Ti\", \"chemical_symbols\": [\"Ti\"], \"concentration\": [1.0]} ]`: any site with this species is occupied by a Ti atom.\n    - `[ {\"name\": \"Ti\", \"chemical_symbols\": [\"Ti\", \"vacancy\"], \"concentration\": [0.9, 0.1]} ]`: any site with this species is occupied by a Ti atom with 90 % probability, and has a vacancy with 10 % probability.\n    - `[ {\"name\": \"BaCa\", \"chemical_symbols\": [\"vacancy\", \"Ba\", \"Ca\"], \"concentration\": [0.05, 0.45, 0.5], \"mass\": [0.0, 137.327, 40.078]} ]`: any site with this species is occupied by a Ba atom with 45 % probability, a Ca atom with 50 % probability, and by a vacancy with 5 % probability. The mass of this site is (on average) 88.5 a.m.u.\n    - `[ {\"name\": \"C12\", \"chemical_symbols\": [\"C\"], \"concentration\": [1.0], \"mass\": [12.0]} ]`: any site with this species is occupied by a carbon isotope with mass 12.\n    - `[ {\"name\": \"C13\", \"chemical_symbols\": [\"C\"], \"concentration\": [1.0], \"mass\": [13.0]} ]`: any site with this species is occupied by a carbon isotope with mass 13.\n    - `[ {\"name\": \"CH3\", \"chemical_symbols\": [\"C\"], \"concentration\": [1.0], \"attached\": [\"H\"], \"nattached\": [3]} ]`: any site with this species is occupied by a methyl group, -CH3, which is represented without specifying precise positions of the hydrogen atoms."
      },
      "StructureFeatures": {
        "title": "StructureFeatures",
        "enum": [
          "disorder",
          "implicit_atoms",
          "site_attachments",
          "assemblies"
        ],
        "description": "Enumeration of structure_features values"
      },
      "StructureRelationship": {
        "title": "StructureRelationship",
        "type": "object",
        "properties": {
          "links": {
            "title": "Links",
            "allOf": [
              {
                "$ref": "#/components/schemas/RelationshipLinks"
              }
            ],
            "description": "a links object containing at least one of the following: self, related"
          },
          "data": {
            "title": "Data",
            "uniqueItems": true,
            "anyOf": [
              {
                "$ref": "#/components/schemas/BaseRelationshipResource"
              },
              {
                "type": "array",
                "items": {
                  "$ref": "#/components/schemas/BaseRelationshipResource"
                }
              }
            ],
            "description": "Resource linkage"
          },
          "meta": {
            "title": "Meta",
            "allOf": [
              {
                "$ref": "#/components/schemas/Meta"
              }
            ],
            "description": "a meta object that contains non-standard meta-information about the relationship."
          }
        },
        "description": "Similar to normal JSON API relationship, but with addition of OPTIONAL meta field for a resource."
      },
      "StructureResource": {
        "title": "StructureResource",
        "required": [
          "id",
          "type",
          "attributes"
        ],
        "type": "object",
        "properties": {
          "id": {
            "title": "Id",
            "type": "string",
            "description": "An entry's ID as defined in section Definition of Terms.\n\n- **Type**: string.\n\n- **Requirements/Conventions**:\n    - **Support**: MUST be supported by all implementations, MUST NOT be `null`.\n    - **Query**: MUST be a queryable property with support for all mandatory filter features.\n    - **Response**: REQUIRED in the response.\n\n- **Examples**:\n    - `\"db/1234567\"`\n    - `\"cod/2000000\"`\n    - `\"cod/2000000@1234567\"`\n    - `\"nomad/L1234567890\"`\n    - `\"42\"`",
            "x-optimade-queryable": "must",
            "x-optimade-support": "must"
          },
          "type": {
            "title": "Type",
            "pattern": "^structures$",
            "type": "string",
            "description": "The name of the type of an entry.\n\n- **Type**: string.\n\n- **Requirements/Conventions**:\n    - **Support**: MUST be supported by all implementations, MUST NOT be `null`.\n    - **Query**: MUST be a queryable property with support for all mandatory filter features.\n    - **Response**: REQUIRED in the response.\n    - MUST be an existing entry type.\n    - The entry of type `<type>` and ID `<id>` MUST be returned in response to a request for `/<type>/<id>` under the versioned base URL.\n\n- **Examples**:\n    - `\"structures\"`",
            "default": "structures",
            "x-optimade-support": "must",
            "x-optimade-queryable": "must"
          },
          "links": {
            "title": "Links",
            "allOf": [
              {
                "$ref": "#/components/schemas/ResourceLinks"
              }
            ],
            "description": "a links object containing links related to the resource."
          },
          "meta": {
            "title": "Meta",
            "allOf": [
              {
                "$ref": "#/components/schemas/Meta"
              }
            ],
            "description": "a meta object containing non-standard meta-information about a resource that can not be represented as an attribute or relationship."
          },
          "attributes": {
            "$ref": "#/components/schemas/StructureResourceAttributes"
          },
          "relationships": {
            "title": "Relationships",
            "allOf": [
              {
                "$ref": "#/components/schemas/EntryRelationships"
              }
            ],
            "description": "A dictionary containing references to other entries according to the description in section Relationships encoded as [JSON API Relationships](https://jsonapi.org/format/1.0/#document-resource-object-relationships).\nThe OPTIONAL human-readable description of the relationship MAY be provided in the `description` field inside the `meta` dictionary of the JSON API resource identifier object."
          }
        },
        "description": "Representing a structure."
      },
      "StructureResourceAttributes": {
        "title": "StructureResourceAttributes",
        "required": [
          "last_modified",
          "elements",
          "nelements",
          "elements_ratios",
          "chemical_formula_descriptive",
          "chemical_formula_reduced",
          "chemical_formula_anonymous",
          "dimension_types",
          "nperiodic_dimensions",
          "lattice_vectors",
          "cartesian_site_positions",
          "nsites",
          "species",
          "species_at_sites",
          "structure_features"
        ],
        "type": "object",
        "properties": {
          "immutable_id": {
            "title": "Immutable Id",
            "type": "string",
            "description": "The entry's immutable ID (e.g., an UUID). This is important for databases having preferred IDs that point to \"the latest version\" of a record, but still offer access to older variants. This ID maps to the version-specific record, in case it changes in the future.\n\n- **Type**: string.\n\n- **Requirements/Conventions**:\n    - **Support**: OPTIONAL support in implementations, i.e., MAY be `null`.\n    - **Query**: MUST be a queryable property with support for all mandatory filter features.\n\n- **Examples**:\n    - `\"8bd3e750-b477-41a0-9b11-3a799f21b44f\"`\n    - `\"fjeiwoj,54;@=%<>#32\"` (Strings that are not URL-safe are allowed.)",
            "x-optimade-queryable": "must",
            "x-optimade-support": "optional"
          },
          "last_modified": {
            "title": "Last Modified",
            "type": "string",
            "description": "Date and time representing when the entry was last modified.\n\n- **Type**: timestamp.\n\n- **Requirements/Conventions**:\n    - **Support**: SHOULD be supported by all implementations, i.e., SHOULD NOT be `null`.\n    - **Query**: MUST be a queryable property with support for all mandatory filter features.\n    - **Response**: REQUIRED in the response unless the query parameter `response_fields` is present and does not include this property.\n\n- **Example**:\n    - As part of JSON response format: `\"2007-04-05T14:30:20Z\"` (i.e., encoded as an [RFC 3339 Internet Date/Time Format](https://tools.ietf.org/html/rfc3339#section-5.6) string.)",
            "format": "date-time",
            "nullable": true,
            "x-optimade-support": "should",
            "x-optimade-queryable": "must"
          },
          "elements": {
            "title": "Elements",
            "type": "array",
            "items": {
              "type": "string"
            },
            "description": "The chemical symbols of the different elements present in the structure.\n\n- **Type**: list of strings.\n\n- **Requirements/Conventions**:\n    - **Support**: SHOULD be supported by all implementations, i.e., SHOULD NOT be `null`.\n    - **Query**: MUST be a queryable property with support for all mandatory filter features.\n    - The strings are the chemical symbols, i.e., either a single uppercase letter or an uppercase letter followed by a number of lowercase letters.\n    - The order MUST be alphabetical.\n    - MUST refer to the same elements in the same order, and therefore be of the same length, as `elements_ratios`, if the latter is provided.\n    - Note: This property SHOULD NOT contain the string \"X\" to indicate non-chemical elements or \"vacancy\" to indicate vacancies (in contrast to the field `chemical_symbols` for the `species` property).\n\n- **Examples**:\n    - `[\"Si\"]`\n    - `[\"Al\",\"O\",\"Si\"]`\n\n- **Query examples**:\n    - A filter that matches all records of structures that contain Si, Al **and** O, and possibly other elements: `elements HAS ALL \"Si\", \"Al\", \"O\"`.\n    - To match structures with exactly these three elements, use `elements HAS ALL \"Si\", \"Al\", \"O\" AND elements LENGTH 3`.\n    - Note: length queries on this property can be equivalently formulated by filtering on the `nelements`_ property directly.",
            "nullable": true,
            "x-optimade-support": "should",
            "x-optimade-queryable": "must"
          },
          "nelements": {
            "title": "Nelements",
            "type": "integer",
            "description": "Number of different elements in the structure as an integer.\n\n- **Type**: integer\n\n- **Requirements/Conventions**:\n    - **Support**: SHOULD be supported by all implementations, i.e., SHOULD NOT be `null`.\n    - **Query**: MUST be a queryable property with support for all mandatory filter features.\n    - MUST be equal to the lengths of the list properties `elements` and `elements_ratios`, if they are provided.\n\n- **Examples**:\n    - `3`\n\n- **Querying**:\n    - Note: queries on this property can equivalently be formulated using `elements LENGTH`.\n    - A filter that matches structures that have exactly 4 elements: `nelements=4`.\n    - A filter that matches structures that have between 2 and 7 elements: `nelements>=2 AND nelements<=7`.",
            "nullable": true,
            "x-optimade-support": "should",
            "x-optimade-queryable": "must"
          },
          "elements_ratios": {
            "title": "Elements Ratios",
            "type": "array",
            "items": {
              "type": "number"
            },
            "description": "Relative proportions of different elements in the structure.\n\n- **Type**: list of floats\n\n- **Requirements/Conventions**:\n    - **Support**: SHOULD be supported by all implementations, i.e., SHOULD NOT be `null`.\n    - **Query**: MUST be a queryable property with support for all mandatory filter features.\n    - Composed by the proportions of elements in the structure as a list of floating point numbers.\n    - The sum of the numbers MUST be 1.0 (within floating point accuracy)\n    - MUST refer to the same elements in the same order, and therefore be of the same length, as `elements`, if the latter is provided.\n\n- **Examples**:\n    - `[1.0]`\n    - `[0.3333333333333333, 0.2222222222222222, 0.4444444444444444]`\n\n- **Query examples**:\n    - Note: Useful filters can be formulated using the set operator syntax for correlated values.\n      However, since the values are floating point values, the use of equality comparisons is generally inadvisable.\n    - OPTIONAL: a filter that matches structures where approximately 1/3 of the atoms in the structure are the element Al is: `elements:elements_ratios HAS ALL \"Al\":>0.3333, \"Al\":<0.3334`.",
            "nullable": true,
            "x-optimade-support": "should",
            "x-optimade-queryable": "must"
          },
          "chemical_formula_descriptive": {
            "title": "Chemical Formula Descriptive",
            "type": "string",
            "description": "The chemical formula for a structure as a string in a form chosen by the API implementation.\n\n- **Type**: string\n\n- **Requirements/Conventions**:\n    - **Support**: SHOULD be supported by all implementations, i.e., SHOULD NOT be `null`.\n    - **Query**: MUST be a queryable property with support for all mandatory filter features.\n    - The chemical formula is given as a string consisting of properly capitalized element symbols followed by integers or decimal numbers, balanced parentheses, square, and curly brackets `(`,`)`, `[`,`]`, `{`, `}`, commas, the `+`, `-`, `:` and `=` symbols. The parentheses are allowed to be followed by a number. Spaces are allowed anywhere except within chemical symbols. The order of elements and any groupings indicated by parentheses or brackets are chosen freely by the API implementation.\n    - The string SHOULD be arithmetically consistent with the element ratios in the `chemical_formula_reduced` property.\n    - It is RECOMMENDED, but not mandatory, that symbols, parentheses and brackets, if used, are used with the meanings prescribed by [IUPAC's Nomenclature of Organic Chemistry](https://www.qmul.ac.uk/sbcs/iupac/bibliog/blue.html).\n\n- **Examples**:\n    - `\"(H2O)2 Na\"`\n    - `\"NaCl\"`\n    - `\"CaCO3\"`\n    - `\"CCaO3\"`\n    - `\"(CH3)3N+ - [CH2]2-OH = Me3N+ - CH2 - CH2OH\"`\n\n- **Query examples**:\n    - Note: the free-form nature of this property is likely to make queries on it across different databases inconsistent.\n    - A filter that matches an exactly given formula: `chemical_formula_descriptive=\"(H2O)2 Na\"`.\n    - A filter that does a partial match: `chemical_formula_descriptive CONTAINS \"H2O\"`.",
            "nullable": true,
            "x-optimade-support": "should",
            "x-optimade-queryable": "must"
          },
          "chemical_formula_reduced": {
            "title": "Chemical Formula Reduced",
            "pattern": "(^$)|^([A-Z][a-z]?([2-9]|[1-9]\\d+)?)+$",
            "type": "string",
            "description": "The reduced chemical formula for a structure as a string with element symbols and integer chemical proportion numbers.\nThe proportion number MUST be omitted if it is 1.\n\n- **Type**: string\n\n- **Requirements/Conventions**:\n    - **Support**: SHOULD be supported by all implementations, i.e., SHOULD NOT be `null`.\n    - **Query**: MUST be a queryable property.\n      However, support for filters using partial string matching with this property is OPTIONAL (i.e., BEGINS WITH, ENDS WITH, and CONTAINS).\n      Intricate queries on formula components are instead suggested to be formulated using set-type filter operators on the multi valued `elements` and `elements_ratios` properties.\n    - Element symbols MUST have proper capitalization (e.g., `\"Si\"`, not `\"SI\"` for \"silicon\").\n    - Elements MUST be placed in alphabetical order, followed by their integer chemical proportion number.\n    - For structures with no partial occupation, the chemical proportion numbers are the smallest integers for which the chemical proportion is exactly correct.\n    - For structures with partial occupation, the chemical proportion numbers are integers that within reasonable approximation indicate the correct chemical proportions. The precise details of how to perform the rounding is chosen by the API implementation.\n    - No spaces or separators are allowed.\n\n- **Examples**:\n    - `\"H2NaO\"`\n    - `\"ClNa\"`\n    - `\"CCaO3\"`\n\n- **Query examples**:\n    - A filter that matches an exactly given formula is `chemical_formula_reduced=\"H2NaO\"`.",
            "nullable": true,
            "x-optimade-support": "should",
            "x-optimade-queryable": "must"
          },
          "chemical_formula_hill": {
            "title": "Chemical Formula Hill",
            "pattern": "(^$)|^([A-Z][a-z]?([2-9]|[1-9]\\d+)?)+$",
            "type": "string",
            "description": "The chemical formula for a structure in [Hill form](https://dx.doi.org/10.1021/ja02046a005) with element symbols followed by integer chemical proportion numbers. The proportion number MUST be omitted if it is 1.\n\n- **Type**: string\n\n- **Requirements/Conventions**:\n    - **Support**: OPTIONAL support in implementations, i.e., MAY be `null`.\n    - **Query**: Support for queries on this property is OPTIONAL.\n      If supported, only a subset of the filter features MAY be supported.\n    - The overall scale factor of the chemical proportions is chosen such that the resulting values are integers that indicate the most chemically relevant unit of which the system is composed.\n      For example, if the structure is a repeating unit cell with four hydrogens and four oxygens that represents two hydroperoxide molecules, `chemical_formula_hill` is `\"H2O2\"` (i.e., not `\"HO\"`, nor `\"H4O4\"`).\n    - If the chemical insight needed to ascribe a Hill formula to the system is not present, the property MUST be handled as unset.\n    - Element symbols MUST have proper capitalization (e.g., `\"Si\"`, not `\"SI\"` for \"silicon\").\n    - Elements MUST be placed in [Hill order](https://dx.doi.org/10.1021/ja02046a005), followed by their integer chemical proportion number.\n      Hill order means: if carbon is present, it is placed first, and if also present, hydrogen is placed second.\n      After that, all other elements are ordered alphabetically.\n      If carbon is not present, all elements are ordered alphabetically.\n    - If the system has sites with partial occupation and the total occupations of each element do not all sum up to integers, then the Hill formula SHOULD be handled as unset.\n    - No spaces or separators are allowed.\n\n- **Examples**:\n    - `\"H2O2\"`\n\n- **Query examples**:\n    - A filter that matches an exactly given formula is `chemical_formula_hill=\"H2O2\"`.",
            "x-optimade-support": "optional",
            "x-optimade-queryable": "optional"
          },
          "chemical_formula_anonymous": {
            "title": "Chemical Formula Anonymous",
            "pattern": "(^$)|^([A-Z][a-z]?([2-9]|[1-9]\\d+)?)+$",
            "type": "string",
            "description": "The anonymous formula is the `chemical_formula_reduced`, but where the elements are instead first ordered by their chemical proportion number, and then, in order left to right, replaced by anonymous symbols A, B, C, ..., Z, Aa, Ba, ..., Za, Ab, Bb, ... and so on.\n\n- **Type**: string\n\n- **Requirements/Conventions**:\n    - **Support**: SHOULD be supported by all implementations, i.e., SHOULD NOT be `null`.\n    - **Query**: MUST be a queryable property.\n      However, support for filters using partial string matching with this property is OPTIONAL (i.e., BEGINS WITH, ENDS WITH, and CONTAINS).\n\n- **Examples**:\n    - `\"A2B\"`\n    - `\"A42B42C16D12E10F9G5\"`\n\n- **Querying**:\n    - A filter that matches an exactly given formula is `chemical_formula_anonymous=\"A2B\"`.",
            "nullable": true,
            "x-optimade-support": "should",
            "x-optimade-queryable": "must"
          },
          "dimension_types": {
            "title": "Dimension Types",
            "maxItems": 3,
            "minItems": 3,
            "type": "array",
            "items": {
              "$ref": "#/components/schemas/Periodicity"
            },
            "description": "List of three integers.\nFor each of the three directions indicated by the three lattice vectors (see property `lattice_vectors`), this list indicates if the direction is periodic (value `1`) or non-periodic (value `0`).\nNote: the elements in this list each refer to the direction of the corresponding entry in `lattice_vectors` and *not* the Cartesian x, y, z directions.\n\n- **Type**: list of integers.\n\n- **Requirements/Conventions**:\n    - **Support**: SHOULD be supported by all implementations, i.e., SHOULD NOT be `null`.\n    - **Query**: Support for queries on this property is OPTIONAL.\n    - MUST be a list of length 3.\n    - Each integer element MUST assume only the value 0 or 1.\n\n- **Examples**:\n    - For a molecule: `[0, 0, 0]`\n    - For a wire along the direction specified by the third lattice vector: `[0, 0, 1]`\n    - For a 2D surface/slab, periodic on the plane defined by the first and third lattice vectors: `[1, 0, 1]`\n    - For a bulk 3D system: `[1, 1, 1]`",
            "nullable": true,
            "x-optimade-support": "should",
            "x-optimade-queryable": "optional"
          },
          "nperiodic_dimensions": {
            "title": "Nperiodic Dimensions",
            "type": "integer",
            "description": "An integer specifying the number of periodic dimensions in the structure, equivalent to the number of non-zero entries in `dimension_types`.\n\n- **Type**: integer\n\n- **Requirements/Conventions**:\n    - **Support**: SHOULD be supported by all implementations, i.e., SHOULD NOT be `null`.\n    - **Query**: MUST be a queryable property with support for all mandatory filter features.\n    - The integer value MUST be between 0 and 3 inclusive and MUST be equal to the sum of the items in the `dimension_types` property.\n    - This property only reflects the treatment of the lattice vectors provided for the structure, and not any physical interpretation of the dimensionality of its contents.\n\n- **Examples**:\n    - `2` should be indicated in cases where `dimension_types` is any of `[1, 1, 0]`, `[1, 0, 1]`, `[0, 1, 1]`.\n\n- **Query examples**:\n    - Match only structures with exactly 3 periodic dimensions: `nperiodic_dimensions=3`\n    - Match all structures with 2 or fewer periodic dimensions: `nperiodic_dimensions<=2`",
            "nullable": true,
            "x-optimade-support": "should",
            "x-optimade-queryable": "must"
          },
          "lattice_vectors": {
            "title": "Lattice Vectors",
            "maxItems": 3,
            "minItems": 3,
            "type": "array",
            "items": {
              "maxItems": 3,
              "minItems": 3,
              "type": "array",
              "items": {
                "type": "number"
              }
            },
            "description": "The three lattice vectors in Cartesian coordinates, in \u00e5ngstr\u00f6m (\u00c5).\n\n- **Type**: list of list of floats or unknown values.\n\n- **Requirements/Conventions**:\n    - **Support**: SHOULD be supported by all implementations, i.e., SHOULD NOT be `null`.\n    - **Query**: Support for queries on this property is OPTIONAL.\n      If supported, filters MAY support only a subset of comparison operators.\n    - MUST be a list of three vectors *a*, *b*, and *c*, where each of the vectors MUST BE a list of the vector's coordinates along the x, y, and z Cartesian coordinates.\n      (Therefore, the first index runs over the three lattice vectors and the second index runs over the x, y, z Cartesian coordinates).\n    - For databases that do not define an absolute Cartesian system (e.g., only defining the length and angles between vectors), the first lattice vector SHOULD be set along *x* and the second on the *xy*-plane.\n    - MUST always contain three vectors of three coordinates each, independently of the elements of property `dimension_types`.\n      The vectors SHOULD by convention be chosen so the determinant of the `lattice_vectors` matrix is different from zero.\n      The vectors in the non-periodic directions have no significance beyond fulfilling these requirements.\n    - The coordinates of the lattice vectors of non-periodic dimensions (i.e., those dimensions for which `dimension_types` is `0`) MAY be given as a list of all `null` values.\n        If a lattice vector contains the value `null`, all coordinates of that lattice vector MUST be `null`.\n\n- **Examples**:\n    - `[[4.0,0.0,0.0],[0.0,4.0,0.0],[0.0,1.0,4.0]]` represents a cell, where the first vector is `(4, 0, 0)`, i.e., a vector aligned along the `x` axis of length 4 \u00c5; the second vector is `(0, 4, 0)`; and the third vector is `(0, 1, 4)`.",
            "nullable": true,
<<<<<<< HEAD
            "x-optimade-queryable": "optional",
            "x-optimade-unit": "\u00c5",
            "x-optimade-support": "should"
=======
            "x-optimade-unit": "\u00c5",
            "x-optimade-support": "should",
            "x-optimade-queryable": "optional"
>>>>>>> d5e7c158
          },
          "cartesian_site_positions": {
            "title": "Cartesian Site Positions",
            "type": "array",
            "items": {
              "maxItems": 3,
              "minItems": 3,
              "type": "array",
              "items": {
                "type": "number"
              }
            },
            "description": "Cartesian positions of each site in the structure.\nA site is usually used to describe positions of atoms; what atoms can be encountered at a given site is conveyed by the `species_at_sites` property, and the species themselves are described in the `species` property.\n\n- **Type**: list of list of floats\n\n- **Requirements/Conventions**:\n    - **Support**: SHOULD be supported by all implementations, i.e., SHOULD NOT be `null`.\n    - **Query**: Support for queries on this property is OPTIONAL.\n      If supported, filters MAY support only a subset of comparison operators.\n    - It MUST be a list of length equal to the number of sites in the structure, where every element is a list of the three Cartesian coordinates of a site expressed as float values in the unit angstrom (\u00c5).\n    - An entry MAY have multiple sites at the same Cartesian position (for a relevant use of this, see e.g., the property `assemblies`).\n\n- **Examples**:\n    - `[[0,0,0],[0,0,2]]` indicates a structure with two sites, one sitting at the origin and one along the (positive) *z*-axis, 2 \u00c5 away from the origin.",
            "nullable": true,
<<<<<<< HEAD
            "x-optimade-queryable": "optional",
            "x-optimade-unit": "\u00c5",
            "x-optimade-support": "should"
=======
            "x-optimade-unit": "\u00c5",
            "x-optimade-support": "should",
            "x-optimade-queryable": "optional"
>>>>>>> d5e7c158
          },
          "nsites": {
            "title": "Nsites",
            "type": "integer",
            "description": "An integer specifying the length of the `cartesian_site_positions` property.\n\n- **Type**: integer\n\n- **Requirements/Conventions**:\n    - **Support**: SHOULD be supported by all implementations, i.e., SHOULD NOT be `null`.\n    - **Query**: MUST be a queryable property with support for all mandatory filter features.\n\n- **Examples**:\n    - `42`\n\n- **Query examples**:\n    - Match only structures with exactly 4 sites: `nsites=4`\n    - Match structures that have between 2 and 7 sites: `nsites>=2 AND nsites<=7`",
            "nullable": true,
            "x-optimade-support": "should",
            "x-optimade-queryable": "must"
          },
          "species": {
            "title": "Species",
            "type": "array",
            "items": {
              "$ref": "#/components/schemas/Species"
            },
            "description": "A list describing the species of the sites of this structure.\nSpecies can represent pure chemical elements, virtual-crystal atoms representing a statistical occupation of a given site by multiple chemical elements, and/or a location to which there are attached atoms, i.e., atoms whose precise location are unknown beyond that they are attached to that position (frequently used to indicate hydrogen atoms attached to another element, e.g., a carbon with three attached hydrogens might represent a methyl group, -CH3).\n\n- **Type**: list of dictionary with keys:\n    - `name`: string (REQUIRED)\n    - `chemical_symbols`: list of strings (REQUIRED)\n    - `concentration`: list of float (REQUIRED)\n    - `attached`: list of strings (REQUIRED)\n    - `nattached`: list of integers (OPTIONAL)\n    - `mass`: list of floats (OPTIONAL)\n    - `original_name`: string (OPTIONAL).\n\n- **Requirements/Conventions**:\n    - **Support**: SHOULD be supported by all implementations, i.e., SHOULD NOT be `null`.\n    - **Query**: Support for queries on this property is OPTIONAL.\n        If supported, filters MAY support only a subset of comparison operators.\n    - Each list member MUST be a dictionary with the following keys:\n        - **name**: REQUIRED; gives the name of the species; the **name** value MUST be unique in the `species` list;\n        - **chemical_symbols**: REQUIRED; MUST be a list of strings of all chemical elements composing this species.\n          Each item of the list MUST be one of the following:\n            - a valid chemical-element symbol, or\n            - the special value `\"X\"` to represent a non-chemical element, or\n            - the special value `\"vacancy\"` to represent that this site has a non-zero probability of having a vacancy (the respective probability is indicated in the `concentration` list, see below).\n\n          If any one entry in the `species` list has a `chemical_symbols` list that is longer than 1 element, the correct flag MUST be set in the list `structure_features`.\n\n        - **concentration**: REQUIRED; MUST be a list of floats, with same length as `chemical_symbols`.\n          The numbers represent the relative concentration of the corresponding chemical symbol in this species.\n          The numbers SHOULD sum to one. Cases in which the numbers do not sum to one typically fall only in the following two categories:\n\n            - Numerical errors when representing float numbers in fixed precision, e.g. for two chemical symbols with concentrations `1/3` and `2/3`, the concentration might look something like `[0.33333333333, 0.66666666666]`. If the client is aware that the sum is not one because of numerical precision, it can renormalize the values so that the sum is exactly one.\n            - Experimental errors in the data present in the database. In this case, it is the responsibility of the client to decide how to process the data.\n\n            Note that concentrations are uncorrelated between different sites (even of the same species).\n\n        - **attached**: OPTIONAL; if provided MUST be a list of length 1 or more of strings of chemical symbols for the elements attached to this site, or \"X\" for a non-chemical element.\n\n        - **nattached**: OPTIONAL; if provided MUST be a list of length 1 or more of integers indicating the number of attached atoms of the kind specified in the value of the `attached` key.\n\n          The implementation MUST include either both or none of the `attached` and `nattached` keys, and if they are provided, they MUST be of the same length.\n          Furthermore, if they are provided, the `structure_features` property MUST include the string `site_attachments`.\n\n        - **mass**: OPTIONAL. If present MUST be a list of floats, with the same length as `chemical_symbols`, providing element masses expressed in a.m.u.\n          Elements denoting vacancies MUST have masses equal to 0.\n\n        - **original_name**: OPTIONAL. Can be any valid Unicode string, and SHOULD contain (if specified) the name of the species that is used internally in the source database.\n\n          Note: With regards to \"source database\", we refer to the immediate source being queried via the OPTIMADE API implementation.\n\n          The main use of this field is for source databases that use species names, containing characters that are not allowed (see description of the list property `species_at_sites`).\n\n    - For systems that have only species formed by a single chemical symbol, and that have at most one species per chemical symbol, SHOULD use the chemical symbol as species name (e.g., `\"Ti\"` for titanium, `\"O\"` for oxygen, etc.)\n      However, note that this is OPTIONAL, and client implementations MUST NOT assume that the key corresponds to a chemical symbol, nor assume that if the species name is a valid chemical symbol, that it represents a species with that chemical symbol.\n      This means that a species `{\"name\": \"C\", \"chemical_symbols\": [\"Ti\"], \"concentration\": [1.0]}` is valid and represents a titanium species (and *not* a carbon species).\n    - It is NOT RECOMMENDED that a structure includes species that do not have at least one corresponding site.\n\n- **Examples**:\n    - `[ {\"name\": \"Ti\", \"chemical_symbols\": [\"Ti\"], \"concentration\": [1.0]} ]`: any site with this species is occupied by a Ti atom.\n    - `[ {\"name\": \"Ti\", \"chemical_symbols\": [\"Ti\", \"vacancy\"], \"concentration\": [0.9, 0.1]} ]`: any site with this species is occupied by a Ti atom with 90 % probability, and has a vacancy with 10 % probability.\n    - `[ {\"name\": \"BaCa\", \"chemical_symbols\": [\"vacancy\", \"Ba\", \"Ca\"], \"concentration\": [0.05, 0.45, 0.5], \"mass\": [0.0, 137.327, 40.078]} ]`: any site with this species is occupied by a Ba atom with 45 % probability, a Ca atom with 50 % probability, and by a vacancy with 5 % probability. The mass of this site is (on average) 88.5 a.m.u.\n    - `[ {\"name\": \"C12\", \"chemical_symbols\": [\"C\"], \"concentration\": [1.0], \"mass\": [12.0]} ]`: any site with this species is occupied by a carbon isotope with mass 12.\n    - `[ {\"name\": \"C13\", \"chemical_symbols\": [\"C\"], \"concentration\": [1.0], \"mass\": [13.0]} ]`: any site with this species is occupied by a carbon isotope with mass 13.\n    - `[ {\"name\": \"CH3\", \"chemical_symbols\": [\"C\"], \"concentration\": [1.0], \"attached\": [\"H\"], \"nattached\": [3]} ]`: any site with this species is occupied by a methyl group, -CH3, which is represented without specifying precise positions of the hydrogen atoms.",
            "nullable": true,
            "x-optimade-support": "should",
            "x-optimade-queryable": "optional"
          },
          "species_at_sites": {
            "title": "Species At Sites",
            "type": "array",
            "items": {
              "type": "string"
            },
            "description": "Name of the species at each site (where values for sites are specified with the same order of the property `cartesian_site_positions`).\nThe properties of the species are found in the property `species`.\n\n- **Type**: list of strings.\n\n- **Requirements/Conventions**:\n    - **Support**: SHOULD be supported by all implementations, i.e., SHOULD NOT be `null`.\n    - **Query**: Support for queries on this property is OPTIONAL.\n      If supported, filters MAY support only a subset of comparison operators.\n    - MUST have length equal to the number of sites in the structure (first dimension of the list property `cartesian_site_positions`).\n    - Each species name mentioned in the `species_at_sites` list MUST be described in the list property `species` (i.e. for each value in the `species_at_sites` list there MUST exist exactly one dictionary in the `species` list with the `name` attribute equal to the corresponding `species_at_sites` value).\n    - Each site MUST be associated only to a single species.\n      **Note**: However, species can represent mixtures of atoms, and multiple species MAY be defined for the same chemical element.\n      This latter case is useful when different atoms of the same type need to be grouped or distinguished, for instance in simulation codes to assign different initial spin states.\n\n- **Examples**:\n    - `[\"Ti\",\"O2\"]` indicates that the first site is hosting a species labeled `\"Ti\"` and the second a species labeled `\"O2\"`.\n    - `[\"Ac\", \"Ac\", \"Ag\", \"Ir\"]` indicating the first two sites contains the `\"Ac\"` species, while the third and fourth sites contain the `\"Ag\"` and `\"Ir\"` species, respectively.",
            "nullable": true,
            "x-optimade-support": "should",
            "x-optimade-queryable": "optional"
          },
          "assemblies": {
            "title": "Assemblies",
            "type": "array",
            "items": {
              "$ref": "#/components/schemas/Assembly"
            },
            "description": "A description of groups of sites that are statistically correlated.\n\n- **Type**: list of dictionary with keys:\n    - `sites_in_groups`: list of list of integers (REQUIRED)\n    - `group_probabilities`: list of floats (REQUIRED)\n\n- **Requirements/Conventions**:\n    - **Support**: OPTIONAL support in implementations, i.e., MAY be `null`.\n    - **Query**: Support for queries on this property is OPTIONAL.\n        If supported, filters MAY support only a subset of comparison operators.\n    - The property SHOULD be `null` for entries that have no partial occupancies.\n    - If present, the correct flag MUST be set in the list `structure_features`.\n    - Client implementations MUST check its presence (as its presence changes the interpretation of the structure).\n    - If present, it MUST be a list of dictionaries, each of which represents an assembly and MUST have the following two keys:\n        - **sites_in_groups**: Index of the sites (0-based) that belong to each group for each assembly.\n\n            Example: `[[1], [2]]`: two groups, one with the second site, one with the third.\n            Example: `[[1,2], [3]]`: one group with the second and third site, one with the fourth.\n\n        - **group_probabilities**: Statistical probability of each group. It MUST have the same length as `sites_in_groups`.\n            It SHOULD sum to one.\n            See below for examples of how to specify the probability of the occurrence of a vacancy.\n            The possible reasons for the values not to sum to one are the same as already specified above for the `concentration` of each `species`.\n\n    - If a site is not present in any group, it means that it is present with 100 % probability (as if no assembly was specified).\n    - A site MUST NOT appear in more than one group.\n\n- **Examples** (for each entry of the assemblies list):\n    - `{\"sites_in_groups\": [[0], [1]], \"group_probabilities: [0.3, 0.7]}`: the first site and the second site never occur at the same time in the unit cell.\n        Statistically, 30 % of the times the first site is present, while 70 % of the times the second site is present.\n    - `{\"sites_in_groups\": [[1,2], [3]], \"group_probabilities: [0.3, 0.7]}`: the second and third site are either present together or not present; they form the first group of atoms for this assembly.\n        The second group is formed by the fourth site.\n        Sites of the first group (the second and the third) are never present at the same time as the fourth site.\n        30 % of times sites 1 and 2 are present (and site 3 is absent); 70 % of times site 3 is present (and sites 1 and 2 are absent).\n\n- **Notes**:\n    - Assemblies are essential to represent, for instance, the situation where an atom can statistically occupy two different positions (sites).\n\n    - By defining groups, it is possible to represent, e.g., the case where a functional molecule (and not just one atom) is either present or absent (or the case where it it is present in two conformations)\n\n    - Considerations on virtual alloys and on vacancies: In the special case of a virtual alloy, these specifications allow two different, equivalent ways of specifying them.\n        For instance, for a site at the origin with 30 % probability of being occupied by Si, 50 % probability of being occupied by Ge, and 20 % of being a vacancy, the following two representations are possible:\n\n        - Using a single species:\n            ```json\n            {\n              \"cartesian_site_positions\": [[0,0,0]],\n              \"species_at_sites\": [\"SiGe-vac\"],\n              \"species\": [\n              {\n                \"name\": \"SiGe-vac\",\n                \"chemical_symbols\": [\"Si\", \"Ge\", \"vacancy\"],\n                \"concentration\": [0.3, 0.5, 0.2]\n              }\n              ]\n              // ...\n            }\n            ```\n\n        - Using multiple species and the assemblies:\n            ```json\n            {\n              \"cartesian_site_positions\": [ [0,0,0], [0,0,0], [0,0,0] ],\n              \"species_at_sites\": [\"Si\", \"Ge\", \"vac\"],\n              \"species\": [\n                { \"name\": \"Si\", \"chemical_symbols\": [\"Si\"], \"concentration\": [1.0] },\n                { \"name\": \"Ge\", \"chemical_symbols\": [\"Ge\"], \"concentration\": [1.0] },\n                { \"name\": \"vac\", \"chemical_symbols\": [\"vacancy\"], \"concentration\": [1.0] }\n              ],\n              \"assemblies\": [\n                {\n              \"sites_in_groups\": [ [0], [1], [2] ],\n              \"group_probabilities\": [0.3, 0.5, 0.2]\n                }\n              ]\n              // ...\n            }\n            ```\n\n    - It is up to the database provider to decide which representation to use, typically depending on the internal format in which the structure is stored.\n        However, given a structure identified by a unique ID, the API implementation MUST always provide the same representation for it.\n\n    - The probabilities of occurrence of different assemblies are uncorrelated.\n        So, for instance in the following case with two assemblies:\n        ```json\n        {\n          \"assemblies\": [\n            {\n              \"sites_in_groups\": [ [0], [1] ],\n              \"group_probabilities\": [0.2, 0.8],\n            },\n            {\n              \"sites_in_groups\": [ [2], [3] ],\n              \"group_probabilities\": [0.3, 0.7]\n            }\n          ]\n        }\n        ```\n\n        Site 0 is present with a probability of 20 % and site 1 with a probability of 80 %. These two sites are correlated (either site 0 or 1 is present). Similarly, site 2 is present with a probability of 30 % and site 3 with a probability of 70 %.\n        These two sites are correlated (either site 2 or 3 is present).\n        However, the presence or absence of sites 0 and 1 is not correlated with the presence or absence of sites 2 and 3 (in the specific example, the pair of sites (0, 2) can occur with 0.2*0.3 = 6 % probability; the pair (0, 3) with 0.2*0.7 = 14 % probability; the pair (1, 2) with 0.8*0.3 = 24 % probability; and the pair (1, 3) with 0.8*0.7 = 56 % probability).",
            "x-optimade-support": "optional",
            "x-optimade-queryable": "optional"
          },
          "structure_features": {
            "title": "Structure Features",
            "type": "array",
            "items": {
              "$ref": "#/components/schemas/StructureFeatures"
            },
            "description": "A list of strings that flag which special features are used by the structure.\n\n- **Type**: list of strings\n\n- **Requirements/Conventions**:\n    - **Support**: MUST be supported by all implementations, MUST NOT be `null`.\n    - **Query**: MUST be a queryable property.\n    Filters on the list MUST support all mandatory HAS-type queries.\n    Filter operators for comparisons on the string components MUST support equality, support for other comparison operators are OPTIONAL.\n    - MUST be an empty list if no special features are used.\n    - MUST be sorted alphabetically.\n    - If a special feature listed below is used, the list MUST contain the corresponding string.\n    - If a special feature listed below is not used, the list MUST NOT contain the corresponding string.\n    - **List of strings used to indicate special structure features**:\n        - `disorder`: this flag MUST be present if any one entry in the `species` list has a `chemical_symbols` list that is longer than 1 element.\n        - `implicit_atoms`: this flag MUST be present if the structure contains atoms that are not assigned to sites via the property `species_at_sites` (e.g., because their positions are unknown).\n           When this flag is present, the properties related to the chemical formula will likely not match the type and count of atoms represented by the `species_at_sites`, `species` and `assemblies` properties.\n        - `site_attachments`: this flag MUST be present if any one entry in the `species` list includes `attached` and `nattached`.\n        - `assemblies`: this flag MUST be present if the property `assemblies` is present.\n\n- **Examples**: A structure having implicit atoms and using assemblies: `[\"assemblies\", \"implicit_atoms\"]`",
            "x-optimade-support": "must",
            "x-optimade-queryable": "must"
          }
        },
        "description": "This class contains the Field for the attributes used to represent a structure, e.g. unit cell, atoms, positions."
      },
      "StructureResponseMany": {
        "title": "StructureResponseMany",
        "required": [
          "data",
          "meta"
        ],
        "type": "object",
        "properties": {
          "data": {
            "title": "Data",
            "uniqueItems": true,
            "anyOf": [
              {
                "type": "array",
                "items": {
                  "$ref": "#/components/schemas/StructureResource"
                }
              },
              {
                "type": "array",
                "items": {
                  "type": "object"
                }
              }
            ],
            "description": "List of unique OPTIMADE structures entry resource objects."
          },
          "meta": {
            "title": "Meta",
            "allOf": [
              {
                "$ref": "#/components/schemas/ResponseMeta"
              }
            ],
            "description": "A meta object containing non-standard information"
          },
          "errors": {
            "title": "Errors",
            "uniqueItems": true,
            "type": "array",
            "items": {
              "$ref": "#/components/schemas/Error"
            },
            "description": "A list of unique errors"
          },
          "included": {
            "title": "Included",
            "uniqueItems": true,
            "anyOf": [
              {
                "type": "array",
                "items": {
                  "$ref": "#/components/schemas/EntryResource"
                }
              },
              {
                "type": "array",
                "items": {
                  "type": "object"
                }
              }
            ]
          },
          "links": {
            "title": "Links",
            "allOf": [
              {
                "$ref": "#/components/schemas/ToplevelLinks"
              }
            ],
            "description": "Links associated with the primary data or errors"
          },
          "jsonapi": {
            "title": "Jsonapi",
            "allOf": [
              {
                "$ref": "#/components/schemas/JsonApi"
              }
            ],
            "description": "Information about the JSON API used"
          }
        },
        "description": "errors are not allowed"
      },
      "StructureResponseOne": {
        "title": "StructureResponseOne",
        "required": [
          "data",
          "meta"
        ],
        "type": "object",
        "properties": {
          "data": {
            "title": "Data",
            "anyOf": [
              {
                "$ref": "#/components/schemas/StructureResource"
              },
              {
                "type": "object"
              }
            ],
            "description": "A single structures entry resource."
          },
          "meta": {
            "title": "Meta",
            "allOf": [
              {
                "$ref": "#/components/schemas/ResponseMeta"
              }
            ],
            "description": "A meta object containing non-standard information"
          },
          "errors": {
            "title": "Errors",
            "uniqueItems": true,
            "type": "array",
            "items": {
              "$ref": "#/components/schemas/Error"
            },
            "description": "A list of unique errors"
          },
          "included": {
            "title": "Included",
            "uniqueItems": true,
            "anyOf": [
              {
                "type": "array",
                "items": {
                  "$ref": "#/components/schemas/EntryResource"
                }
              },
              {
                "type": "array",
                "items": {
                  "type": "object"
                }
              }
            ]
          },
          "links": {
            "title": "Links",
            "allOf": [
              {
                "$ref": "#/components/schemas/ToplevelLinks"
              }
            ],
            "description": "Links associated with the primary data or errors"
          },
          "jsonapi": {
            "title": "Jsonapi",
            "allOf": [
              {
                "$ref": "#/components/schemas/JsonApi"
              }
            ],
            "description": "Information about the JSON API used"
          }
        },
        "description": "errors are not allowed"
      },
      "ToplevelLinks": {
        "title": "ToplevelLinks",
        "type": "object",
        "properties": {
          "self": {
            "title": "Self",
            "anyOf": [
              {
                "maxLength": 65536,
                "minLength": 1,
                "type": "string",
                "format": "uri"
              },
              {
                "$ref": "#/components/schemas/Link"
              }
            ],
            "description": "A link to itself"
          },
          "related": {
            "title": "Related",
            "anyOf": [
              {
                "maxLength": 65536,
                "minLength": 1,
                "type": "string",
                "format": "uri"
              },
              {
                "$ref": "#/components/schemas/Link"
              }
            ],
            "description": "A related resource link"
          },
          "first": {
            "title": "First",
            "anyOf": [
              {
                "maxLength": 65536,
                "minLength": 1,
                "type": "string",
                "format": "uri"
              },
              {
                "$ref": "#/components/schemas/Link"
              }
            ],
            "description": "The first page of data"
          },
          "last": {
            "title": "Last",
            "anyOf": [
              {
                "maxLength": 65536,
                "minLength": 1,
                "type": "string",
                "format": "uri"
              },
              {
                "$ref": "#/components/schemas/Link"
              }
            ],
            "description": "The last page of data"
          },
          "prev": {
            "title": "Prev",
            "anyOf": [
              {
                "maxLength": 65536,
                "minLength": 1,
                "type": "string",
                "format": "uri"
              },
              {
                "$ref": "#/components/schemas/Link"
              }
            ],
            "description": "The previous page of data"
          },
          "next": {
            "title": "Next",
            "anyOf": [
              {
                "maxLength": 65536,
                "minLength": 1,
                "type": "string",
                "format": "uri"
              },
              {
                "$ref": "#/components/schemas/Link"
              }
            ],
            "description": "The next page of data"
          }
        },
        "description": "A set of Links objects, possibly including pagination"
      },
      "Warnings": {
        "title": "Warnings",
        "required": [
          "detail",
          "type"
        ],
        "type": "object",
        "properties": {
          "id": {
            "title": "Id",
            "type": "string",
            "description": "A unique identifier for this particular occurrence of the problem."
          },
          "links": {
            "title": "Links",
            "allOf": [
              {
                "$ref": "#/components/schemas/ErrorLinks"
              }
            ],
            "description": "A links object storing about"
          },
          "code": {
            "title": "Code",
            "type": "string",
            "description": "an application-specific error code, expressed as a string value."
          },
          "title": {
            "title": "Title",
            "type": "string",
            "description": "A short, human-readable summary of the problem. It **SHOULD NOT** change from occurrence to occurrence of the problem, except for purposes of localization."
          },
          "detail": {
            "title": "Detail",
            "type": "string",
            "description": "A human-readable explanation specific to this occurrence of the problem."
          },
          "source": {
            "title": "Source",
            "allOf": [
              {
                "$ref": "#/components/schemas/ErrorSource"
              }
            ],
            "description": "An object containing references to the source of the error"
          },
          "meta": {
            "title": "Meta",
            "allOf": [
              {
                "$ref": "#/components/schemas/Meta"
              }
            ],
            "description": "a meta object containing non-standard meta-information about the error."
          },
          "type": {
            "title": "Type",
            "pattern": "^warning$",
            "type": "string",
            "description": "Warnings must be of type \"warning\"",
            "default": "warning"
          }
        },
        "description": "OPTIMADE-specific warning class based on OPTIMADE-specific JSON API Error.\n\nFrom the specification:\n\nA warning resource object is defined similarly to a JSON API error object, but MUST also include the field type, which MUST have the value \"warning\".\nThe field detail MUST be present and SHOULD contain a non-critical message, e.g., reporting unrecognized search attributes or deprecated features.\n\nNote: Must be named \"Warnings\", since \"Warning\" is a built-in Python class."
      }
    }
  }
}<|MERGE_RESOLUTION|>--- conflicted
+++ resolved
@@ -3347,15 +3347,9 @@
               "type": "number"
             },
             "description": "If present MUST be a list of floats expressed in a.m.u.\nElements denoting vacancies MUST have masses equal to 0.",
-<<<<<<< HEAD
-            "x-optimade-queryable": "optional",
-            "x-optimade-unit": "a.m.u.",
-            "x-optimade-support": "optional"
-=======
             "x-optimade-unit": "a.m.u.",
             "x-optimade-support": "optional",
             "x-optimade-queryable": "optional"
->>>>>>> d5e7c158
           },
           "original_name": {
             "title": "Original Name",
@@ -3633,15 +3627,9 @@
             },
             "description": "The three lattice vectors in Cartesian coordinates, in \u00e5ngstr\u00f6m (\u00c5).\n\n- **Type**: list of list of floats or unknown values.\n\n- **Requirements/Conventions**:\n    - **Support**: SHOULD be supported by all implementations, i.e., SHOULD NOT be `null`.\n    - **Query**: Support for queries on this property is OPTIONAL.\n      If supported, filters MAY support only a subset of comparison operators.\n    - MUST be a list of three vectors *a*, *b*, and *c*, where each of the vectors MUST BE a list of the vector's coordinates along the x, y, and z Cartesian coordinates.\n      (Therefore, the first index runs over the three lattice vectors and the second index runs over the x, y, z Cartesian coordinates).\n    - For databases that do not define an absolute Cartesian system (e.g., only defining the length and angles between vectors), the first lattice vector SHOULD be set along *x* and the second on the *xy*-plane.\n    - MUST always contain three vectors of three coordinates each, independently of the elements of property `dimension_types`.\n      The vectors SHOULD by convention be chosen so the determinant of the `lattice_vectors` matrix is different from zero.\n      The vectors in the non-periodic directions have no significance beyond fulfilling these requirements.\n    - The coordinates of the lattice vectors of non-periodic dimensions (i.e., those dimensions for which `dimension_types` is `0`) MAY be given as a list of all `null` values.\n        If a lattice vector contains the value `null`, all coordinates of that lattice vector MUST be `null`.\n\n- **Examples**:\n    - `[[4.0,0.0,0.0],[0.0,4.0,0.0],[0.0,1.0,4.0]]` represents a cell, where the first vector is `(4, 0, 0)`, i.e., a vector aligned along the `x` axis of length 4 \u00c5; the second vector is `(0, 4, 0)`; and the third vector is `(0, 1, 4)`.",
             "nullable": true,
-<<<<<<< HEAD
-            "x-optimade-queryable": "optional",
-            "x-optimade-unit": "\u00c5",
-            "x-optimade-support": "should"
-=======
             "x-optimade-unit": "\u00c5",
             "x-optimade-support": "should",
             "x-optimade-queryable": "optional"
->>>>>>> d5e7c158
           },
           "cartesian_site_positions": {
             "title": "Cartesian Site Positions",
@@ -3656,15 +3644,9 @@
             },
             "description": "Cartesian positions of each site in the structure.\nA site is usually used to describe positions of atoms; what atoms can be encountered at a given site is conveyed by the `species_at_sites` property, and the species themselves are described in the `species` property.\n\n- **Type**: list of list of floats\n\n- **Requirements/Conventions**:\n    - **Support**: SHOULD be supported by all implementations, i.e., SHOULD NOT be `null`.\n    - **Query**: Support for queries on this property is OPTIONAL.\n      If supported, filters MAY support only a subset of comparison operators.\n    - It MUST be a list of length equal to the number of sites in the structure, where every element is a list of the three Cartesian coordinates of a site expressed as float values in the unit angstrom (\u00c5).\n    - An entry MAY have multiple sites at the same Cartesian position (for a relevant use of this, see e.g., the property `assemblies`).\n\n- **Examples**:\n    - `[[0,0,0],[0,0,2]]` indicates a structure with two sites, one sitting at the origin and one along the (positive) *z*-axis, 2 \u00c5 away from the origin.",
             "nullable": true,
-<<<<<<< HEAD
-            "x-optimade-queryable": "optional",
-            "x-optimade-unit": "\u00c5",
-            "x-optimade-support": "should"
-=======
             "x-optimade-unit": "\u00c5",
             "x-optimade-support": "should",
             "x-optimade-queryable": "optional"
->>>>>>> d5e7c158
           },
           "nsites": {
             "title": "Nsites",
