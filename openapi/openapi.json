{
  "openapi": "3.0.2",
  "info": {
    "title": "OPTIMADE API",
    "description": "The [Open Databases Integration for Materials Design (OPTIMADE) consortium](https://www.optimade.org/) aims to make materials databases interoperational by developing a common REST API.\n\nThis specification is generated using [`optimade-python-tools`](https://github.com/Materials-Consortia/optimade-python-tools/tree/v0.19.3) v0.19.3.",
    "version": "1.1.0"
  },
  "paths": {
    "/info": {
      "get": {
        "tags": [
          "Info"
        ],
        "summary": "Get Info",
        "operationId": "get_info_info_get",
        "responses": {
          "200": {
            "description": "Successful Response",
            "content": {
              "application/vnd.api+json": {
                "schema": {
                  "$ref": "#/components/schemas/InfoResponse"
                }
              }
            }
          },
          "400": {
            "description": "Bad Request",
            "content": {
              "application/vnd.api+json": {
                "schema": {
                  "$ref": "#/components/schemas/ErrorResponse"
                }
              }
            }
          },
          "403": {
            "description": "Forbidden",
            "content": {
              "application/vnd.api+json": {
                "schema": {
                  "$ref": "#/components/schemas/ErrorResponse"
                }
              }
            }
          },
          "404": {
            "description": "Not Found",
            "content": {
              "application/vnd.api+json": {
                "schema": {
                  "$ref": "#/components/schemas/ErrorResponse"
                }
              }
            }
          },
          "422": {
            "description": "Unprocessable Entity",
            "content": {
              "application/vnd.api+json": {
                "schema": {
                  "$ref": "#/components/schemas/ErrorResponse"
                }
              }
            }
          },
          "500": {
            "description": "Internal Server Error",
            "content": {
              "application/vnd.api+json": {
                "schema": {
                  "$ref": "#/components/schemas/ErrorResponse"
                }
              }
            }
          },
          "501": {
            "description": "Not Implemented",
            "content": {
              "application/vnd.api+json": {
                "schema": {
                  "$ref": "#/components/schemas/ErrorResponse"
                }
              }
            }
          },
          "553": {
            "description": "Version Not Supported",
            "content": {
              "application/vnd.api+json": {
                "schema": {
                  "$ref": "#/components/schemas/ErrorResponse"
                }
              }
            }
          }
        }
      }
    },
    "/info/{entry}": {
      "get": {
        "tags": [
          "Info"
        ],
        "summary": "Get Entry Info",
        "operationId": "get_entry_info_info__entry__get",
        "parameters": [
          {
            "required": true,
            "schema": {
              "title": "Entry",
              "type": "string"
            },
            "name": "entry",
            "in": "path"
          }
        ],
        "responses": {
          "200": {
            "description": "Successful Response",
            "content": {
              "application/vnd.api+json": {
                "schema": {
                  "$ref": "#/components/schemas/EntryInfoResponse"
                }
              }
            }
          },
          "400": {
            "description": "Bad Request",
            "content": {
              "application/vnd.api+json": {
                "schema": {
                  "$ref": "#/components/schemas/ErrorResponse"
                }
              }
            }
          },
          "403": {
            "description": "Forbidden",
            "content": {
              "application/vnd.api+json": {
                "schema": {
                  "$ref": "#/components/schemas/ErrorResponse"
                }
              }
            }
          },
          "404": {
            "description": "Not Found",
            "content": {
              "application/vnd.api+json": {
                "schema": {
                  "$ref": "#/components/schemas/ErrorResponse"
                }
              }
            }
          },
          "422": {
            "description": "Unprocessable Entity",
            "content": {
              "application/vnd.api+json": {
                "schema": {
                  "$ref": "#/components/schemas/ErrorResponse"
                }
              }
            }
          },
          "500": {
            "description": "Internal Server Error",
            "content": {
              "application/vnd.api+json": {
                "schema": {
                  "$ref": "#/components/schemas/ErrorResponse"
                }
              }
            }
          },
          "501": {
            "description": "Not Implemented",
            "content": {
              "application/vnd.api+json": {
                "schema": {
                  "$ref": "#/components/schemas/ErrorResponse"
                }
              }
            }
          },
          "553": {
            "description": "Version Not Supported",
            "content": {
              "application/vnd.api+json": {
                "schema": {
                  "$ref": "#/components/schemas/ErrorResponse"
                }
              }
            }
          }
        }
      }
    },
    "/links": {
      "get": {
        "tags": [
          "Links"
        ],
        "summary": "Get Links",
        "operationId": "get_links_links_get",
        "parameters": [
          {
            "description": "A filter string, in the format described in section API Filtering Format Specification of the specification.",
            "required": false,
            "schema": {
              "title": "Filter",
              "type": "string",
              "description": "A filter string, in the format described in section API Filtering Format Specification of the specification.",
              "default": ""
            },
            "name": "filter",
            "in": "query"
          },
          {
            "description": "The output format requested (see section Response Format).\nDefaults to the format string 'json', which specifies the standard output format described in this specification.\nExample: `http://example.com/v1/structures?response_format=xml`",
            "required": false,
            "schema": {
              "title": "Response Format",
              "type": "string",
              "description": "The output format requested (see section Response Format).\nDefaults to the format string 'json', which specifies the standard output format described in this specification.\nExample: `http://example.com/v1/structures?response_format=xml`",
              "default": "json"
            },
            "name": "response_format",
            "in": "query"
          },
          {
            "description": "An email address of the user making the request.\nThe email SHOULD be that of a person and not an automatic system.\nExample: `http://example.com/v1/structures?email_address=user@example.com`",
            "required": false,
            "schema": {
              "title": "Email Address",
              "type": "string",
              "description": "An email address of the user making the request.\nThe email SHOULD be that of a person and not an automatic system.\nExample: `http://example.com/v1/structures?email_address=user@example.com`",
              "format": "email",
              "default": ""
            },
            "name": "email_address",
            "in": "query"
          },
          {
            "description": "A comma-delimited set of fields to be provided in the output.\nIf provided, these fields MUST be returned along with the REQUIRED fields.\nOther OPTIONAL fields MUST NOT be returned when this parameter is present.\nExample: `http://example.com/v1/structures?response_fields=last_modified,nsites`",
            "required": false,
            "schema": {
              "title": "Response Fields",
              "pattern": "([a-z_][a-z_0-9]*(,[a-z_][a-z_0-9]*)*)?",
              "type": "string",
              "description": "A comma-delimited set of fields to be provided in the output.\nIf provided, these fields MUST be returned along with the REQUIRED fields.\nOther OPTIONAL fields MUST NOT be returned when this parameter is present.\nExample: `http://example.com/v1/structures?response_fields=last_modified,nsites`",
              "default": ""
            },
            "name": "response_fields",
            "in": "query"
          },
          {
            "description": "If supporting sortable queries, an implementation MUST use the `sort` query parameter with format as specified by [JSON API 1.0](https://jsonapi.org/format/1.0/#fetching-sorting).\n\nAn implementation MAY support multiple sort fields for a single query.\nIf it does, it again MUST conform to the JSON API 1.0 specification.\n\nIf an implementation supports sorting for an entry listing endpoint, then the `/info/<entries>` endpoint MUST include, for each field name `<fieldname>` in its `data.properties.<fieldname>` response value that can be used for sorting, the key `sortable` with value `true`.\nIf a field name under an entry listing endpoint supporting sorting cannot be used for sorting, the server MUST either leave out the `sortable` key or set it equal to `false` for the specific field name.\nThe set of field names, with `sortable` equal to `true` are allowed to be used in the \"sort fields\" list according to its definition in the JSON API 1.0 specification.\nThe field `sortable` is in addition to each property description and other OPTIONAL fields.\nAn example is shown in the section Entry Listing Info Endpoints.",
            "required": false,
            "schema": {
              "title": "Sort",
              "pattern": "([a-z_][a-z_0-9]*(,[a-z_][a-z_0-9]*)*)?",
              "type": "string",
              "description": "If supporting sortable queries, an implementation MUST use the `sort` query parameter with format as specified by [JSON API 1.0](https://jsonapi.org/format/1.0/#fetching-sorting).\n\nAn implementation MAY support multiple sort fields for a single query.\nIf it does, it again MUST conform to the JSON API 1.0 specification.\n\nIf an implementation supports sorting for an entry listing endpoint, then the `/info/<entries>` endpoint MUST include, for each field name `<fieldname>` in its `data.properties.<fieldname>` response value that can be used for sorting, the key `sortable` with value `true`.\nIf a field name under an entry listing endpoint supporting sorting cannot be used for sorting, the server MUST either leave out the `sortable` key or set it equal to `false` for the specific field name.\nThe set of field names, with `sortable` equal to `true` are allowed to be used in the \"sort fields\" list according to its definition in the JSON API 1.0 specification.\nThe field `sortable` is in addition to each property description and other OPTIONAL fields.\nAn example is shown in the section Entry Listing Info Endpoints.",
              "default": ""
            },
            "name": "sort",
            "in": "query"
          },
          {
            "description": "Sets a numerical limit on the number of entries returned.\nSee [JSON API 1.0](https://jsonapi.org/format/1.0/#fetching-pagination).\nThe API implementation MUST return no more than the number specified.\nIt MAY return fewer.\nThe database MAY have a maximum limit and not accept larger numbers (in which case an error code -- 403 Forbidden -- MUST be returned).\nThe default limit value is up to the API implementation to decide.\nExample: `http://example.com/optimade/v1/structures?page_limit=100`",
            "required": false,
            "schema": {
              "title": "Page Limit",
              "minimum": 0.0,
              "type": "integer",
              "description": "Sets a numerical limit on the number of entries returned.\nSee [JSON API 1.0](https://jsonapi.org/format/1.0/#fetching-pagination).\nThe API implementation MUST return no more than the number specified.\nIt MAY return fewer.\nThe database MAY have a maximum limit and not accept larger numbers (in which case an error code -- 403 Forbidden -- MUST be returned).\nThe default limit value is up to the API implementation to decide.\nExample: `http://example.com/optimade/v1/structures?page_limit=100`",
              "default": 20
            },
            "name": "page_limit",
            "in": "query"
          },
          {
            "description": "RECOMMENDED for use with _offset-based_ pagination: using `page_offset` and `page_limit` is RECOMMENDED.\nExample: Skip 50 structures and fetch up to 100: `/structures?page_offset=50&page_limit=100`.",
            "required": false,
            "schema": {
              "title": "Page Offset",
              "minimum": 0.0,
              "type": "integer",
              "description": "RECOMMENDED for use with _offset-based_ pagination: using `page_offset` and `page_limit` is RECOMMENDED.\nExample: Skip 50 structures and fetch up to 100: `/structures?page_offset=50&page_limit=100`.",
              "default": 0
            },
            "name": "page_offset",
            "in": "query"
          },
          {
            "description": "RECOMMENDED for use with _page-based_ pagination: using `page_number` and `page_limit` is RECOMMENDED.\nIt is RECOMMENDED that the first page has number 1, i.e., that `page_number` is 1-based.\nExample: Fetch page 2 of up to 50 structures per page: `/structures?page_number=2&page_limit=50`.",
            "required": false,
            "schema": {
              "title": "Page Number",
              "minimum": 1.0,
              "type": "integer",
              "description": "RECOMMENDED for use with _page-based_ pagination: using `page_number` and `page_limit` is RECOMMENDED.\nIt is RECOMMENDED that the first page has number 1, i.e., that `page_number` is 1-based.\nExample: Fetch page 2 of up to 50 structures per page: `/structures?page_number=2&page_limit=50`."
            },
            "name": "page_number",
            "in": "query"
          },
          {
            "description": "RECOMMENDED for use with _cursor-based_ pagination: using `page_cursor` and `page_limit` is RECOMMENDED.",
            "required": false,
            "schema": {
              "title": "Page Cursor",
              "minimum": 0.0,
              "type": "integer",
              "description": "RECOMMENDED for use with _cursor-based_ pagination: using `page_cursor` and `page_limit` is RECOMMENDED.",
              "default": 0
            },
            "name": "page_cursor",
            "in": "query"
          },
          {
            "description": "RECOMMENDED for use with _value-based_ pagination: using `page_above`/`page_below` and `page_limit` is RECOMMENDED.\nExample: Fetch up to 100 structures above sort-field value 4000 (in this example, server chooses to fetch results sorted by increasing `id`, so `page_above` value refers to an `id` value): `/structures?page_above=4000&page_limit=100`.",
            "required": false,
            "schema": {
              "title": "Page Above",
              "minimum": 0.0,
              "type": "integer",
              "description": "RECOMMENDED for use with _value-based_ pagination: using `page_above`/`page_below` and `page_limit` is RECOMMENDED.\nExample: Fetch up to 100 structures above sort-field value 4000 (in this example, server chooses to fetch results sorted by increasing `id`, so `page_above` value refers to an `id` value): `/structures?page_above=4000&page_limit=100`.",
              "default": 0
            },
            "name": "page_above",
            "in": "query"
          },
          {
            "description": "RECOMMENDED for use with _value-based_ pagination: using `page_above`/`page_below` and `page_limit` is RECOMMENDED.",
            "required": false,
            "schema": {
              "title": "Page Below",
              "minimum": 0.0,
              "type": "integer",
              "description": "RECOMMENDED for use with _value-based_ pagination: using `page_above`/`page_below` and `page_limit` is RECOMMENDED.",
              "default": 0
            },
            "name": "page_below",
            "in": "query"
          },
          {
            "description": "A server MAY implement the JSON API concept of returning [compound documents](https://jsonapi.org/format/1.0/#document-compound-documents) by utilizing the `include` query parameter as specified by [JSON API 1.0](https://jsonapi.org/format/1.0/#fetching-includes).\n\nAll related resource objects MUST be returned as part of an array value for the top-level `included` field, see the section JSON Response Schema: Common Fields.\n\nThe value of `include` MUST be a comma-separated list of \"relationship paths\", as defined in the [JSON API](https://jsonapi.org/format/1.0/#fetching-includes).\nIf relationship paths are not supported, or a server is unable to identify a relationship path a `400 Bad Request` response MUST be made.\n\nThe **default value** for `include` is `references`.\nThis means `references` entries MUST always be included under the top-level field `included` as default, since a server assumes if `include` is not specified by a client in the request, it is still specified as `include=references`.\nNote, if a client explicitly specifies `include` and leaves out `references`, `references` resource objects MUST NOT be included under the top-level field `included`, as per the definition of `included`, see section JSON Response Schema: Common Fields.\n\n> **Note**: A query with the parameter `include` set to the empty string means no related resource objects are to be returned under the top-level field `included`.",
            "required": false,
            "schema": {
              "title": "Include",
              "type": "string",
              "description": "A server MAY implement the JSON API concept of returning [compound documents](https://jsonapi.org/format/1.0/#document-compound-documents) by utilizing the `include` query parameter as specified by [JSON API 1.0](https://jsonapi.org/format/1.0/#fetching-includes).\n\nAll related resource objects MUST be returned as part of an array value for the top-level `included` field, see the section JSON Response Schema: Common Fields.\n\nThe value of `include` MUST be a comma-separated list of \"relationship paths\", as defined in the [JSON API](https://jsonapi.org/format/1.0/#fetching-includes).\nIf relationship paths are not supported, or a server is unable to identify a relationship path a `400 Bad Request` response MUST be made.\n\nThe **default value** for `include` is `references`.\nThis means `references` entries MUST always be included under the top-level field `included` as default, since a server assumes if `include` is not specified by a client in the request, it is still specified as `include=references`.\nNote, if a client explicitly specifies `include` and leaves out `references`, `references` resource objects MUST NOT be included under the top-level field `included`, as per the definition of `included`, see section JSON Response Schema: Common Fields.\n\n> **Note**: A query with the parameter `include` set to the empty string means no related resource objects are to be returned under the top-level field `included`.",
              "default": "references"
            },
            "name": "include",
            "in": "query"
          },
          {
            "description": "The first frame of the trajectory that should be returned.",
            "required": false,
            "schema": {
              "title": "First Frame",
              "minimum": 1.0,
              "type": "integer",
              "description": "The first frame of the trajectory that should be returned.",
              "default": 1
            },
            "name": "first_frame",
            "in": "query"
          },
          {
            "description": "The last frame of the trajectory that should be returned.",
            "required": false,
            "schema": {
              "title": "Last Frame",
              "minimum": 1.0,
              "type": "integer",
              "description": "The last frame of the trajectory that should be returned."
            },
            "name": "last_frame",
            "in": "query"
          },
          {
            "description": "Specifies that only one out of every frame_step frames should be returned.",
            "required": false,
            "schema": {
              "title": "Frame Step",
              "minimum": 1.0,
              "type": "integer",
              "description": "Specifies that only one out of every frame_step frames should be returned."
            },
            "name": "frame_step",
            "in": "query"
          },
          {
            "description": "If the client provides the parameter, the value SHOULD have the format `vMAJOR` or `vMAJOR.MINOR`, where MAJOR is a major version and MINOR is a minor version of the API. For example, if a client appends `api_hint=v1.0` to the query string, the hint provided is for major version 1 and minor version 0.",
            "required": false,
            "schema": {
              "title": "Api Hint",
              "pattern": "(v[0-9]+(\\.[0-9]+)?)?",
              "type": "string",
              "description": "If the client provides the parameter, the value SHOULD have the format `vMAJOR` or `vMAJOR.MINOR`, where MAJOR is a major version and MINOR is a minor version of the API. For example, if a client appends `api_hint=v1.0` to the query string, the hint provided is for major version 1 and minor version 0.",
              "default": ""
            },
            "name": "api_hint",
            "in": "query"
          },
          {
            "description": "Large entries may need to be broken down to pices so the response time does not become too long. In that case this parameter indicates from which frame onward the trajectory can be returned.",
            "required": false,
            "schema": {
              "title": "Continue From Frame",
              "type": "integer",
              "description": "Large entries may need to be broken down to pices so the response time does not become too long. In that case this parameter indicates from which frame onward the trajectory can be returned."
            },
            "name": "continue_from_frame",
            "in": "query"
          }
        ],
        "responses": {
          "200": {
            "description": "Successful Response",
            "content": {
              "application/vnd.api+json": {
                "schema": {
                  "$ref": "#/components/schemas/LinksResponse"
                }
              }
            }
          },
          "400": {
            "description": "Bad Request",
            "content": {
              "application/vnd.api+json": {
                "schema": {
                  "$ref": "#/components/schemas/ErrorResponse"
                }
              }
            }
          },
          "403": {
            "description": "Forbidden",
            "content": {
              "application/vnd.api+json": {
                "schema": {
                  "$ref": "#/components/schemas/ErrorResponse"
                }
              }
            }
          },
          "404": {
            "description": "Not Found",
            "content": {
              "application/vnd.api+json": {
                "schema": {
                  "$ref": "#/components/schemas/ErrorResponse"
                }
              }
            }
          },
          "422": {
            "description": "Unprocessable Entity",
            "content": {
              "application/vnd.api+json": {
                "schema": {
                  "$ref": "#/components/schemas/ErrorResponse"
                }
              }
            }
          },
          "500": {
            "description": "Internal Server Error",
            "content": {
              "application/vnd.api+json": {
                "schema": {
                  "$ref": "#/components/schemas/ErrorResponse"
                }
              }
            }
          },
          "501": {
            "description": "Not Implemented",
            "content": {
              "application/vnd.api+json": {
                "schema": {
                  "$ref": "#/components/schemas/ErrorResponse"
                }
              }
            }
          },
          "553": {
            "description": "Version Not Supported",
            "content": {
              "application/vnd.api+json": {
                "schema": {
                  "$ref": "#/components/schemas/ErrorResponse"
                }
              }
            }
          }
        }
      }
    },
    "/references": {
      "get": {
        "tags": [
          "References"
        ],
        "summary": "Get References",
        "operationId": "get_references_references_get",
        "parameters": [
          {
            "description": "A filter string, in the format described in section API Filtering Format Specification of the specification.",
            "required": false,
            "schema": {
              "title": "Filter",
              "type": "string",
              "description": "A filter string, in the format described in section API Filtering Format Specification of the specification.",
              "default": ""
            },
            "name": "filter",
            "in": "query"
          },
          {
            "description": "The output format requested (see section Response Format).\nDefaults to the format string 'json', which specifies the standard output format described in this specification.\nExample: `http://example.com/v1/structures?response_format=xml`",
            "required": false,
            "schema": {
              "title": "Response Format",
              "type": "string",
              "description": "The output format requested (see section Response Format).\nDefaults to the format string 'json', which specifies the standard output format described in this specification.\nExample: `http://example.com/v1/structures?response_format=xml`",
              "default": "json"
            },
            "name": "response_format",
            "in": "query"
          },
          {
            "description": "An email address of the user making the request.\nThe email SHOULD be that of a person and not an automatic system.\nExample: `http://example.com/v1/structures?email_address=user@example.com`",
            "required": false,
            "schema": {
              "title": "Email Address",
              "type": "string",
              "description": "An email address of the user making the request.\nThe email SHOULD be that of a person and not an automatic system.\nExample: `http://example.com/v1/structures?email_address=user@example.com`",
              "format": "email",
              "default": ""
            },
            "name": "email_address",
            "in": "query"
          },
          {
            "description": "A comma-delimited set of fields to be provided in the output.\nIf provided, these fields MUST be returned along with the REQUIRED fields.\nOther OPTIONAL fields MUST NOT be returned when this parameter is present.\nExample: `http://example.com/v1/structures?response_fields=last_modified,nsites`",
            "required": false,
            "schema": {
              "title": "Response Fields",
              "pattern": "([a-z_][a-z_0-9]*(,[a-z_][a-z_0-9]*)*)?",
              "type": "string",
              "description": "A comma-delimited set of fields to be provided in the output.\nIf provided, these fields MUST be returned along with the REQUIRED fields.\nOther OPTIONAL fields MUST NOT be returned when this parameter is present.\nExample: `http://example.com/v1/structures?response_fields=last_modified,nsites`",
              "default": ""
            },
            "name": "response_fields",
            "in": "query"
          },
          {
            "description": "If supporting sortable queries, an implementation MUST use the `sort` query parameter with format as specified by [JSON API 1.0](https://jsonapi.org/format/1.0/#fetching-sorting).\n\nAn implementation MAY support multiple sort fields for a single query.\nIf it does, it again MUST conform to the JSON API 1.0 specification.\n\nIf an implementation supports sorting for an entry listing endpoint, then the `/info/<entries>` endpoint MUST include, for each field name `<fieldname>` in its `data.properties.<fieldname>` response value that can be used for sorting, the key `sortable` with value `true`.\nIf a field name under an entry listing endpoint supporting sorting cannot be used for sorting, the server MUST either leave out the `sortable` key or set it equal to `false` for the specific field name.\nThe set of field names, with `sortable` equal to `true` are allowed to be used in the \"sort fields\" list according to its definition in the JSON API 1.0 specification.\nThe field `sortable` is in addition to each property description and other OPTIONAL fields.\nAn example is shown in the section Entry Listing Info Endpoints.",
            "required": false,
            "schema": {
              "title": "Sort",
              "pattern": "([a-z_][a-z_0-9]*(,[a-z_][a-z_0-9]*)*)?",
              "type": "string",
              "description": "If supporting sortable queries, an implementation MUST use the `sort` query parameter with format as specified by [JSON API 1.0](https://jsonapi.org/format/1.0/#fetching-sorting).\n\nAn implementation MAY support multiple sort fields for a single query.\nIf it does, it again MUST conform to the JSON API 1.0 specification.\n\nIf an implementation supports sorting for an entry listing endpoint, then the `/info/<entries>` endpoint MUST include, for each field name `<fieldname>` in its `data.properties.<fieldname>` response value that can be used for sorting, the key `sortable` with value `true`.\nIf a field name under an entry listing endpoint supporting sorting cannot be used for sorting, the server MUST either leave out the `sortable` key or set it equal to `false` for the specific field name.\nThe set of field names, with `sortable` equal to `true` are allowed to be used in the \"sort fields\" list according to its definition in the JSON API 1.0 specification.\nThe field `sortable` is in addition to each property description and other OPTIONAL fields.\nAn example is shown in the section Entry Listing Info Endpoints.",
              "default": ""
            },
            "name": "sort",
            "in": "query"
          },
          {
            "description": "Sets a numerical limit on the number of entries returned.\nSee [JSON API 1.0](https://jsonapi.org/format/1.0/#fetching-pagination).\nThe API implementation MUST return no more than the number specified.\nIt MAY return fewer.\nThe database MAY have a maximum limit and not accept larger numbers (in which case an error code -- 403 Forbidden -- MUST be returned).\nThe default limit value is up to the API implementation to decide.\nExample: `http://example.com/optimade/v1/structures?page_limit=100`",
            "required": false,
            "schema": {
              "title": "Page Limit",
              "minimum": 0.0,
              "type": "integer",
              "description": "Sets a numerical limit on the number of entries returned.\nSee [JSON API 1.0](https://jsonapi.org/format/1.0/#fetching-pagination).\nThe API implementation MUST return no more than the number specified.\nIt MAY return fewer.\nThe database MAY have a maximum limit and not accept larger numbers (in which case an error code -- 403 Forbidden -- MUST be returned).\nThe default limit value is up to the API implementation to decide.\nExample: `http://example.com/optimade/v1/structures?page_limit=100`",
              "default": 20
            },
            "name": "page_limit",
            "in": "query"
          },
          {
            "description": "RECOMMENDED for use with _offset-based_ pagination: using `page_offset` and `page_limit` is RECOMMENDED.\nExample: Skip 50 structures and fetch up to 100: `/structures?page_offset=50&page_limit=100`.",
            "required": false,
            "schema": {
              "title": "Page Offset",
              "minimum": 0.0,
              "type": "integer",
              "description": "RECOMMENDED for use with _offset-based_ pagination: using `page_offset` and `page_limit` is RECOMMENDED.\nExample: Skip 50 structures and fetch up to 100: `/structures?page_offset=50&page_limit=100`.",
              "default": 0
            },
            "name": "page_offset",
            "in": "query"
          },
          {
            "description": "RECOMMENDED for use with _page-based_ pagination: using `page_number` and `page_limit` is RECOMMENDED.\nIt is RECOMMENDED that the first page has number 1, i.e., that `page_number` is 1-based.\nExample: Fetch page 2 of up to 50 structures per page: `/structures?page_number=2&page_limit=50`.",
            "required": false,
            "schema": {
              "title": "Page Number",
              "minimum": 1.0,
              "type": "integer",
              "description": "RECOMMENDED for use with _page-based_ pagination: using `page_number` and `page_limit` is RECOMMENDED.\nIt is RECOMMENDED that the first page has number 1, i.e., that `page_number` is 1-based.\nExample: Fetch page 2 of up to 50 structures per page: `/structures?page_number=2&page_limit=50`."
            },
            "name": "page_number",
            "in": "query"
          },
          {
            "description": "RECOMMENDED for use with _cursor-based_ pagination: using `page_cursor` and `page_limit` is RECOMMENDED.",
            "required": false,
            "schema": {
              "title": "Page Cursor",
              "minimum": 0.0,
              "type": "integer",
              "description": "RECOMMENDED for use with _cursor-based_ pagination: using `page_cursor` and `page_limit` is RECOMMENDED.",
              "default": 0
            },
            "name": "page_cursor",
            "in": "query"
          },
          {
            "description": "RECOMMENDED for use with _value-based_ pagination: using `page_above`/`page_below` and `page_limit` is RECOMMENDED.\nExample: Fetch up to 100 structures above sort-field value 4000 (in this example, server chooses to fetch results sorted by increasing `id`, so `page_above` value refers to an `id` value): `/structures?page_above=4000&page_limit=100`.",
            "required": false,
            "schema": {
              "title": "Page Above",
              "minimum": 0.0,
              "type": "integer",
              "description": "RECOMMENDED for use with _value-based_ pagination: using `page_above`/`page_below` and `page_limit` is RECOMMENDED.\nExample: Fetch up to 100 structures above sort-field value 4000 (in this example, server chooses to fetch results sorted by increasing `id`, so `page_above` value refers to an `id` value): `/structures?page_above=4000&page_limit=100`.",
              "default": 0
            },
            "name": "page_above",
            "in": "query"
          },
          {
            "description": "RECOMMENDED for use with _value-based_ pagination: using `page_above`/`page_below` and `page_limit` is RECOMMENDED.",
            "required": false,
            "schema": {
              "title": "Page Below",
              "minimum": 0.0,
              "type": "integer",
              "description": "RECOMMENDED for use with _value-based_ pagination: using `page_above`/`page_below` and `page_limit` is RECOMMENDED.",
              "default": 0
            },
            "name": "page_below",
            "in": "query"
          },
          {
            "description": "A server MAY implement the JSON API concept of returning [compound documents](https://jsonapi.org/format/1.0/#document-compound-documents) by utilizing the `include` query parameter as specified by [JSON API 1.0](https://jsonapi.org/format/1.0/#fetching-includes).\n\nAll related resource objects MUST be returned as part of an array value for the top-level `included` field, see the section JSON Response Schema: Common Fields.\n\nThe value of `include` MUST be a comma-separated list of \"relationship paths\", as defined in the [JSON API](https://jsonapi.org/format/1.0/#fetching-includes).\nIf relationship paths are not supported, or a server is unable to identify a relationship path a `400 Bad Request` response MUST be made.\n\nThe **default value** for `include` is `references`.\nThis means `references` entries MUST always be included under the top-level field `included` as default, since a server assumes if `include` is not specified by a client in the request, it is still specified as `include=references`.\nNote, if a client explicitly specifies `include` and leaves out `references`, `references` resource objects MUST NOT be included under the top-level field `included`, as per the definition of `included`, see section JSON Response Schema: Common Fields.\n\n> **Note**: A query with the parameter `include` set to the empty string means no related resource objects are to be returned under the top-level field `included`.",
            "required": false,
            "schema": {
              "title": "Include",
              "type": "string",
              "description": "A server MAY implement the JSON API concept of returning [compound documents](https://jsonapi.org/format/1.0/#document-compound-documents) by utilizing the `include` query parameter as specified by [JSON API 1.0](https://jsonapi.org/format/1.0/#fetching-includes).\n\nAll related resource objects MUST be returned as part of an array value for the top-level `included` field, see the section JSON Response Schema: Common Fields.\n\nThe value of `include` MUST be a comma-separated list of \"relationship paths\", as defined in the [JSON API](https://jsonapi.org/format/1.0/#fetching-includes).\nIf relationship paths are not supported, or a server is unable to identify a relationship path a `400 Bad Request` response MUST be made.\n\nThe **default value** for `include` is `references`.\nThis means `references` entries MUST always be included under the top-level field `included` as default, since a server assumes if `include` is not specified by a client in the request, it is still specified as `include=references`.\nNote, if a client explicitly specifies `include` and leaves out `references`, `references` resource objects MUST NOT be included under the top-level field `included`, as per the definition of `included`, see section JSON Response Schema: Common Fields.\n\n> **Note**: A query with the parameter `include` set to the empty string means no related resource objects are to be returned under the top-level field `included`.",
              "default": "references"
            },
            "name": "include",
            "in": "query"
          },
          {
            "description": "The first frame of the trajectory that should be returned.",
            "required": false,
            "schema": {
              "title": "First Frame",
              "minimum": 1.0,
              "type": "integer",
              "description": "The first frame of the trajectory that should be returned.",
              "default": 1
            },
            "name": "first_frame",
            "in": "query"
          },
          {
            "description": "The last frame of the trajectory that should be returned.",
            "required": false,
            "schema": {
              "title": "Last Frame",
              "minimum": 1.0,
              "type": "integer",
              "description": "The last frame of the trajectory that should be returned."
            },
            "name": "last_frame",
            "in": "query"
          },
          {
            "description": "Specifies that only one out of every frame_step frames should be returned.",
            "required": false,
            "schema": {
              "title": "Frame Step",
              "minimum": 1.0,
              "type": "integer",
              "description": "Specifies that only one out of every frame_step frames should be returned."
            },
            "name": "frame_step",
            "in": "query"
          },
          {
            "description": "If the client provides the parameter, the value SHOULD have the format `vMAJOR` or `vMAJOR.MINOR`, where MAJOR is a major version and MINOR is a minor version of the API. For example, if a client appends `api_hint=v1.0` to the query string, the hint provided is for major version 1 and minor version 0.",
            "required": false,
            "schema": {
              "title": "Api Hint",
              "pattern": "(v[0-9]+(\\.[0-9]+)?)?",
              "type": "string",
              "description": "If the client provides the parameter, the value SHOULD have the format `vMAJOR` or `vMAJOR.MINOR`, where MAJOR is a major version and MINOR is a minor version of the API. For example, if a client appends `api_hint=v1.0` to the query string, the hint provided is for major version 1 and minor version 0.",
              "default": ""
            },
            "name": "api_hint",
            "in": "query"
          },
          {
            "description": "Large entries may need to be broken down to pices so the response time does not become too long. In that case this parameter indicates from which frame onward the trajectory can be returned.",
            "required": false,
            "schema": {
              "title": "Continue From Frame",
              "type": "integer",
              "description": "Large entries may need to be broken down to pices so the response time does not become too long. In that case this parameter indicates from which frame onward the trajectory can be returned."
            },
            "name": "continue_from_frame",
            "in": "query"
          }
        ],
        "responses": {
          "200": {
            "description": "Successful Response",
            "content": {
              "application/vnd.api+json": {
                "schema": {
                  "$ref": "#/components/schemas/ReferenceResponseMany"
                }
              }
            }
          },
          "400": {
            "description": "Bad Request",
            "content": {
              "application/vnd.api+json": {
                "schema": {
                  "$ref": "#/components/schemas/ErrorResponse"
                }
              }
            }
          },
          "403": {
            "description": "Forbidden",
            "content": {
              "application/vnd.api+json": {
                "schema": {
                  "$ref": "#/components/schemas/ErrorResponse"
                }
              }
            }
          },
          "404": {
            "description": "Not Found",
            "content": {
              "application/vnd.api+json": {
                "schema": {
                  "$ref": "#/components/schemas/ErrorResponse"
                }
              }
            }
          },
          "422": {
            "description": "Unprocessable Entity",
            "content": {
              "application/vnd.api+json": {
                "schema": {
                  "$ref": "#/components/schemas/ErrorResponse"
                }
              }
            }
          },
          "500": {
            "description": "Internal Server Error",
            "content": {
              "application/vnd.api+json": {
                "schema": {
                  "$ref": "#/components/schemas/ErrorResponse"
                }
              }
            }
          },
          "501": {
            "description": "Not Implemented",
            "content": {
              "application/vnd.api+json": {
                "schema": {
                  "$ref": "#/components/schemas/ErrorResponse"
                }
              }
            }
          },
          "553": {
            "description": "Version Not Supported",
            "content": {
              "application/vnd.api+json": {
                "schema": {
                  "$ref": "#/components/schemas/ErrorResponse"
                }
              }
            }
          }
        }
      }
    },
    "/references/{entry_id}": {
      "get": {
        "tags": [
          "References"
        ],
        "summary": "Get Single Reference",
        "operationId": "get_single_reference_references__entry_id__get",
        "parameters": [
          {
            "required": true,
            "schema": {
              "title": "Entry Id",
              "type": "string"
            },
            "name": "entry_id",
            "in": "path"
          },
          {
            "description": "The output format requested (see section Response Format).\nDefaults to the format string 'json', which specifies the standard output format described in this specification.\nExample: `http://example.com/v1/structures?response_format=xml`",
            "required": false,
            "schema": {
              "title": "Response Format",
              "type": "string",
              "description": "The output format requested (see section Response Format).\nDefaults to the format string 'json', which specifies the standard output format described in this specification.\nExample: `http://example.com/v1/structures?response_format=xml`",
              "default": "json"
            },
            "name": "response_format",
            "in": "query"
          },
          {
            "description": "An email address of the user making the request.\nThe email SHOULD be that of a person and not an automatic system.\nExample: `http://example.com/v1/structures?email_address=user@example.com`",
            "required": false,
            "schema": {
              "title": "Email Address",
              "type": "string",
              "description": "An email address of the user making the request.\nThe email SHOULD be that of a person and not an automatic system.\nExample: `http://example.com/v1/structures?email_address=user@example.com`",
              "format": "email",
              "default": ""
            },
            "name": "email_address",
            "in": "query"
          },
          {
            "description": "A comma-delimited set of fields to be provided in the output.\nIf provided, these fields MUST be returned along with the REQUIRED fields.\nOther OPTIONAL fields MUST NOT be returned when this parameter is present.\nExample: `http://example.com/v1/structures?response_fields=last_modified,nsites`",
            "required": false,
            "schema": {
              "title": "Response Fields",
              "pattern": "([a-z_][a-z_0-9]*(,[a-z_][a-z_0-9]*)*)?",
              "type": "string",
              "description": "A comma-delimited set of fields to be provided in the output.\nIf provided, these fields MUST be returned along with the REQUIRED fields.\nOther OPTIONAL fields MUST NOT be returned when this parameter is present.\nExample: `http://example.com/v1/structures?response_fields=last_modified,nsites`",
              "default": ""
            },
            "name": "response_fields",
            "in": "query"
          },
          {
            "description": "A server MAY implement the JSON API concept of returning [compound documents](https://jsonapi.org/format/1.0/#document-compound-documents) by utilizing the `include` query parameter as specified by [JSON API 1.0](https://jsonapi.org/format/1.0/#fetching-includes).\n\nAll related resource objects MUST be returned as part of an array value for the top-level `included` field, see the section JSON Response Schema: Common Fields.\n\nThe value of `include` MUST be a comma-separated list of \"relationship paths\", as defined in the [JSON API](https://jsonapi.org/format/1.0/#fetching-includes).\nIf relationship paths are not supported, or a server is unable to identify a relationship path a `400 Bad Request` response MUST be made.\n\nThe **default value** for `include` is `references`.\nThis means `references` entries MUST always be included under the top-level field `included` as default, since a server assumes if `include` is not specified by a client in the request, it is still specified as `include=references`.\nNote, if a client explicitly specifies `include` and leaves out `references`, `references` resource objects MUST NOT be included under the top-level field `included`, as per the definition of `included`, see section JSON Response Schema: Common Fields.\n\n> **Note**: A query with the parameter `include` set to the empty string means no related resource objects are to be returned under the top-level field `included`.",
            "required": false,
            "schema": {
              "title": "Include",
              "type": "string",
              "description": "A server MAY implement the JSON API concept of returning [compound documents](https://jsonapi.org/format/1.0/#document-compound-documents) by utilizing the `include` query parameter as specified by [JSON API 1.0](https://jsonapi.org/format/1.0/#fetching-includes).\n\nAll related resource objects MUST be returned as part of an array value for the top-level `included` field, see the section JSON Response Schema: Common Fields.\n\nThe value of `include` MUST be a comma-separated list of \"relationship paths\", as defined in the [JSON API](https://jsonapi.org/format/1.0/#fetching-includes).\nIf relationship paths are not supported, or a server is unable to identify a relationship path a `400 Bad Request` response MUST be made.\n\nThe **default value** for `include` is `references`.\nThis means `references` entries MUST always be included under the top-level field `included` as default, since a server assumes if `include` is not specified by a client in the request, it is still specified as `include=references`.\nNote, if a client explicitly specifies `include` and leaves out `references`, `references` resource objects MUST NOT be included under the top-level field `included`, as per the definition of `included`, see section JSON Response Schema: Common Fields.\n\n> **Note**: A query with the parameter `include` set to the empty string means no related resource objects are to be returned under the top-level field `included`.",
              "default": "references"
            },
            "name": "include",
            "in": "query"
          },
          {
            "description": "The first frame of the trajectory that should be returned.",
            "required": false,
            "schema": {
              "title": "First Frame",
              "minimum": 1.0,
              "type": "integer",
              "description": "The first frame of the trajectory that should be returned.",
              "default": 1
            },
            "name": "first_frame",
            "in": "query"
          },
          {
            "description": "The last frame of the trajectory that should be returned.",
            "required": false,
            "schema": {
              "title": "Last Frame",
              "minimum": 1.0,
              "type": "integer",
              "description": "The last frame of the trajectory that should be returned."
            },
            "name": "last_frame",
            "in": "query"
          },
          {
            "description": "Specifies that only one out of every frame_step frames should be returned.",
            "required": false,
            "schema": {
              "title": "Frame Step",
              "minimum": 1.0,
              "type": "integer",
              "description": "Specifies that only one out of every frame_step frames should be returned."
            },
            "name": "frame_step",
            "in": "query"
          },
          {
            "description": "If the client provides the parameter, the value SHOULD have the format `vMAJOR` or `vMAJOR.MINOR`, where MAJOR is a major version and MINOR is a minor version of the API. For example, if a client appends `api_hint=v1.0` to the query string, the hint provided is for major version 1 and minor version 0.",
            "required": false,
            "schema": {
              "title": "Api Hint",
              "pattern": "(v[0-9]+(\\.[0-9]+)?)?",
              "type": "string",
              "description": "If the client provides the parameter, the value SHOULD have the format `vMAJOR` or `vMAJOR.MINOR`, where MAJOR is a major version and MINOR is a minor version of the API. For example, if a client appends `api_hint=v1.0` to the query string, the hint provided is for major version 1 and minor version 0.",
              "default": ""
            },
            "name": "api_hint",
            "in": "query"
          },
          {
            "description": "Large entries may need to be broken down to pices so the response time does not become too long. In that case this parameter indicates from which frame onward the trajectory can be returned.",
            "required": false,
            "schema": {
              "title": "Continue From Frame",
              "type": "integer",
              "description": "Large entries may need to be broken down to pices so the response time does not become too long. In that case this parameter indicates from which frame onward the trajectory can be returned."
            },
            "name": "continue_from_frame",
            "in": "query"
          }
        ],
        "responses": {
          "200": {
            "description": "Successful Response",
            "content": {
              "application/vnd.api+json": {
                "schema": {
                  "$ref": "#/components/schemas/ReferenceResponseOne"
                }
              }
            }
          },
          "400": {
            "description": "Bad Request",
            "content": {
              "application/vnd.api+json": {
                "schema": {
                  "$ref": "#/components/schemas/ErrorResponse"
                }
              }
            }
          },
          "403": {
            "description": "Forbidden",
            "content": {
              "application/vnd.api+json": {
                "schema": {
                  "$ref": "#/components/schemas/ErrorResponse"
                }
              }
            }
          },
          "404": {
            "description": "Not Found",
            "content": {
              "application/vnd.api+json": {
                "schema": {
                  "$ref": "#/components/schemas/ErrorResponse"
                }
              }
            }
          },
          "422": {
            "description": "Unprocessable Entity",
            "content": {
              "application/vnd.api+json": {
                "schema": {
                  "$ref": "#/components/schemas/ErrorResponse"
                }
              }
            }
          },
          "500": {
            "description": "Internal Server Error",
            "content": {
              "application/vnd.api+json": {
                "schema": {
                  "$ref": "#/components/schemas/ErrorResponse"
                }
              }
            }
          },
          "501": {
            "description": "Not Implemented",
            "content": {
              "application/vnd.api+json": {
                "schema": {
                  "$ref": "#/components/schemas/ErrorResponse"
                }
              }
            }
          },
          "553": {
            "description": "Version Not Supported",
            "content": {
              "application/vnd.api+json": {
                "schema": {
                  "$ref": "#/components/schemas/ErrorResponse"
                }
              }
            }
          }
        }
      }
    },
    "/structures": {
      "get": {
        "tags": [
          "Structures"
        ],
        "summary": "Get Structures",
        "operationId": "get_structures_structures_get",
        "parameters": [
          {
            "description": "A filter string, in the format described in section API Filtering Format Specification of the specification.",
            "required": false,
            "schema": {
              "title": "Filter",
              "type": "string",
              "description": "A filter string, in the format described in section API Filtering Format Specification of the specification.",
              "default": ""
            },
            "name": "filter",
            "in": "query"
          },
          {
            "description": "The output format requested (see section Response Format).\nDefaults to the format string 'json', which specifies the standard output format described in this specification.\nExample: `http://example.com/v1/structures?response_format=xml`",
            "required": false,
            "schema": {
              "title": "Response Format",
              "type": "string",
              "description": "The output format requested (see section Response Format).\nDefaults to the format string 'json', which specifies the standard output format described in this specification.\nExample: `http://example.com/v1/structures?response_format=xml`",
              "default": "json"
            },
            "name": "response_format",
            "in": "query"
          },
          {
            "description": "An email address of the user making the request.\nThe email SHOULD be that of a person and not an automatic system.\nExample: `http://example.com/v1/structures?email_address=user@example.com`",
            "required": false,
            "schema": {
              "title": "Email Address",
              "type": "string",
              "description": "An email address of the user making the request.\nThe email SHOULD be that of a person and not an automatic system.\nExample: `http://example.com/v1/structures?email_address=user@example.com`",
              "format": "email",
              "default": ""
            },
            "name": "email_address",
            "in": "query"
          },
          {
            "description": "A comma-delimited set of fields to be provided in the output.\nIf provided, these fields MUST be returned along with the REQUIRED fields.\nOther OPTIONAL fields MUST NOT be returned when this parameter is present.\nExample: `http://example.com/v1/structures?response_fields=last_modified,nsites`",
            "required": false,
            "schema": {
              "title": "Response Fields",
              "pattern": "([a-z_][a-z_0-9]*(,[a-z_][a-z_0-9]*)*)?",
              "type": "string",
              "description": "A comma-delimited set of fields to be provided in the output.\nIf provided, these fields MUST be returned along with the REQUIRED fields.\nOther OPTIONAL fields MUST NOT be returned when this parameter is present.\nExample: `http://example.com/v1/structures?response_fields=last_modified,nsites`",
              "default": ""
            },
            "name": "response_fields",
            "in": "query"
          },
          {
            "description": "If supporting sortable queries, an implementation MUST use the `sort` query parameter with format as specified by [JSON API 1.0](https://jsonapi.org/format/1.0/#fetching-sorting).\n\nAn implementation MAY support multiple sort fields for a single query.\nIf it does, it again MUST conform to the JSON API 1.0 specification.\n\nIf an implementation supports sorting for an entry listing endpoint, then the `/info/<entries>` endpoint MUST include, for each field name `<fieldname>` in its `data.properties.<fieldname>` response value that can be used for sorting, the key `sortable` with value `true`.\nIf a field name under an entry listing endpoint supporting sorting cannot be used for sorting, the server MUST either leave out the `sortable` key or set it equal to `false` for the specific field name.\nThe set of field names, with `sortable` equal to `true` are allowed to be used in the \"sort fields\" list according to its definition in the JSON API 1.0 specification.\nThe field `sortable` is in addition to each property description and other OPTIONAL fields.\nAn example is shown in the section Entry Listing Info Endpoints.",
            "required": false,
            "schema": {
              "title": "Sort",
              "pattern": "([a-z_][a-z_0-9]*(,[a-z_][a-z_0-9]*)*)?",
              "type": "string",
              "description": "If supporting sortable queries, an implementation MUST use the `sort` query parameter with format as specified by [JSON API 1.0](https://jsonapi.org/format/1.0/#fetching-sorting).\n\nAn implementation MAY support multiple sort fields for a single query.\nIf it does, it again MUST conform to the JSON API 1.0 specification.\n\nIf an implementation supports sorting for an entry listing endpoint, then the `/info/<entries>` endpoint MUST include, for each field name `<fieldname>` in its `data.properties.<fieldname>` response value that can be used for sorting, the key `sortable` with value `true`.\nIf a field name under an entry listing endpoint supporting sorting cannot be used for sorting, the server MUST either leave out the `sortable` key or set it equal to `false` for the specific field name.\nThe set of field names, with `sortable` equal to `true` are allowed to be used in the \"sort fields\" list according to its definition in the JSON API 1.0 specification.\nThe field `sortable` is in addition to each property description and other OPTIONAL fields.\nAn example is shown in the section Entry Listing Info Endpoints.",
              "default": ""
            },
            "name": "sort",
            "in": "query"
          },
          {
            "description": "Sets a numerical limit on the number of entries returned.\nSee [JSON API 1.0](https://jsonapi.org/format/1.0/#fetching-pagination).\nThe API implementation MUST return no more than the number specified.\nIt MAY return fewer.\nThe database MAY have a maximum limit and not accept larger numbers (in which case an error code -- 403 Forbidden -- MUST be returned).\nThe default limit value is up to the API implementation to decide.\nExample: `http://example.com/optimade/v1/structures?page_limit=100`",
            "required": false,
            "schema": {
              "title": "Page Limit",
              "minimum": 0.0,
              "type": "integer",
              "description": "Sets a numerical limit on the number of entries returned.\nSee [JSON API 1.0](https://jsonapi.org/format/1.0/#fetching-pagination).\nThe API implementation MUST return no more than the number specified.\nIt MAY return fewer.\nThe database MAY have a maximum limit and not accept larger numbers (in which case an error code -- 403 Forbidden -- MUST be returned).\nThe default limit value is up to the API implementation to decide.\nExample: `http://example.com/optimade/v1/structures?page_limit=100`",
              "default": 20
            },
            "name": "page_limit",
            "in": "query"
          },
          {
            "description": "RECOMMENDED for use with _offset-based_ pagination: using `page_offset` and `page_limit` is RECOMMENDED.\nExample: Skip 50 structures and fetch up to 100: `/structures?page_offset=50&page_limit=100`.",
            "required": false,
            "schema": {
              "title": "Page Offset",
              "minimum": 0.0,
              "type": "integer",
              "description": "RECOMMENDED for use with _offset-based_ pagination: using `page_offset` and `page_limit` is RECOMMENDED.\nExample: Skip 50 structures and fetch up to 100: `/structures?page_offset=50&page_limit=100`.",
              "default": 0
            },
            "name": "page_offset",
            "in": "query"
          },
          {
            "description": "RECOMMENDED for use with _page-based_ pagination: using `page_number` and `page_limit` is RECOMMENDED.\nIt is RECOMMENDED that the first page has number 1, i.e., that `page_number` is 1-based.\nExample: Fetch page 2 of up to 50 structures per page: `/structures?page_number=2&page_limit=50`.",
            "required": false,
            "schema": {
              "title": "Page Number",
              "minimum": 1.0,
              "type": "integer",
              "description": "RECOMMENDED for use with _page-based_ pagination: using `page_number` and `page_limit` is RECOMMENDED.\nIt is RECOMMENDED that the first page has number 1, i.e., that `page_number` is 1-based.\nExample: Fetch page 2 of up to 50 structures per page: `/structures?page_number=2&page_limit=50`."
            },
            "name": "page_number",
            "in": "query"
          },
          {
            "description": "RECOMMENDED for use with _cursor-based_ pagination: using `page_cursor` and `page_limit` is RECOMMENDED.",
            "required": false,
            "schema": {
              "title": "Page Cursor",
              "minimum": 0.0,
              "type": "integer",
              "description": "RECOMMENDED for use with _cursor-based_ pagination: using `page_cursor` and `page_limit` is RECOMMENDED.",
              "default": 0
            },
            "name": "page_cursor",
            "in": "query"
          },
          {
            "description": "RECOMMENDED for use with _value-based_ pagination: using `page_above`/`page_below` and `page_limit` is RECOMMENDED.\nExample: Fetch up to 100 structures above sort-field value 4000 (in this example, server chooses to fetch results sorted by increasing `id`, so `page_above` value refers to an `id` value): `/structures?page_above=4000&page_limit=100`.",
            "required": false,
            "schema": {
              "title": "Page Above",
              "minimum": 0.0,
              "type": "integer",
              "description": "RECOMMENDED for use with _value-based_ pagination: using `page_above`/`page_below` and `page_limit` is RECOMMENDED.\nExample: Fetch up to 100 structures above sort-field value 4000 (in this example, server chooses to fetch results sorted by increasing `id`, so `page_above` value refers to an `id` value): `/structures?page_above=4000&page_limit=100`.",
              "default": 0
            },
            "name": "page_above",
            "in": "query"
          },
          {
            "description": "RECOMMENDED for use with _value-based_ pagination: using `page_above`/`page_below` and `page_limit` is RECOMMENDED.",
            "required": false,
            "schema": {
              "title": "Page Below",
              "minimum": 0.0,
              "type": "integer",
              "description": "RECOMMENDED for use with _value-based_ pagination: using `page_above`/`page_below` and `page_limit` is RECOMMENDED.",
              "default": 0
            },
            "name": "page_below",
            "in": "query"
          },
          {
            "description": "A server MAY implement the JSON API concept of returning [compound documents](https://jsonapi.org/format/1.0/#document-compound-documents) by utilizing the `include` query parameter as specified by [JSON API 1.0](https://jsonapi.org/format/1.0/#fetching-includes).\n\nAll related resource objects MUST be returned as part of an array value for the top-level `included` field, see the section JSON Response Schema: Common Fields.\n\nThe value of `include` MUST be a comma-separated list of \"relationship paths\", as defined in the [JSON API](https://jsonapi.org/format/1.0/#fetching-includes).\nIf relationship paths are not supported, or a server is unable to identify a relationship path a `400 Bad Request` response MUST be made.\n\nThe **default value** for `include` is `references`.\nThis means `references` entries MUST always be included under the top-level field `included` as default, since a server assumes if `include` is not specified by a client in the request, it is still specified as `include=references`.\nNote, if a client explicitly specifies `include` and leaves out `references`, `references` resource objects MUST NOT be included under the top-level field `included`, as per the definition of `included`, see section JSON Response Schema: Common Fields.\n\n> **Note**: A query with the parameter `include` set to the empty string means no related resource objects are to be returned under the top-level field `included`.",
            "required": false,
            "schema": {
              "title": "Include",
              "type": "string",
              "description": "A server MAY implement the JSON API concept of returning [compound documents](https://jsonapi.org/format/1.0/#document-compound-documents) by utilizing the `include` query parameter as specified by [JSON API 1.0](https://jsonapi.org/format/1.0/#fetching-includes).\n\nAll related resource objects MUST be returned as part of an array value for the top-level `included` field, see the section JSON Response Schema: Common Fields.\n\nThe value of `include` MUST be a comma-separated list of \"relationship paths\", as defined in the [JSON API](https://jsonapi.org/format/1.0/#fetching-includes).\nIf relationship paths are not supported, or a server is unable to identify a relationship path a `400 Bad Request` response MUST be made.\n\nThe **default value** for `include` is `references`.\nThis means `references` entries MUST always be included under the top-level field `included` as default, since a server assumes if `include` is not specified by a client in the request, it is still specified as `include=references`.\nNote, if a client explicitly specifies `include` and leaves out `references`, `references` resource objects MUST NOT be included under the top-level field `included`, as per the definition of `included`, see section JSON Response Schema: Common Fields.\n\n> **Note**: A query with the parameter `include` set to the empty string means no related resource objects are to be returned under the top-level field `included`.",
              "default": "references"
            },
            "name": "include",
            "in": "query"
          },
          {
            "description": "The first frame of the trajectory that should be returned.",
            "required": false,
            "schema": {
              "title": "First Frame",
              "minimum": 1.0,
              "type": "integer",
              "description": "The first frame of the trajectory that should be returned.",
              "default": 1
            },
            "name": "first_frame",
            "in": "query"
          },
          {
            "description": "The last frame of the trajectory that should be returned.",
            "required": false,
            "schema": {
              "title": "Last Frame",
              "minimum": 1.0,
              "type": "integer",
              "description": "The last frame of the trajectory that should be returned."
            },
            "name": "last_frame",
            "in": "query"
          },
          {
            "description": "Specifies that only one out of every frame_step frames should be returned.",
            "required": false,
            "schema": {
              "title": "Frame Step",
              "minimum": 1.0,
              "type": "integer",
              "description": "Specifies that only one out of every frame_step frames should be returned."
            },
            "name": "frame_step",
            "in": "query"
          },
          {
            "description": "If the client provides the parameter, the value SHOULD have the format `vMAJOR` or `vMAJOR.MINOR`, where MAJOR is a major version and MINOR is a minor version of the API. For example, if a client appends `api_hint=v1.0` to the query string, the hint provided is for major version 1 and minor version 0.",
            "required": false,
            "schema": {
              "title": "Api Hint",
              "pattern": "(v[0-9]+(\\.[0-9]+)?)?",
              "type": "string",
              "description": "If the client provides the parameter, the value SHOULD have the format `vMAJOR` or `vMAJOR.MINOR`, where MAJOR is a major version and MINOR is a minor version of the API. For example, if a client appends `api_hint=v1.0` to the query string, the hint provided is for major version 1 and minor version 0.",
              "default": ""
            },
            "name": "api_hint",
            "in": "query"
          },
          {
            "description": "Large entries may need to be broken down to pices so the response time does not become too long. In that case this parameter indicates from which frame onward the trajectory can be returned.",
            "required": false,
            "schema": {
              "title": "Continue From Frame",
              "type": "integer",
              "description": "Large entries may need to be broken down to pices so the response time does not become too long. In that case this parameter indicates from which frame onward the trajectory can be returned."
            },
            "name": "continue_from_frame",
            "in": "query"
          }
        ],
        "responses": {
          "200": {
            "description": "Successful Response",
            "content": {
              "application/vnd.api+json": {
                "schema": {
                  "$ref": "#/components/schemas/StructureResponseMany"
                }
              }
            }
          },
          "400": {
            "description": "Bad Request",
            "content": {
              "application/vnd.api+json": {
                "schema": {
                  "$ref": "#/components/schemas/ErrorResponse"
                }
              }
            }
          },
          "403": {
            "description": "Forbidden",
            "content": {
              "application/vnd.api+json": {
                "schema": {
                  "$ref": "#/components/schemas/ErrorResponse"
                }
              }
            }
          },
          "404": {
            "description": "Not Found",
            "content": {
              "application/vnd.api+json": {
                "schema": {
                  "$ref": "#/components/schemas/ErrorResponse"
                }
              }
            }
          },
          "422": {
            "description": "Unprocessable Entity",
            "content": {
              "application/vnd.api+json": {
                "schema": {
                  "$ref": "#/components/schemas/ErrorResponse"
                }
              }
            }
          },
          "500": {
            "description": "Internal Server Error",
            "content": {
              "application/vnd.api+json": {
                "schema": {
                  "$ref": "#/components/schemas/ErrorResponse"
                }
              }
            }
          },
          "501": {
            "description": "Not Implemented",
            "content": {
              "application/vnd.api+json": {
                "schema": {
                  "$ref": "#/components/schemas/ErrorResponse"
                }
              }
            }
          },
          "553": {
            "description": "Version Not Supported",
            "content": {
              "application/vnd.api+json": {
                "schema": {
                  "$ref": "#/components/schemas/ErrorResponse"
                }
              }
            }
          }
        }
      }
    },
    "/structures/{entry_id}": {
      "get": {
        "tags": [
          "Structures"
        ],
        "summary": "Get Single Structure",
        "operationId": "get_single_structure_structures__entry_id__get",
        "parameters": [
          {
            "required": true,
            "schema": {
              "title": "Entry Id",
              "type": "string"
            },
            "name": "entry_id",
            "in": "path"
          },
          {
            "description": "The output format requested (see section Response Format).\nDefaults to the format string 'json', which specifies the standard output format described in this specification.\nExample: `http://example.com/v1/structures?response_format=xml`",
            "required": false,
            "schema": {
              "title": "Response Format",
              "type": "string",
              "description": "The output format requested (see section Response Format).\nDefaults to the format string 'json', which specifies the standard output format described in this specification.\nExample: `http://example.com/v1/structures?response_format=xml`",
              "default": "json"
            },
            "name": "response_format",
            "in": "query"
          },
          {
            "description": "An email address of the user making the request.\nThe email SHOULD be that of a person and not an automatic system.\nExample: `http://example.com/v1/structures?email_address=user@example.com`",
            "required": false,
            "schema": {
              "title": "Email Address",
              "type": "string",
              "description": "An email address of the user making the request.\nThe email SHOULD be that of a person and not an automatic system.\nExample: `http://example.com/v1/structures?email_address=user@example.com`",
              "format": "email",
              "default": ""
            },
            "name": "email_address",
            "in": "query"
          },
          {
            "description": "A comma-delimited set of fields to be provided in the output.\nIf provided, these fields MUST be returned along with the REQUIRED fields.\nOther OPTIONAL fields MUST NOT be returned when this parameter is present.\nExample: `http://example.com/v1/structures?response_fields=last_modified,nsites`",
            "required": false,
            "schema": {
              "title": "Response Fields",
              "pattern": "([a-z_][a-z_0-9]*(,[a-z_][a-z_0-9]*)*)?",
              "type": "string",
              "description": "A comma-delimited set of fields to be provided in the output.\nIf provided, these fields MUST be returned along with the REQUIRED fields.\nOther OPTIONAL fields MUST NOT be returned when this parameter is present.\nExample: `http://example.com/v1/structures?response_fields=last_modified,nsites`",
              "default": ""
            },
            "name": "response_fields",
            "in": "query"
          },
          {
            "description": "A server MAY implement the JSON API concept of returning [compound documents](https://jsonapi.org/format/1.0/#document-compound-documents) by utilizing the `include` query parameter as specified by [JSON API 1.0](https://jsonapi.org/format/1.0/#fetching-includes).\n\nAll related resource objects MUST be returned as part of an array value for the top-level `included` field, see the section JSON Response Schema: Common Fields.\n\nThe value of `include` MUST be a comma-separated list of \"relationship paths\", as defined in the [JSON API](https://jsonapi.org/format/1.0/#fetching-includes).\nIf relationship paths are not supported, or a server is unable to identify a relationship path a `400 Bad Request` response MUST be made.\n\nThe **default value** for `include` is `references`.\nThis means `references` entries MUST always be included under the top-level field `included` as default, since a server assumes if `include` is not specified by a client in the request, it is still specified as `include=references`.\nNote, if a client explicitly specifies `include` and leaves out `references`, `references` resource objects MUST NOT be included under the top-level field `included`, as per the definition of `included`, see section JSON Response Schema: Common Fields.\n\n> **Note**: A query with the parameter `include` set to the empty string means no related resource objects are to be returned under the top-level field `included`.",
            "required": false,
            "schema": {
              "title": "Include",
              "type": "string",
              "description": "A server MAY implement the JSON API concept of returning [compound documents](https://jsonapi.org/format/1.0/#document-compound-documents) by utilizing the `include` query parameter as specified by [JSON API 1.0](https://jsonapi.org/format/1.0/#fetching-includes).\n\nAll related resource objects MUST be returned as part of an array value for the top-level `included` field, see the section JSON Response Schema: Common Fields.\n\nThe value of `include` MUST be a comma-separated list of \"relationship paths\", as defined in the [JSON API](https://jsonapi.org/format/1.0/#fetching-includes).\nIf relationship paths are not supported, or a server is unable to identify a relationship path a `400 Bad Request` response MUST be made.\n\nThe **default value** for `include` is `references`.\nThis means `references` entries MUST always be included under the top-level field `included` as default, since a server assumes if `include` is not specified by a client in the request, it is still specified as `include=references`.\nNote, if a client explicitly specifies `include` and leaves out `references`, `references` resource objects MUST NOT be included under the top-level field `included`, as per the definition of `included`, see section JSON Response Schema: Common Fields.\n\n> **Note**: A query with the parameter `include` set to the empty string means no related resource objects are to be returned under the top-level field `included`.",
              "default": "references"
            },
            "name": "include",
            "in": "query"
          },
          {
            "description": "The first frame of the trajectory that should be returned.",
            "required": false,
            "schema": {
              "title": "First Frame",
              "minimum": 1.0,
              "type": "integer",
              "description": "The first frame of the trajectory that should be returned.",
              "default": 1
            },
            "name": "first_frame",
            "in": "query"
          },
          {
            "description": "The last frame of the trajectory that should be returned.",
            "required": false,
            "schema": {
              "title": "Last Frame",
              "minimum": 1.0,
              "type": "integer",
              "description": "The last frame of the trajectory that should be returned."
            },
            "name": "last_frame",
            "in": "query"
          },
          {
            "description": "Specifies that only one out of every frame_step frames should be returned.",
            "required": false,
            "schema": {
              "title": "Frame Step",
              "minimum": 1.0,
              "type": "integer",
              "description": "Specifies that only one out of every frame_step frames should be returned."
            },
            "name": "frame_step",
            "in": "query"
          },
          {
            "description": "If the client provides the parameter, the value SHOULD have the format `vMAJOR` or `vMAJOR.MINOR`, where MAJOR is a major version and MINOR is a minor version of the API. For example, if a client appends `api_hint=v1.0` to the query string, the hint provided is for major version 1 and minor version 0.",
            "required": false,
            "schema": {
              "title": "Api Hint",
              "pattern": "(v[0-9]+(\\.[0-9]+)?)?",
              "type": "string",
              "description": "If the client provides the parameter, the value SHOULD have the format `vMAJOR` or `vMAJOR.MINOR`, where MAJOR is a major version and MINOR is a minor version of the API. For example, if a client appends `api_hint=v1.0` to the query string, the hint provided is for major version 1 and minor version 0.",
              "default": ""
            },
            "name": "api_hint",
            "in": "query"
          },
          {
            "description": "Large entries may need to be broken down to pices so the response time does not become too long. In that case this parameter indicates from which frame onward the trajectory can be returned.",
            "required": false,
            "schema": {
              "title": "Continue From Frame",
              "type": "integer",
              "description": "Large entries may need to be broken down to pices so the response time does not become too long. In that case this parameter indicates from which frame onward the trajectory can be returned."
            },
            "name": "continue_from_frame",
            "in": "query"
          }
        ],
        "responses": {
          "200": {
            "description": "Successful Response",
            "content": {
              "application/vnd.api+json": {
                "schema": {
                  "$ref": "#/components/schemas/StructureResponseOne"
                }
              }
            }
          },
          "400": {
            "description": "Bad Request",
            "content": {
              "application/vnd.api+json": {
                "schema": {
                  "$ref": "#/components/schemas/ErrorResponse"
                }
              }
            }
          },
          "403": {
            "description": "Forbidden",
            "content": {
              "application/vnd.api+json": {
                "schema": {
                  "$ref": "#/components/schemas/ErrorResponse"
                }
              }
            }
          },
          "404": {
            "description": "Not Found",
            "content": {
              "application/vnd.api+json": {
                "schema": {
                  "$ref": "#/components/schemas/ErrorResponse"
                }
              }
            }
          },
          "422": {
            "description": "Unprocessable Entity",
            "content": {
              "application/vnd.api+json": {
                "schema": {
                  "$ref": "#/components/schemas/ErrorResponse"
                }
              }
            }
          },
          "500": {
            "description": "Internal Server Error",
            "content": {
              "application/vnd.api+json": {
                "schema": {
                  "$ref": "#/components/schemas/ErrorResponse"
                }
              }
            }
          },
          "501": {
            "description": "Not Implemented",
            "content": {
              "application/vnd.api+json": {
                "schema": {
                  "$ref": "#/components/schemas/ErrorResponse"
                }
              }
            }
          },
          "553": {
            "description": "Version Not Supported",
            "content": {
              "application/vnd.api+json": {
                "schema": {
                  "$ref": "#/components/schemas/ErrorResponse"
                }
              }
            }
          }
        }
      }
    },
    "/trajectories": {
      "get": {
        "tags": [
          "Trajectories"
        ],
        "summary": "Get Trajectories",
        "operationId": "get_trajectories_trajectories_get",
        "parameters": [
          {
            "description": "A filter string, in the format described in section API Filtering Format Specification of the specification.",
            "required": false,
            "schema": {
              "title": "Filter",
              "type": "string",
              "description": "A filter string, in the format described in section API Filtering Format Specification of the specification.",
              "default": ""
            },
            "name": "filter",
            "in": "query"
          },
          {
            "description": "The output format requested (see section Response Format).\nDefaults to the format string 'json', which specifies the standard output format described in this specification.\nExample: `http://example.com/v1/structures?response_format=xml`",
            "required": false,
            "schema": {
              "title": "Response Format",
              "type": "string",
              "description": "The output format requested (see section Response Format).\nDefaults to the format string 'json', which specifies the standard output format described in this specification.\nExample: `http://example.com/v1/structures?response_format=xml`",
              "default": "json"
            },
            "name": "response_format",
            "in": "query"
          },
          {
            "description": "An email address of the user making the request.\nThe email SHOULD be that of a person and not an automatic system.\nExample: `http://example.com/v1/structures?email_address=user@example.com`",
            "required": false,
            "schema": {
              "title": "Email Address",
              "type": "string",
              "description": "An email address of the user making the request.\nThe email SHOULD be that of a person and not an automatic system.\nExample: `http://example.com/v1/structures?email_address=user@example.com`",
              "format": "email",
              "default": ""
            },
            "name": "email_address",
            "in": "query"
          },
          {
            "description": "A comma-delimited set of fields to be provided in the output.\nIf provided, these fields MUST be returned along with the REQUIRED fields.\nOther OPTIONAL fields MUST NOT be returned when this parameter is present.\nExample: `http://example.com/v1/structures?response_fields=last_modified,nsites`",
            "required": false,
            "schema": {
              "title": "Response Fields",
              "pattern": "([a-z_][a-z_0-9]*(,[a-z_][a-z_0-9]*)*)?",
              "type": "string",
              "description": "A comma-delimited set of fields to be provided in the output.\nIf provided, these fields MUST be returned along with the REQUIRED fields.\nOther OPTIONAL fields MUST NOT be returned when this parameter is present.\nExample: `http://example.com/v1/structures?response_fields=last_modified,nsites`",
              "default": ""
            },
            "name": "response_fields",
            "in": "query"
          },
          {
            "description": "If supporting sortable queries, an implementation MUST use the `sort` query parameter with format as specified by [JSON API 1.0](https://jsonapi.org/format/1.0/#fetching-sorting).\n\nAn implementation MAY support multiple sort fields for a single query.\nIf it does, it again MUST conform to the JSON API 1.0 specification.\n\nIf an implementation supports sorting for an entry listing endpoint, then the `/info/<entries>` endpoint MUST include, for each field name `<fieldname>` in its `data.properties.<fieldname>` response value that can be used for sorting, the key `sortable` with value `true`.\nIf a field name under an entry listing endpoint supporting sorting cannot be used for sorting, the server MUST either leave out the `sortable` key or set it equal to `false` for the specific field name.\nThe set of field names, with `sortable` equal to `true` are allowed to be used in the \"sort fields\" list according to its definition in the JSON API 1.0 specification.\nThe field `sortable` is in addition to each property description and other OPTIONAL fields.\nAn example is shown in the section Entry Listing Info Endpoints.",
            "required": false,
            "schema": {
              "title": "Sort",
              "pattern": "([a-z_][a-z_0-9]*(,[a-z_][a-z_0-9]*)*)?",
              "type": "string",
              "description": "If supporting sortable queries, an implementation MUST use the `sort` query parameter with format as specified by [JSON API 1.0](https://jsonapi.org/format/1.0/#fetching-sorting).\n\nAn implementation MAY support multiple sort fields for a single query.\nIf it does, it again MUST conform to the JSON API 1.0 specification.\n\nIf an implementation supports sorting for an entry listing endpoint, then the `/info/<entries>` endpoint MUST include, for each field name `<fieldname>` in its `data.properties.<fieldname>` response value that can be used for sorting, the key `sortable` with value `true`.\nIf a field name under an entry listing endpoint supporting sorting cannot be used for sorting, the server MUST either leave out the `sortable` key or set it equal to `false` for the specific field name.\nThe set of field names, with `sortable` equal to `true` are allowed to be used in the \"sort fields\" list according to its definition in the JSON API 1.0 specification.\nThe field `sortable` is in addition to each property description and other OPTIONAL fields.\nAn example is shown in the section Entry Listing Info Endpoints.",
              "default": ""
            },
            "name": "sort",
            "in": "query"
          },
          {
            "description": "Sets a numerical limit on the number of entries returned.\nSee [JSON API 1.0](https://jsonapi.org/format/1.0/#fetching-pagination).\nThe API implementation MUST return no more than the number specified.\nIt MAY return fewer.\nThe database MAY have a maximum limit and not accept larger numbers (in which case an error code -- 403 Forbidden -- MUST be returned).\nThe default limit value is up to the API implementation to decide.\nExample: `http://example.com/optimade/v1/structures?page_limit=100`",
            "required": false,
            "schema": {
              "title": "Page Limit",
              "minimum": 0.0,
              "type": "integer",
              "description": "Sets a numerical limit on the number of entries returned.\nSee [JSON API 1.0](https://jsonapi.org/format/1.0/#fetching-pagination).\nThe API implementation MUST return no more than the number specified.\nIt MAY return fewer.\nThe database MAY have a maximum limit and not accept larger numbers (in which case an error code -- 403 Forbidden -- MUST be returned).\nThe default limit value is up to the API implementation to decide.\nExample: `http://example.com/optimade/v1/structures?page_limit=100`",
              "default": 20
            },
            "name": "page_limit",
            "in": "query"
          },
          {
            "description": "RECOMMENDED for use with _offset-based_ pagination: using `page_offset` and `page_limit` is RECOMMENDED.\nExample: Skip 50 structures and fetch up to 100: `/structures?page_offset=50&page_limit=100`.",
            "required": false,
            "schema": {
              "title": "Page Offset",
              "minimum": 0.0,
              "type": "integer",
              "description": "RECOMMENDED for use with _offset-based_ pagination: using `page_offset` and `page_limit` is RECOMMENDED.\nExample: Skip 50 structures and fetch up to 100: `/structures?page_offset=50&page_limit=100`.",
              "default": 0
            },
            "name": "page_offset",
            "in": "query"
          },
          {
            "description": "RECOMMENDED for use with _page-based_ pagination: using `page_number` and `page_limit` is RECOMMENDED.\nIt is RECOMMENDED that the first page has number 1, i.e., that `page_number` is 1-based.\nExample: Fetch page 2 of up to 50 structures per page: `/structures?page_number=2&page_limit=50`.",
            "required": false,
            "schema": {
              "title": "Page Number",
              "minimum": 1.0,
              "type": "integer",
              "description": "RECOMMENDED for use with _page-based_ pagination: using `page_number` and `page_limit` is RECOMMENDED.\nIt is RECOMMENDED that the first page has number 1, i.e., that `page_number` is 1-based.\nExample: Fetch page 2 of up to 50 structures per page: `/structures?page_number=2&page_limit=50`.",
              "default": 0
            },
            "name": "page_number",
            "in": "query"
          },
          {
            "description": "RECOMMENDED for use with _cursor-based_ pagination: using `page_cursor` and `page_limit` is RECOMMENDED.",
            "required": false,
            "schema": {
              "title": "Page Cursor",
              "minimum": 0.0,
              "type": "integer",
              "description": "RECOMMENDED for use with _cursor-based_ pagination: using `page_cursor` and `page_limit` is RECOMMENDED.",
              "default": 0
            },
            "name": "page_cursor",
            "in": "query"
          },
          {
            "description": "RECOMMENDED for use with _value-based_ pagination: using `page_above`/`page_below` and `page_limit` is RECOMMENDED.\nExample: Fetch up to 100 structures above sort-field value 4000 (in this example, server chooses to fetch results sorted by increasing `id`, so `page_above` value refers to an `id` value): `/structures?page_above=4000&page_limit=100`.",
            "required": false,
            "schema": {
              "title": "Page Above",
              "minimum": 0.0,
              "type": "integer",
              "description": "RECOMMENDED for use with _value-based_ pagination: using `page_above`/`page_below` and `page_limit` is RECOMMENDED.\nExample: Fetch up to 100 structures above sort-field value 4000 (in this example, server chooses to fetch results sorted by increasing `id`, so `page_above` value refers to an `id` value): `/structures?page_above=4000&page_limit=100`.",
              "default": 0
            },
            "name": "page_above",
            "in": "query"
          },
          {
            "description": "RECOMMENDED for use with _value-based_ pagination: using `page_above`/`page_below` and `page_limit` is RECOMMENDED.",
            "required": false,
            "schema": {
              "title": "Page Below",
              "minimum": 0.0,
              "type": "integer",
              "description": "RECOMMENDED for use with _value-based_ pagination: using `page_above`/`page_below` and `page_limit` is RECOMMENDED.",
              "default": 0
            },
            "name": "page_below",
            "in": "query"
          },
          {
            "description": "A server MAY implement the JSON API concept of returning [compound documents](https://jsonapi.org/format/1.0/#document-compound-documents) by utilizing the `include` query parameter as specified by [JSON API 1.0](https://jsonapi.org/format/1.0/#fetching-includes).\n\nAll related resource objects MUST be returned as part of an array value for the top-level `included` field, see the section JSON Response Schema: Common Fields.\n\nThe value of `include` MUST be a comma-separated list of \"relationship paths\", as defined in the [JSON API](https://jsonapi.org/format/1.0/#fetching-includes).\nIf relationship paths are not supported, or a server is unable to identify a relationship path a `400 Bad Request` response MUST be made.\n\nThe **default value** for `include` is `references`.\nThis means `references` entries MUST always be included under the top-level field `included` as default, since a server assumes if `include` is not specified by a client in the request, it is still specified as `include=references`.\nNote, if a client explicitly specifies `include` and leaves out `references`, `references` resource objects MUST NOT be included under the top-level field `included`, as per the definition of `included`, see section JSON Response Schema: Common Fields.\n\n> **Note**: A query with the parameter `include` set to the empty string means no related resource objects are to be returned under the top-level field `included`.",
            "required": false,
            "schema": {
              "title": "Include",
              "type": "string",
              "description": "A server MAY implement the JSON API concept of returning [compound documents](https://jsonapi.org/format/1.0/#document-compound-documents) by utilizing the `include` query parameter as specified by [JSON API 1.0](https://jsonapi.org/format/1.0/#fetching-includes).\n\nAll related resource objects MUST be returned as part of an array value for the top-level `included` field, see the section JSON Response Schema: Common Fields.\n\nThe value of `include` MUST be a comma-separated list of \"relationship paths\", as defined in the [JSON API](https://jsonapi.org/format/1.0/#fetching-includes).\nIf relationship paths are not supported, or a server is unable to identify a relationship path a `400 Bad Request` response MUST be made.\n\nThe **default value** for `include` is `references`.\nThis means `references` entries MUST always be included under the top-level field `included` as default, since a server assumes if `include` is not specified by a client in the request, it is still specified as `include=references`.\nNote, if a client explicitly specifies `include` and leaves out `references`, `references` resource objects MUST NOT be included under the top-level field `included`, as per the definition of `included`, see section JSON Response Schema: Common Fields.\n\n> **Note**: A query with the parameter `include` set to the empty string means no related resource objects are to be returned under the top-level field `included`.",
              "default": "references"
            },
            "name": "include",
            "in": "query"
          },
          {
            "description": "The first frame of the trajectory that should be returned.",
            "required": false,
            "schema": {
              "title": "First Frame",
              "minimum": 1.0,
              "type": "integer",
              "description": "The first frame of the trajectory that should be returned.",
              "default": 1
            },
            "name": "first_frame",
            "in": "query"
          },
          {
            "description": "The last frame of the trajectory that should be returned.",
            "required": false,
            "schema": {
              "title": "Last Frame",
              "minimum": 1.0,
              "type": "integer",
              "description": "The last frame of the trajectory that should be returned."
            },
            "name": "last_frame",
            "in": "query"
          },
          {
            "description": "Specifies that only one out of every frame_step frames should be returned.",
            "required": false,
            "schema": {
              "title": "Frame Step",
              "minimum": 1.0,
              "type": "integer",
              "description": "Specifies that only one out of every frame_step frames should be returned."
            },
            "name": "frame_step",
            "in": "query"
          },
          {
            "description": "If the client provides the parameter, the value SHOULD have the format `vMAJOR` or `vMAJOR.MINOR`, where MAJOR is a major version and MINOR is a minor version of the API. For example, if a client appends `api_hint=v1.0` to the query string, the hint provided is for major version 1 and minor version 0.",
            "required": false,
            "schema": {
              "title": "Api Hint",
              "pattern": "(v[0-9]+(\\.[0-9]+)?)?",
              "type": "string",
              "description": "If the client provides the parameter, the value SHOULD have the format `vMAJOR` or `vMAJOR.MINOR`, where MAJOR is a major version and MINOR is a minor version of the API. For example, if a client appends `api_hint=v1.0` to the query string, the hint provided is for major version 1 and minor version 0.",
              "default": ""
            },
            "name": "api_hint",
            "in": "query"
          },
          {
            "description": "Large entries may need to be broken down to pices so the response time does not become too long. In that case this parameter indicates from which frame onward the trajectory can be returned.",
            "required": false,
            "schema": {
              "title": "Continue From Frame",
              "type": "integer",
              "description": "Large entries may need to be broken down to pices so the response time does not become too long. In that case this parameter indicates from which frame onward the trajectory can be returned."
            },
            "name": "continue_from_frame",
            "in": "query"
          }
        ],
        "responses": {
          "200": {
            "description": "Successful Response",
            "content": {
              "application/vnd.api+json": {
                "schema": {
                  "$ref": "#/components/schemas/TrajectoryResponseMany"
                }
              }
            }
          },
          "400": {
            "description": "Bad Request",
            "content": {
              "application/vnd.api+json": {
                "schema": {
                  "$ref": "#/components/schemas/ErrorResponse"
                }
              }
            }
          },
          "403": {
            "description": "Forbidden",
            "content": {
              "application/vnd.api+json": {
                "schema": {
                  "$ref": "#/components/schemas/ErrorResponse"
                }
              }
            }
          },
          "404": {
            "description": "Not Found",
            "content": {
              "application/vnd.api+json": {
                "schema": {
                  "$ref": "#/components/schemas/ErrorResponse"
                }
              }
            }
          },
          "422": {
            "description": "Unprocessable Entity",
            "content": {
              "application/vnd.api+json": {
                "schema": {
                  "$ref": "#/components/schemas/ErrorResponse"
                }
              }
            }
          },
          "500": {
            "description": "Internal Server Error",
            "content": {
              "application/vnd.api+json": {
                "schema": {
                  "$ref": "#/components/schemas/ErrorResponse"
                }
              }
            }
          },
          "501": {
            "description": "Not Implemented",
            "content": {
              "application/vnd.api+json": {
                "schema": {
                  "$ref": "#/components/schemas/ErrorResponse"
                }
              }
            }
          },
          "553": {
            "description": "Version Not Supported",
            "content": {
              "application/vnd.api+json": {
                "schema": {
                  "$ref": "#/components/schemas/ErrorResponse"
                }
              }
            }
          }
        }
      }
    },
    "/trajectories/{entry_id}": {
      "get": {
        "tags": [
          "Trajectories"
        ],
        "summary": "Get Single Trajectory",
        "operationId": "get_single_trajectory_trajectories__entry_id__get",
        "parameters": [
          {
            "required": true,
            "schema": {
              "title": "Entry Id",
              "type": "string"
            },
            "name": "entry_id",
            "in": "path"
          },
          {
            "description": "The output format requested (see section Response Format).\nDefaults to the format string 'json', which specifies the standard output format described in this specification.\nExample: `http://example.com/v1/structures?response_format=xml`",
            "required": false,
            "schema": {
              "title": "Response Format",
              "type": "string",
              "description": "The output format requested (see section Response Format).\nDefaults to the format string 'json', which specifies the standard output format described in this specification.\nExample: `http://example.com/v1/structures?response_format=xml`",
              "default": "json"
            },
            "name": "response_format",
            "in": "query"
          },
          {
            "description": "An email address of the user making the request.\nThe email SHOULD be that of a person and not an automatic system.\nExample: `http://example.com/v1/structures?email_address=user@example.com`",
            "required": false,
            "schema": {
              "title": "Email Address",
              "type": "string",
              "description": "An email address of the user making the request.\nThe email SHOULD be that of a person and not an automatic system.\nExample: `http://example.com/v1/structures?email_address=user@example.com`",
              "format": "email",
              "default": ""
            },
            "name": "email_address",
            "in": "query"
          },
          {
            "description": "A comma-delimited set of fields to be provided in the output.\nIf provided, these fields MUST be returned along with the REQUIRED fields.\nOther OPTIONAL fields MUST NOT be returned when this parameter is present.\nExample: `http://example.com/v1/structures?response_fields=last_modified,nsites`",
            "required": false,
            "schema": {
              "title": "Response Fields",
              "pattern": "([a-z_][a-z_0-9]*(,[a-z_][a-z_0-9]*)*)?",
              "type": "string",
              "description": "A comma-delimited set of fields to be provided in the output.\nIf provided, these fields MUST be returned along with the REQUIRED fields.\nOther OPTIONAL fields MUST NOT be returned when this parameter is present.\nExample: `http://example.com/v1/structures?response_fields=last_modified,nsites`",
              "default": ""
            },
            "name": "response_fields",
            "in": "query"
          },
          {
            "description": "A server MAY implement the JSON API concept of returning [compound documents](https://jsonapi.org/format/1.0/#document-compound-documents) by utilizing the `include` query parameter as specified by [JSON API 1.0](https://jsonapi.org/format/1.0/#fetching-includes).\n\nAll related resource objects MUST be returned as part of an array value for the top-level `included` field, see the section JSON Response Schema: Common Fields.\n\nThe value of `include` MUST be a comma-separated list of \"relationship paths\", as defined in the [JSON API](https://jsonapi.org/format/1.0/#fetching-includes).\nIf relationship paths are not supported, or a server is unable to identify a relationship path a `400 Bad Request` response MUST be made.\n\nThe **default value** for `include` is `references`.\nThis means `references` entries MUST always be included under the top-level field `included` as default, since a server assumes if `include` is not specified by a client in the request, it is still specified as `include=references`.\nNote, if a client explicitly specifies `include` and leaves out `references`, `references` resource objects MUST NOT be included under the top-level field `included`, as per the definition of `included`, see section JSON Response Schema: Common Fields.\n\n> **Note**: A query with the parameter `include` set to the empty string means no related resource objects are to be returned under the top-level field `included`.",
            "required": false,
            "schema": {
              "title": "Include",
              "type": "string",
              "description": "A server MAY implement the JSON API concept of returning [compound documents](https://jsonapi.org/format/1.0/#document-compound-documents) by utilizing the `include` query parameter as specified by [JSON API 1.0](https://jsonapi.org/format/1.0/#fetching-includes).\n\nAll related resource objects MUST be returned as part of an array value for the top-level `included` field, see the section JSON Response Schema: Common Fields.\n\nThe value of `include` MUST be a comma-separated list of \"relationship paths\", as defined in the [JSON API](https://jsonapi.org/format/1.0/#fetching-includes).\nIf relationship paths are not supported, or a server is unable to identify a relationship path a `400 Bad Request` response MUST be made.\n\nThe **default value** for `include` is `references`.\nThis means `references` entries MUST always be included under the top-level field `included` as default, since a server assumes if `include` is not specified by a client in the request, it is still specified as `include=references`.\nNote, if a client explicitly specifies `include` and leaves out `references`, `references` resource objects MUST NOT be included under the top-level field `included`, as per the definition of `included`, see section JSON Response Schema: Common Fields.\n\n> **Note**: A query with the parameter `include` set to the empty string means no related resource objects are to be returned under the top-level field `included`.",
              "default": "references"
            },
            "name": "include",
            "in": "query"
          },
          {
            "description": "The first frame of the trajectory that should be returned.",
            "required": false,
            "schema": {
              "title": "First Frame",
              "minimum": 1.0,
              "type": "integer",
              "description": "The first frame of the trajectory that should be returned.",
              "default": 1
            },
            "name": "first_frame",
            "in": "query"
          },
          {
            "description": "The last frame of the trajectory that should be returned.",
            "required": false,
            "schema": {
              "title": "Last Frame",
              "minimum": 1.0,
              "type": "integer",
              "description": "The last frame of the trajectory that should be returned."
            },
            "name": "last_frame",
            "in": "query"
          },
          {
            "description": "Specifies that only one out of every frame_step frames should be returned.",
            "required": false,
            "schema": {
              "title": "Frame Step",
              "minimum": 1.0,
              "type": "integer",
              "description": "Specifies that only one out of every frame_step frames should be returned."
            },
            "name": "frame_step",
            "in": "query"
          },
          {
            "description": "If the client provides the parameter, the value SHOULD have the format `vMAJOR` or `vMAJOR.MINOR`, where MAJOR is a major version and MINOR is a minor version of the API. For example, if a client appends `api_hint=v1.0` to the query string, the hint provided is for major version 1 and minor version 0.",
            "required": false,
            "schema": {
              "title": "Api Hint",
              "pattern": "(v[0-9]+(\\.[0-9]+)?)?",
              "type": "string",
              "description": "If the client provides the parameter, the value SHOULD have the format `vMAJOR` or `vMAJOR.MINOR`, where MAJOR is a major version and MINOR is a minor version of the API. For example, if a client appends `api_hint=v1.0` to the query string, the hint provided is for major version 1 and minor version 0.",
              "default": ""
            },
            "name": "api_hint",
            "in": "query"
          },
          {
            "description": "Large entries may need to be broken down to pices so the response time does not become too long. In that case this parameter indicates from which frame onward the trajectory can be returned.",
            "required": false,
            "schema": {
              "title": "Continue From Frame",
              "type": "integer",
              "description": "Large entries may need to be broken down to pices so the response time does not become too long. In that case this parameter indicates from which frame onward the trajectory can be returned."
            },
            "name": "continue_from_frame",
            "in": "query"
          }
        ],
        "responses": {
          "200": {
            "description": "Successful Response",
            "content": {
              "application/vnd.api+json": {
                "schema": {
                  "$ref": "#/components/schemas/TrajectoryResponseOne"
                }
              }
            }
          },
          "400": {
            "description": "Bad Request",
            "content": {
              "application/vnd.api+json": {
                "schema": {
                  "$ref": "#/components/schemas/ErrorResponse"
                }
              }
            }
          },
          "403": {
            "description": "Forbidden",
            "content": {
              "application/vnd.api+json": {
                "schema": {
                  "$ref": "#/components/schemas/ErrorResponse"
                }
              }
            }
          },
          "404": {
            "description": "Not Found",
            "content": {
              "application/vnd.api+json": {
                "schema": {
                  "$ref": "#/components/schemas/ErrorResponse"
                }
              }
            }
          },
          "422": {
            "description": "Unprocessable Entity",
            "content": {
              "application/vnd.api+json": {
                "schema": {
                  "$ref": "#/components/schemas/ErrorResponse"
                }
              }
            }
          },
          "500": {
            "description": "Internal Server Error",
            "content": {
              "application/vnd.api+json": {
                "schema": {
                  "$ref": "#/components/schemas/ErrorResponse"
                }
              }
            }
          },
          "501": {
            "description": "Not Implemented",
            "content": {
              "application/vnd.api+json": {
                "schema": {
                  "$ref": "#/components/schemas/ErrorResponse"
                }
              }
            }
          },
          "553": {
            "description": "Version Not Supported",
            "content": {
              "application/vnd.api+json": {
                "schema": {
                  "$ref": "#/components/schemas/ErrorResponse"
                }
              }
            }
          }
        }
      }
    },
    "/versions": {
      "get": {
        "tags": [
          "Versions"
        ],
        "summary": "Get Versions",
        "description": "Respond with the text/csv representation for the served versions.",
        "operationId": "get_versions_versions_get",
        "responses": {
          "200": {
            "description": "Successful Response",
            "content": {
              "text/csv; header=present": {
                "schema": {
                  "type": "string"
                }
              }
            }
          }
        }
      }
    }
  },
  "components": {
    "schemas": {
      "Aggregate": {
        "title": "Aggregate",
        "enum": [
          "ok",
          "test",
          "staging",
          "no"
        ],
        "description": "Enumeration of aggregate values"
      },
      "Assembly": {
        "title": "Assembly",
        "required": [
          "sites_in_groups",
          "group_probabilities"
        ],
        "type": "object",
        "properties": {
          "sites_in_groups": {
            "title": "Sites In Groups",
            "type": "array",
            "items": {
              "type": "array",
              "items": {
                "type": "integer"
              }
            },
            "description": "Index of the sites (0-based) that belong to each group for each assembly.\n\n- **Examples**:\n    - `[[1], [2]]`: two groups, one with the second site, one with the third.\n    - `[[1,2], [3]]`: one group with the second and third site, one with the fourth.",
            "x-optimade-queryable": "optional",
            "x-optimade-support": "must"
          },
          "group_probabilities": {
            "title": "Group Probabilities",
            "type": "array",
            "items": {
              "type": "number"
            },
            "description": "Statistical probability of each group. It MUST have the same length as `sites_in_groups`.\nIt SHOULD sum to one.\nSee below for examples of how to specify the probability of the occurrence of a vacancy.\nThe possible reasons for the values not to sum to one are the same as already specified above for the `concentration` of each `species`.",
            "x-optimade-queryable": "optional",
            "x-optimade-support": "must"
          }
        },
        "description": "A description of groups of sites that are statistically correlated.\n\n- **Examples** (for each entry of the assemblies list):\n    - `{\"sites_in_groups\": [[0], [1]], \"group_probabilities: [0.3, 0.7]}`: the first site and the second site never occur at the same time in the unit cell.\n      Statistically, 30 % of the times the first site is present, while 70 % of the times the second site is present.\n    - `{\"sites_in_groups\": [[1,2], [3]], \"group_probabilities: [0.3, 0.7]}`: the second and third site are either present together or not present; they form the first group of atoms for this assembly.\n      The second group is formed by the fourth site. Sites of the first group (the second and the third) are never present at the same time as the fourth site.\n      30 % of times sites 1 and 2 are present (and site 3 is absent); 70 % of times site 3 is present (and sites 1 and 2 are absent)."
      },
      "Attributes": {
        "title": "Attributes",
        "type": "object",
        "properties": {},
        "description": "Members of the attributes object (\"attributes\") represent information about the resource object in which it's defined.\nThe keys for Attributes MUST NOT be:\n    relationships\n    links\n    id\n    type"
      },
      "AvailableApiVersion": {
        "title": "AvailableApiVersion",
        "required": [
          "url",
          "version"
        ],
        "type": "object",
        "properties": {
          "url": {
            "title": "Url",
            "maxLength": 65536,
            "minLength": 1,
            "pattern": ".+/v[0-1](\\.[0-9]+)*/?$",
            "type": "string",
            "description": "A string specifying a versioned base URL that MUST adhere to the rules in section Base URL",
            "format": "uri"
          },
          "version": {
            "title": "Version",
            "pattern": "^(0|[1-9]\\d*)\\.(0|[1-9]\\d*)\\.(0|[1-9]\\d*)(?:-((?:0|[1-9]\\d*|\\d*[a-zA-Z-][0-9a-zA-Z-]*)(?:\\.(?:0|[1-9]\\d*|\\d*[a-zA-Z-][0-9a-zA-Z-]*))*))?(?:\\+([0-9a-zA-Z-]+(?:\\.[0-9a-zA-Z-]+)*))?$",
            "type": "string",
            "description": "A string containing the full version number of the API served at that versioned base URL.\nThe version number string MUST NOT be prefixed by, e.g., 'v'.\nExamples: `1.0.0`, `1.0.0-rc.2`.",
            "example": [
              "0.10.1",
              "1.0.0-rc.2",
              "1.2.3-rc.5+develop"
            ]
          }
        },
        "description": "A JSON object containing information about an available API version"
      },
      "AvailablePropertyAttributes": {
        "title": "AvailablePropertyAttributes",
        "type": "object",
        "properties": {
          "cartesian_site_positions": {
            "title": "Cartesian Site Positions",
            "allOf": [
              {
                "$ref": "#/components/schemas/AvailablePropertySubfields"
              }
            ],
            "x-optimade-queryable": "optional",
            "x-optimade-support": "optional"
          },
          "lattice_vectors": {
            "title": "Lattice Vectors",
            "allOf": [
              {
                "$ref": "#/components/schemas/AvailablePropertySubfields"
              }
            ],
            "x-optimade-queryable": "optional",
            "x-optimade-support": "optional"
          },
          "species": {
            "title": "Species",
            "allOf": [
              {
                "$ref": "#/components/schemas/AvailablePropertySubfields"
              }
            ],
            "x-optimade-queryable": "optional",
            "x-optimade-support": "optional"
          },
          "dimension_types": {
            "title": "Dimension Types",
            "allOf": [
              {
                "$ref": "#/components/schemas/AvailablePropertySubfields"
              }
            ],
            "x-optimade-queryable": "optional",
            "x-optimade-support": "optional"
          },
          "species_at_sites": {
            "title": "Species At Sites",
            "allOf": [
              {
                "$ref": "#/components/schemas/AvailablePropertySubfields"
              }
            ],
            "x-optimade-queryable": "optional",
            "x-optimade-support": "optional"
          }
        }
      },
      "AvailablePropertySubfields": {
        "title": "AvailablePropertySubfields",
        "required": [
          "frame_serialization_format"
        ],
        "type": "object",
        "properties": {
          "frame_serialization_format": {
            "title": "Frame Serialization Format",
            "type": "string",
            "description": "To improve the compactness of the data there are several ways to show to which frame a value belongs.\n    This is specified by the :property:`frame_serialization_format`.\n  - **Type**: string\n  - **Requirements/Conventions**: This field MUST be present.\n  - **Values**:\n\n    - **constant**: The value of the property is constant and thus has the same value for each frame in the trajectory.\n    - **explicit**: A value is given for each frame.\n      The number of values MUST thus be equal to the number of frames and MUST be in the same order as the frames.\n      If there is no value for a particular frame the value MUST be :val:`null`.\n    - **linear**: The value is a linear function of the frame number.\n      This function is defined by :property:`offset_linear` and :property:`step_size_linear`.\n    - **explicit_regular_sparse**: The value is set every one per :property:`step_size_sparse` frames, with :property:`offset_sparse` as the first frame.\n    - **explicit_custom_sparse**: A separate list with frame numbers is defined in the field :property:`sparse_frames` to indicate to which frame a value belongs.",
            "x-optimade-queryable": "must",
            "x-optimade-support": "must"
          },
          "nvalues": {
            "title": "Nvalues",
            "type": "integer",
            "description": "This field gives the number of values for this property.\n    - **Type**: integer\n    - **Requirements/Conventions**: The value MUST be present when :property:`frame_serialization_format` is set to explicit, explicit_regular_sparse or explicit_custom_sparse.\n    - **Examples**:\n      - :val:`100`",
            "x-optimade-queryable": "optional",
            "x-optimade-support": "optional"
          }
        }
      },
      "BaseInfoAttributes": {
        "title": "BaseInfoAttributes",
        "required": [
          "api_version",
          "available_api_versions",
          "available_endpoints",
          "entry_types_by_format"
        ],
        "type": "object",
        "properties": {
          "api_version": {
            "title": "Api Version",
            "pattern": "^(0|[1-9]\\d*)\\.(0|[1-9]\\d*)\\.(0|[1-9]\\d*)(?:-((?:0|[1-9]\\d*|\\d*[a-zA-Z-][0-9a-zA-Z-]*)(?:\\.(?:0|[1-9]\\d*|\\d*[a-zA-Z-][0-9a-zA-Z-]*))*))?(?:\\+([0-9a-zA-Z-]+(?:\\.[0-9a-zA-Z-]+)*))?$",
            "type": "string",
            "description": "Presently used full version of the OPTIMADE API.\nThe version number string MUST NOT be prefixed by, e.g., \"v\".\nExamples: `1.0.0`, `1.0.0-rc.2`.",
            "example": [
              "0.10.1",
              "1.0.0-rc.2",
              "1.2.3-rc.5+develop"
            ]
          },
          "available_api_versions": {
            "title": "Available Api Versions",
            "type": "array",
            "items": {
              "$ref": "#/components/schemas/AvailableApiVersion"
            },
            "description": "A list of dictionaries of available API versions at other base URLs"
          },
          "formats": {
            "title": "Formats",
            "type": "array",
            "items": {
              "type": "string"
            },
            "description": "List of available output formats.",
            "default": [
              "json"
            ]
          },
          "available_endpoints": {
            "title": "Available Endpoints",
            "type": "array",
            "items": {
              "type": "string"
            },
            "description": "List of available endpoints (i.e., the string to be appended to the versioned base URL)."
          },
          "entry_types_by_format": {
            "title": "Entry Types By Format",
            "type": "object",
            "additionalProperties": {
              "type": "array",
              "items": {
                "type": "string"
              }
            },
            "description": "Available entry endpoints as a function of output formats."
          },
          "is_index": {
            "title": "Is Index",
            "type": "boolean",
            "description": "If true, this is an index meta-database base URL (see section Index Meta-Database). If this member is not provided, the client MUST assume this is not an index meta-database base URL (i.e., the default is for `is_index` to be `false`).",
            "default": false
          }
        },
        "description": "Attributes for Base URL Info endpoint"
      },
      "BaseInfoResource": {
        "title": "BaseInfoResource",
        "required": [
          "id",
          "type",
          "attributes"
        ],
        "type": "object",
        "properties": {
          "id": {
            "title": "Id",
            "pattern": "^/$",
            "type": "string",
            "default": "/"
          },
          "type": {
            "title": "Type",
            "pattern": "^info$",
            "type": "string",
            "default": "info"
          },
          "links": {
            "title": "Links",
            "allOf": [
              {
                "$ref": "#/components/schemas/ResourceLinks"
              }
            ],
            "description": "a links object containing links related to the resource."
          },
          "meta": {
            "title": "Meta",
            "allOf": [
              {
                "$ref": "#/components/schemas/Meta"
              }
            ],
            "description": "a meta object containing non-standard meta-information about a resource that can not be represented as an attribute or relationship."
          },
          "attributes": {
            "$ref": "#/components/schemas/BaseInfoAttributes"
          },
          "relationships": {
            "title": "Relationships",
            "allOf": [
              {
                "$ref": "#/components/schemas/Relationships"
              }
            ],
            "description": "[Relationships object](https://jsonapi.org/format/1.0/#document-resource-object-relationships)\ndescribing relationships between the resource and other JSON API resources."
          }
        },
        "description": "Resource objects appear in a JSON API document to represent resources."
      },
      "BaseRelationshipMeta": {
        "title": "BaseRelationshipMeta",
        "required": [
          "description"
        ],
        "type": "object",
        "properties": {
          "description": {
            "title": "Description",
            "type": "string",
            "description": "OPTIONAL human-readable description of the relationship."
          }
        },
        "description": "Specific meta field for base relationship resource"
      },
      "BaseRelationshipResource": {
        "title": "BaseRelationshipResource",
        "required": [
          "id",
          "type"
        ],
        "type": "object",
        "properties": {
          "id": {
            "title": "Id",
            "type": "string",
            "description": "Resource ID"
          },
          "type": {
            "title": "Type",
            "type": "string",
            "description": "Resource type"
          },
          "meta": {
            "title": "Meta",
            "allOf": [
              {
                "$ref": "#/components/schemas/BaseRelationshipMeta"
              }
            ],
            "description": "Relationship meta field. MUST contain 'description' if supplied."
          }
        },
        "description": "Minimum requirements to represent a relationship resource"
      },
      "DataType": {
        "title": "DataType",
        "enum": [
          "string",
          "integer",
          "float",
          "boolean",
          "timestamp",
          "list",
          "dictionary",
          "unknown"
        ],
        "description": "Optimade Data Types\n\nSee the section \"Data types\" in the OPTIMADE API specification for more information."
      },
      "EntryInfoProperty": {
        "title": "EntryInfoProperty",
        "required": [
          "description"
        ],
        "type": "object",
        "properties": {
          "description": {
            "title": "Description",
            "type": "string",
            "description": "A human-readable description of the entry property"
          },
          "unit": {
            "title": "Unit",
            "type": "string",
            "description": "The physical unit of the entry property.\nThis MUST be a valid representation of units according to version 2.1 of [The Unified Code for Units of Measure](https://unitsofmeasure.org/ucum.html).\nIt is RECOMMENDED that non-standard (non-SI) units are described in the description for the property."
          },
          "sortable": {
            "title": "Sortable",
            "type": "boolean",
            "description": "Defines whether the entry property can be used for sorting with the \"sort\" parameter.\nIf the entry listing endpoint supports sorting, this key MUST be present for sortable properties with value `true`."
          },
          "type": {
            "title": "Type",
            "allOf": [
              {
                "$ref": "#/components/schemas/DataType"
              }
            ],
            "description": "The type of the property's value.\nThis MUST be any of the types defined in the Data types section.\nFor the purpose of compatibility with future versions of this specification, a client MUST accept values that are not `string` values specifying any of the OPTIMADE Data types, but MUST then also disregard the `type` field.\nNote, if the value is a nested type, only the outermost type should be reported.\nE.g., for the entry resource `structures`, the `species` property is defined as a list of dictionaries, hence its `type` value would be `list`."
          }
        }
      },
      "EntryInfoResource": {
        "title": "EntryInfoResource",
        "required": [
          "formats",
          "description",
          "properties",
          "output_fields_by_format"
        ],
        "type": "object",
        "properties": {
          "formats": {
            "title": "Formats",
            "type": "array",
            "items": {
              "type": "string"
            },
            "description": "List of output formats available for this type of entry."
          },
          "description": {
            "title": "Description",
            "type": "string",
            "description": "Description of the entry."
          },
          "properties": {
            "title": "Properties",
            "type": "object",
            "additionalProperties": {
              "$ref": "#/components/schemas/EntryInfoProperty"
            },
            "description": "A dictionary describing queryable properties for this entry type, where each key is a property name."
          },
          "output_fields_by_format": {
            "title": "Output Fields By Format",
            "type": "object",
            "additionalProperties": {
              "type": "array",
              "items": {
                "type": "string"
              }
            },
            "description": "Dictionary of available output fields for this entry type, where the keys are the values of the `formats` list and the values are the keys of the `properties` dictionary."
          }
        }
      },
      "EntryInfoResponse": {
        "title": "EntryInfoResponse",
        "required": [
          "data",
          "meta"
        ],
        "type": "object",
        "properties": {
          "data": {
            "title": "Data",
            "allOf": [
              {
                "$ref": "#/components/schemas/EntryInfoResource"
              }
            ],
            "description": "OPTIMADE information for an entry endpoint."
          },
          "meta": {
            "title": "Meta",
            "allOf": [
              {
                "$ref": "#/components/schemas/ResponseMeta"
              }
            ],
            "description": "A meta object containing non-standard information"
          },
          "errors": {
            "title": "Errors",
            "uniqueItems": true,
            "type": "array",
            "items": {
              "$ref": "#/components/schemas/Error"
            },
            "description": "A list of unique errors"
          },
          "included": {
            "title": "Included",
            "uniqueItems": true,
            "type": "array",
            "items": {
              "$ref": "#/components/schemas/Resource"
            },
            "description": "A list of unique included resources"
          },
          "links": {
            "title": "Links",
            "allOf": [
              {
                "$ref": "#/components/schemas/ToplevelLinks"
              }
            ],
            "description": "Links associated with the primary data or errors"
          },
          "jsonapi": {
            "title": "Jsonapi",
            "allOf": [
              {
                "$ref": "#/components/schemas/JsonApi"
              }
            ],
            "description": "Information about the JSON API used"
          }
        },
        "description": "errors are not allowed"
      },
      "EntryRelationships": {
        "title": "EntryRelationships",
        "type": "object",
        "properties": {
          "references": {
            "title": "References",
            "allOf": [
              {
                "$ref": "#/components/schemas/ReferenceRelationship"
              }
            ],
            "description": "Object containing links to relationships with entries of the `references` type."
          },
          "structures": {
            "title": "Structures",
            "allOf": [
              {
                "$ref": "#/components/schemas/StructureRelationship"
              }
            ],
            "description": "Object containing links to relationships with entries of the `structures` type."
          },
          "trajectories": {
            "title": "Trajectories",
            "allOf": [
              {
                "$ref": "#/components/schemas/TrajectoryRelationship"
              }
            ],
            "description": "Object containing links to relationships with entries of the `trajectories` type."
          }
        },
        "description": "This model wraps the JSON API Relationships to include type-specific top level keys."
      },
      "EntryResource": {
        "title": "EntryResource",
        "required": [
          "id",
          "type",
          "attributes"
        ],
        "type": "object",
        "properties": {
          "id": {
            "title": "Id",
            "type": "string",
            "description": "An entry's ID as defined in section Definition of Terms.\n\n- **Type**: string.\n\n- **Requirements/Conventions**:\n    - **Support**: MUST be supported by all implementations, MUST NOT be `null`.\n    - **Query**: MUST be a queryable property with support for all mandatory filter features.\n    - **Response**: REQUIRED in the response.\n\n- **Examples**:\n    - `\"db/1234567\"`\n    - `\"cod/2000000\"`\n    - `\"cod/2000000@1234567\"`\n    - `\"nomad/L1234567890\"`\n    - `\"42\"`",
            "x-optimade-queryable": "must",
            "x-optimade-support": "must"
          },
          "type": {
            "title": "Type",
            "type": "string",
            "description": "The name of the type of an entry.\n\n- **Type**: string.\n\n- **Requirements/Conventions**:\n    - **Support**: MUST be supported by all implementations, MUST NOT be `null`.\n    - **Query**: MUST be a queryable property with support for all mandatory filter features.\n    - **Response**: REQUIRED in the response.\n    - MUST be an existing entry type.\n    - The entry of type `<type>` and ID `<id>` MUST be returned in response to a request for `/<type>/<id>` under the versioned base URL.\n\n- **Example**: `\"structures\"`",
            "x-optimade-queryable": "must",
            "x-optimade-support": "must"
          },
          "links": {
            "title": "Links",
            "allOf": [
              {
                "$ref": "#/components/schemas/ResourceLinks"
              }
            ],
            "description": "a links object containing links related to the resource."
          },
          "meta": {
            "title": "Meta",
            "allOf": [
              {
                "$ref": "#/components/schemas/Meta"
              }
            ],
            "description": "a meta object containing non-standard meta-information about a resource that can not be represented as an attribute or relationship."
          },
          "attributes": {
            "title": "Attributes",
            "allOf": [
              {
                "$ref": "#/components/schemas/EntryResourceAttributes"
              }
            ],
            "description": "A dictionary, containing key-value pairs representing the entry's properties, except for `type` and `id`.\nDatabase-provider-specific properties need to include the database-provider-specific prefix (see section on Database-Provider-Specific Namespace Prefixes)."
          },
          "relationships": {
            "title": "Relationships",
            "allOf": [
              {
                "$ref": "#/components/schemas/EntryRelationships"
              }
            ],
            "description": "A dictionary containing references to other entries according to the description in section Relationships encoded as [JSON API Relationships](https://jsonapi.org/format/1.0/#document-resource-object-relationships).\nThe OPTIONAL human-readable description of the relationship MAY be provided in the `description` field inside the `meta` dictionary of the JSON API resource identifier object."
          }
        },
        "description": "The base model for an entry resource."
      },
      "EntryResourceAttributes": {
        "title": "EntryResourceAttributes",
        "required": [
          "last_modified"
        ],
        "type": "object",
        "properties": {
          "immutable_id": {
            "title": "Immutable Id",
            "type": "string",
            "description": "The entry's immutable ID (e.g., an UUID). This is important for databases having preferred IDs that point to \"the latest version\" of a record, but still offer access to older variants. This ID maps to the version-specific record, in case it changes in the future.\n\n- **Type**: string.\n\n- **Requirements/Conventions**:\n    - **Support**: OPTIONAL support in implementations, i.e., MAY be `null`.\n    - **Query**: MUST be a queryable property with support for all mandatory filter features.\n\n- **Examples**:\n    - `\"8bd3e750-b477-41a0-9b11-3a799f21b44f\"`\n    - `\"fjeiwoj,54;@=%<>#32\"` (Strings that are not URL-safe are allowed.)",
            "x-optimade-queryable": "must",
            "x-optimade-support": "optional"
          },
          "last_modified": {
            "title": "Last Modified",
            "type": "string",
            "description": "Date and time representing when the entry was last modified.\n\n- **Type**: timestamp.\n\n- **Requirements/Conventions**:\n    - **Support**: SHOULD be supported by all implementations, i.e., SHOULD NOT be `null`.\n    - **Query**: MUST be a queryable property with support for all mandatory filter features.\n    - **Response**: REQUIRED in the response unless the query parameter `response_fields` is present and does not include this property.\n\n- **Example**:\n    - As part of JSON response format: `\"2007-04-05T14:30:20Z\"` (i.e., encoded as an [RFC 3339 Internet Date/Time Format](https://tools.ietf.org/html/rfc3339#section-5.6) string.)",
            "format": "date-time",
            "x-optimade-queryable": "must",
            "x-optimade-support": "should"
          }
        },
        "description": "Contains key-value pairs representing the entry's properties."
      },
      "Error": {
        "title": "Error",
        "type": "object",
        "properties": {
          "id": {
            "title": "Id",
            "type": "string",
            "description": "A unique identifier for this particular occurrence of the problem."
          },
          "links": {
            "title": "Links",
            "allOf": [
              {
                "$ref": "#/components/schemas/ErrorLinks"
              }
            ],
            "description": "A links object storing about"
          },
          "status": {
            "title": "Status",
            "type": "string",
            "description": "the HTTP status code applicable to this problem, expressed as a string value."
          },
          "code": {
            "title": "Code",
            "type": "string",
            "description": "an application-specific error code, expressed as a string value."
          },
          "title": {
            "title": "Title",
            "type": "string",
            "description": "A short, human-readable summary of the problem. It **SHOULD NOT** change from occurrence to occurrence of the problem, except for purposes of localization."
          },
          "detail": {
            "title": "Detail",
            "type": "string",
            "description": "A human-readable explanation specific to this occurrence of the problem."
          },
          "source": {
            "title": "Source",
            "allOf": [
              {
                "$ref": "#/components/schemas/ErrorSource"
              }
            ],
            "description": "An object containing references to the source of the error"
          },
          "meta": {
            "title": "Meta",
            "allOf": [
              {
                "$ref": "#/components/schemas/Meta"
              }
            ],
            "description": "a meta object containing non-standard meta-information about the error."
          }
        },
        "description": "An error response"
      },
      "ErrorLinks": {
        "title": "ErrorLinks",
        "type": "object",
        "properties": {
          "about": {
            "title": "About",
            "anyOf": [
              {
                "maxLength": 65536,
                "minLength": 1,
                "type": "string",
                "format": "uri"
              },
              {
                "$ref": "#/components/schemas/Link"
              }
            ],
            "description": "A link that leads to further details about this particular occurrence of the problem."
          }
        },
        "description": "A Links object specific to Error objects"
      },
      "ErrorResponse": {
        "title": "ErrorResponse",
        "required": [
          "meta",
          "errors"
        ],
        "type": "object",
        "properties": {
          "data": {
            "title": "Data",
            "uniqueItems": true,
            "anyOf": [
              {
                "$ref": "#/components/schemas/Resource"
              },
              {
                "type": "array",
                "items": {
                  "$ref": "#/components/schemas/Resource"
                }
              }
            ],
            "description": "Outputted Data"
          },
          "meta": {
            "title": "Meta",
            "allOf": [
              {
                "$ref": "#/components/schemas/ResponseMeta"
              }
            ],
            "description": "A meta object containing non-standard information."
          },
          "errors": {
            "title": "Errors",
            "uniqueItems": true,
            "type": "array",
            "items": {
              "$ref": "#/components/schemas/OptimadeError"
            },
            "description": "A list of OPTIMADE-specific JSON API error objects, where the field detail MUST be present."
          },
          "included": {
            "title": "Included",
            "uniqueItems": true,
            "type": "array",
            "items": {
              "$ref": "#/components/schemas/Resource"
            },
            "description": "A list of unique included resources"
          },
          "links": {
            "title": "Links",
            "allOf": [
              {
                "$ref": "#/components/schemas/ToplevelLinks"
              }
            ],
            "description": "Links associated with the primary data or errors"
          },
          "jsonapi": {
            "title": "Jsonapi",
            "allOf": [
              {
                "$ref": "#/components/schemas/JsonApi"
              }
            ],
            "description": "Information about the JSON API used"
          }
        },
        "description": "errors MUST be present and data MUST be skipped"
      },
      "ErrorSource": {
        "title": "ErrorSource",
        "type": "object",
        "properties": {
          "pointer": {
            "title": "Pointer",
            "type": "string",
            "description": "a JSON Pointer [RFC6901] to the associated entity in the request document [e.g. \"/data\" for a primary data object, or \"/data/attributes/title\" for a specific attribute]."
          },
          "parameter": {
            "title": "Parameter",
            "type": "string",
            "description": "a string indicating which URI query parameter caused the error."
          }
        },
        "description": "an object containing references to the source of the error"
      },
      "Implementation": {
        "title": "Implementation",
        "type": "object",
        "properties": {
          "name": {
            "title": "Name",
            "type": "string",
            "description": "name of the implementation"
          },
          "version": {
            "title": "Version",
            "type": "string",
            "description": "version string of the current implementation"
          },
          "homepage": {
            "title": "Homepage",
            "anyOf": [
              {
                "maxLength": 65536,
                "minLength": 1,
                "type": "string",
                "format": "uri"
              },
              {
                "$ref": "#/components/schemas/Link"
              }
            ],
            "description": "A [JSON API links object](http://jsonapi.org/format/1.0/#document-links) pointing to the homepage of the implementation."
          },
          "source_url": {
            "title": "Source Url",
            "anyOf": [
              {
                "maxLength": 65536,
                "minLength": 1,
                "type": "string",
                "format": "uri"
              },
              {
                "$ref": "#/components/schemas/Link"
              }
            ],
            "description": "A [JSON API links object](http://jsonapi.org/format/1.0/#document-links) pointing to the implementation source, either downloadable archive or version control system."
          },
          "maintainer": {
            "title": "Maintainer",
            "allOf": [
              {
                "$ref": "#/components/schemas/ImplementationMaintainer"
              }
            ],
            "description": "A dictionary providing details about the maintainer of the implementation."
          },
          "issue_tracker": {
            "title": "Issue Tracker",
            "anyOf": [
              {
                "maxLength": 65536,
                "minLength": 1,
                "type": "string",
                "format": "uri"
              },
              {
                "$ref": "#/components/schemas/Link"
              }
            ],
            "description": "A [JSON API links object](http://jsonapi.org/format/1.0/#document-links) pointing to the implementation's issue tracker."
          }
        },
        "description": "Information on the server implementation"
      },
      "ImplementationMaintainer": {
        "title": "ImplementationMaintainer",
        "required": [
          "email"
        ],
        "type": "object",
        "properties": {
          "email": {
            "title": "Email",
            "type": "string",
            "description": "the maintainer's email address",
            "format": "email"
          }
        },
        "description": "Details about the maintainer of the implementation"
      },
      "InfoResponse": {
        "title": "InfoResponse",
        "required": [
          "data",
          "meta"
        ],
        "type": "object",
        "properties": {
          "data": {
            "title": "Data",
            "allOf": [
              {
                "$ref": "#/components/schemas/BaseInfoResource"
              }
            ],
            "description": "The implementations /info data."
          },
          "meta": {
            "title": "Meta",
            "allOf": [
              {
                "$ref": "#/components/schemas/ResponseMeta"
              }
            ],
            "description": "A meta object containing non-standard information"
          },
          "errors": {
            "title": "Errors",
            "uniqueItems": true,
            "type": "array",
            "items": {
              "$ref": "#/components/schemas/Error"
            },
            "description": "A list of unique errors"
          },
          "included": {
            "title": "Included",
            "uniqueItems": true,
            "type": "array",
            "items": {
              "$ref": "#/components/schemas/Resource"
            },
            "description": "A list of unique included resources"
          },
          "links": {
            "title": "Links",
            "allOf": [
              {
                "$ref": "#/components/schemas/ToplevelLinks"
              }
            ],
            "description": "Links associated with the primary data or errors"
          },
          "jsonapi": {
            "title": "Jsonapi",
            "allOf": [
              {
                "$ref": "#/components/schemas/JsonApi"
              }
            ],
            "description": "Information about the JSON API used"
          }
        },
        "description": "errors are not allowed"
      },
      "JsonApi": {
        "title": "JsonApi",
        "type": "object",
        "properties": {
          "version": {
            "title": "Version",
            "type": "string",
            "description": "Version of the json API used",
            "default": "1.0"
          },
          "meta": {
            "title": "Meta",
            "allOf": [
              {
                "$ref": "#/components/schemas/Meta"
              }
            ],
            "description": "Non-standard meta information"
          }
        },
        "description": "An object describing the server's implementation"
      },
      "Link": {
        "title": "Link",
        "required": [
          "href"
        ],
        "type": "object",
        "properties": {
          "href": {
            "title": "Href",
            "maxLength": 65536,
            "minLength": 1,
            "type": "string",
            "description": "a string containing the link\u2019s URL.",
            "format": "uri"
          },
          "meta": {
            "title": "Meta",
            "allOf": [
              {
                "$ref": "#/components/schemas/Meta"
              }
            ],
            "description": "a meta object containing non-standard meta-information about the link."
          }
        },
        "description": "A link **MUST** be represented as either: a string containing the link's URL or a link object."
      },
      "LinkType": {
        "title": "LinkType",
        "enum": [
          "child",
          "root",
          "external",
          "providers"
        ],
        "description": "Enumeration of link_type values"
      },
      "LinksResource": {
        "title": "LinksResource",
        "required": [
          "id",
          "type",
          "attributes"
        ],
        "type": "object",
        "properties": {
          "id": {
            "title": "Id",
            "type": "string",
            "description": "An entry's ID as defined in section Definition of Terms.\n\n- **Type**: string.\n\n- **Requirements/Conventions**:\n    - **Support**: MUST be supported by all implementations, MUST NOT be `null`.\n    - **Query**: MUST be a queryable property with support for all mandatory filter features.\n    - **Response**: REQUIRED in the response.\n\n- **Examples**:\n    - `\"db/1234567\"`\n    - `\"cod/2000000\"`\n    - `\"cod/2000000@1234567\"`\n    - `\"nomad/L1234567890\"`\n    - `\"42\"`",
            "x-optimade-queryable": "must",
            "x-optimade-support": "must"
          },
          "type": {
            "title": "Type",
            "pattern": "^links$",
            "type": "string",
            "description": "These objects are described in detail in the section Links Endpoint",
            "default": "links"
          },
          "links": {
            "title": "Links",
            "allOf": [
              {
                "$ref": "#/components/schemas/ResourceLinks"
              }
            ],
            "description": "a links object containing links related to the resource."
          },
          "meta": {
            "title": "Meta",
            "allOf": [
              {
                "$ref": "#/components/schemas/Meta"
              }
            ],
            "description": "a meta object containing non-standard meta-information about a resource that can not be represented as an attribute or relationship."
          },
          "attributes": {
            "title": "Attributes",
            "allOf": [
              {
                "$ref": "#/components/schemas/LinksResourceAttributes"
              }
            ],
            "description": "A dictionary containing key-value pairs representing the Links resource's properties."
          },
          "relationships": {
            "title": "Relationships",
            "allOf": [
              {
                "$ref": "#/components/schemas/EntryRelationships"
              }
            ],
            "description": "A dictionary containing references to other entries according to the description in section Relationships encoded as [JSON API Relationships](https://jsonapi.org/format/1.0/#document-resource-object-relationships).\nThe OPTIONAL human-readable description of the relationship MAY be provided in the `description` field inside the `meta` dictionary of the JSON API resource identifier object."
          }
        },
        "description": "A Links endpoint resource object"
      },
      "LinksResourceAttributes": {
        "title": "LinksResourceAttributes",
        "required": [
          "name",
          "description",
          "base_url",
          "homepage",
          "link_type"
        ],
        "type": "object",
        "properties": {
          "name": {
            "title": "Name",
            "type": "string",
            "description": "Human-readable name for the OPTIMADE API implementation, e.g., for use in clients to show the name to the end-user."
          },
          "description": {
            "title": "Description",
            "type": "string",
            "description": "Human-readable description for the OPTIMADE API implementation, e.g., for use in clients to show a description to the end-user."
          },
          "base_url": {
            "title": "Base Url",
            "anyOf": [
              {
                "maxLength": 65536,
                "minLength": 1,
                "type": "string",
                "format": "uri"
              },
              {
                "$ref": "#/components/schemas/Link"
              }
            ],
<<<<<<< HEAD
            "description": "JSON API links object, pointing to the base URL for this implementation"
=======
            "description": "Relationship meta field. MUST contain 'description' if supplied."
          }
        },
        "description": "Minimum requirements to represent a relationship resource"
      },
      "DataType": {
        "title": "DataType",
        "enum": [
          "string",
          "integer",
          "float",
          "boolean",
          "timestamp",
          "list",
          "dictionary",
          "unknown"
        ],
        "description": "Optimade Data Types\n\n    See the section \"Data types\" in the OPTIMADE API specification for more information.\n    "
      },
      "EntryInfoProperty": {
        "title": "EntryInfoProperty",
        "required": [
          "description"
        ],
        "type": "object",
        "properties": {
          "description": {
            "title": "Description",
            "type": "string",
            "description": "A human-readable description of the entry property"
>>>>>>> 3387a8ae
          },
          "homepage": {
            "title": "Homepage",
            "anyOf": [
              {
                "maxLength": 65536,
                "minLength": 1,
                "type": "string",
                "format": "uri"
              },
              {
                "$ref": "#/components/schemas/Link"
              }
            ],
            "description": "JSON API links object, pointing to a homepage URL for this implementation"
          },
          "link_type": {
            "title": "Link Type",
            "allOf": [
              {
                "$ref": "#/components/schemas/LinkType"
              }
            ],
            "description": "The type of the linked relation.\nMUST be one of these values: 'child', 'root', 'external', 'providers'."
          },
          "aggregate": {
            "title": "Aggregate",
            "allOf": [
              {
                "$ref": "#/components/schemas/Aggregate"
              }
            ],
            "description": "A string indicating whether a client that is following links to aggregate results from different OPTIMADE implementations should follow this link or not.\nThis flag SHOULD NOT be indicated for links where `link_type` is not `child`.\n\nIf not specified, clients MAY assume that the value is `ok`.\nIf specified, and the value is anything different than `ok`, the client MUST assume that the server is suggesting not to follow the link during aggregation by default (also if the value is not among the known ones, in case a future specification adds new accepted values).\n\nSpecific values indicate the reason why the server is providing the suggestion.\nA client MAY follow the link anyway if it has reason to do so (e.g., if the client is looking for all test databases, it MAY follow the links marked with `aggregate`=`test`).\n\nIf specified, it MUST be one of the values listed in section Link Aggregate Options.",
            "default": "ok"
          },
          "no_aggregate_reason": {
            "title": "No Aggregate Reason",
            "type": "string",
            "description": "An OPTIONAL human-readable string indicating the reason for suggesting not to aggregate results following the link.\nIt SHOULD NOT be present if `aggregate`=`ok`."
          }
        },
        "description": "Links endpoint resource object attributes"
      },
      "LinksResponse": {
        "title": "LinksResponse",
        "required": [
          "data",
          "meta"
        ],
        "type": "object",
        "properties": {
          "data": {
            "title": "Data",
            "uniqueItems": true,
            "anyOf": [
              {
                "type": "array",
                "items": {
                  "$ref": "#/components/schemas/LinksResource"
                }
              },
              {
                "type": "array",
                "items": {
                  "type": "object"
                }
              }
            ],
            "description": "List of unique OPTIMADE links resource objects."
          },
          "meta": {
            "title": "Meta",
            "allOf": [
              {
                "$ref": "#/components/schemas/ResponseMeta"
              }
            ],
            "description": "A meta object containing non-standard information"
          },
          "errors": {
            "title": "Errors",
            "uniqueItems": true,
            "type": "array",
            "items": {
              "$ref": "#/components/schemas/Error"
            },
            "description": "A list of unique errors"
          },
          "included": {
            "title": "Included",
            "uniqueItems": true,
            "anyOf": [
              {
                "type": "array",
                "items": {
                  "$ref": "#/components/schemas/EntryResource"
                }
              },
              {
                "type": "array",
                "items": {
                  "type": "object"
                }
              }
            ]
          },
          "links": {
            "title": "Links",
            "allOf": [
              {
                "$ref": "#/components/schemas/ToplevelLinks"
              }
            ],
            "description": "Links associated with the primary data or errors"
          },
          "jsonapi": {
            "title": "Jsonapi",
            "allOf": [
              {
                "$ref": "#/components/schemas/JsonApi"
              }
            ],
            "description": "Information about the JSON API used"
          }
        },
        "description": "errors are not allowed"
      },
      "Meta": {
        "title": "Meta",
        "type": "object",
        "properties": {},
        "description": "Non-standard meta-information that can not be represented as an attribute or relationship."
      },
      "OptimadeError": {
        "title": "OptimadeError",
        "required": [
          "detail"
        ],
        "type": "object",
        "properties": {
          "id": {
            "title": "Id",
            "type": "string",
            "description": "A unique identifier for this particular occurrence of the problem."
          },
          "links": {
            "title": "Links",
            "allOf": [
              {
                "$ref": "#/components/schemas/ErrorLinks"
              }
            ],
            "description": "A links object storing about"
          },
          "status": {
            "title": "Status",
            "type": "string",
            "description": "the HTTP status code applicable to this problem, expressed as a string value."
          },
          "code": {
            "title": "Code",
            "type": "string",
            "description": "an application-specific error code, expressed as a string value."
          },
          "title": {
            "title": "Title",
            "type": "string",
            "description": "A short, human-readable summary of the problem. It **SHOULD NOT** change from occurrence to occurrence of the problem, except for purposes of localization."
          },
          "detail": {
            "title": "Detail",
            "type": "string",
            "description": "A human-readable explanation specific to this occurrence of the problem."
          },
          "source": {
            "title": "Source",
            "allOf": [
              {
                "$ref": "#/components/schemas/ErrorSource"
              }
            ],
            "description": "An object containing references to the source of the error"
          },
          "meta": {
            "title": "Meta",
            "allOf": [
              {
                "$ref": "#/components/schemas/Meta"
              }
            ],
            "description": "a meta object containing non-standard meta-information about the error."
          }
        },
        "description": "detail MUST be present"
      },
      "Periodicity": {
        "title": "Periodicity",
        "enum": [
          0,
          1
        ],
        "type": "integer",
        "description": "Integer enumeration of dimension_types values"
      },
      "Person": {
        "title": "Person",
        "required": [
          "name"
        ],
        "type": "object",
        "properties": {
          "name": {
            "title": "Name",
            "type": "string",
            "description": "Full name of the person, REQUIRED.",
            "x-optimade-queryable": "optional",
            "x-optimade-support": "must"
          },
          "firstname": {
            "title": "Firstname",
            "type": "string",
            "description": "First name of the person.",
            "x-optimade-queryable": "optional",
            "x-optimade-support": "optional"
          },
          "lastname": {
            "title": "Lastname",
            "type": "string",
            "description": "Last name of the person.",
            "x-optimade-queryable": "optional",
            "x-optimade-support": "optional"
          }
        },
        "description": "A person, i.e., an author, editor or other."
      },
      "Provider": {
        "title": "Provider",
        "required": [
          "name",
          "description",
          "prefix"
        ],
        "type": "object",
        "properties": {
          "name": {
            "title": "Name",
            "type": "string",
            "description": "a short name for the database provider"
          },
          "description": {
            "title": "Description",
            "type": "string",
            "description": "a longer description of the database provider"
          },
          "prefix": {
            "title": "Prefix",
            "pattern": "^[a-z]([a-z]|[0-9]|_)*$",
            "type": "string",
            "description": "database-provider-specific prefix as found in section Database-Provider-Specific Namespace Prefixes."
          },
          "homepage": {
            "title": "Homepage",
            "anyOf": [
              {
                "maxLength": 65536,
                "minLength": 1,
                "type": "string",
                "format": "uri"
              },
              {
                "$ref": "#/components/schemas/Link"
              }
            ],
            "description": "a [JSON API links object](http://jsonapi.org/format/1.0#document-links) pointing to homepage of the database provider, either directly as a string, or as a link object."
          }
        },
        "description": "Information on the database provider of the implementation."
      },
      "ReferenceRelationship": {
        "title": "ReferenceRelationship",
        "type": "object",
        "properties": {
          "links": {
            "title": "Links",
            "allOf": [
              {
                "$ref": "#/components/schemas/RelationshipLinks"
              }
            ],
            "description": "a links object containing at least one of the following: self, related"
          },
          "data": {
            "title": "Data",
            "uniqueItems": true,
            "anyOf": [
              {
                "$ref": "#/components/schemas/BaseRelationshipResource"
              },
              {
                "type": "array",
                "items": {
                  "$ref": "#/components/schemas/BaseRelationshipResource"
                }
              }
            ],
            "description": "Resource linkage"
          },
          "meta": {
            "title": "Meta",
            "allOf": [
              {
                "$ref": "#/components/schemas/Meta"
              }
            ],
            "description": "a meta object that contains non-standard meta-information about the relationship."
          }
        },
        "description": "Similar to normal JSON API relationship, but with addition of OPTIONAL meta field for a resource."
      },
      "ReferenceResource": {
        "title": "ReferenceResource",
        "required": [
          "id",
          "type",
          "attributes"
        ],
        "type": "object",
        "properties": {
          "id": {
            "title": "Id",
            "type": "string",
            "description": "An entry's ID as defined in section Definition of Terms.\n\n- **Type**: string.\n\n- **Requirements/Conventions**:\n    - **Support**: MUST be supported by all implementations, MUST NOT be `null`.\n    - **Query**: MUST be a queryable property with support for all mandatory filter features.\n    - **Response**: REQUIRED in the response.\n\n- **Examples**:\n    - `\"db/1234567\"`\n    - `\"cod/2000000\"`\n    - `\"cod/2000000@1234567\"`\n    - `\"nomad/L1234567890\"`\n    - `\"42\"`",
            "x-optimade-queryable": "must",
            "x-optimade-support": "must"
          },
          "type": {
            "title": "Type",
            "pattern": "^references$",
            "type": "string",
<<<<<<< HEAD
            "description": "The name of the type of an entry.\n- **Type**: string.\n- **Requirements/Conventions**:\n    - **Support**: MUST be supported by all implementations, MUST NOT be `null`.\n    - **Query**: MUST be a queryable property with support for all mandatory filter features.\n    - **Response**: REQUIRED in the response.\n    - MUST be an existing entry type.\n    - The entry of type <type> and ID <id> MUST be returned in response to a request for `/<type>/<id>` under the versioned base URL.\n- **Example**: `\"structures\"`",
            "default": "references",
=======
            "description": "The name of the type of an entry.\n\n- **Type**: string.\n\n- **Requirements/Conventions**:\n    - **Support**: MUST be supported by all implementations, MUST NOT be `null`.\n    - **Query**: MUST be a queryable property with support for all mandatory filter features.\n    - **Response**: REQUIRED in the response.\n    - MUST be an existing entry type.\n    - The entry of type `<type>` and ID `<id>` MUST be returned in response to a request for `/<type>/<id>` under the versioned base URL.\n\n- **Example**: `\"structures\"`",
>>>>>>> 3387a8ae
            "x-optimade-queryable": "must",
            "x-optimade-support": "must"
          },
          "links": {
            "title": "Links",
            "allOf": [
              {
                "$ref": "#/components/schemas/ResourceLinks"
              }
            ],
            "description": "a links object containing links related to the resource."
          },
          "meta": {
            "title": "Meta",
            "allOf": [
              {
                "$ref": "#/components/schemas/Meta"
              }
            ],
            "description": "a meta object containing non-standard meta-information about a resource that can not be represented as an attribute or relationship."
          },
          "attributes": {
            "$ref": "#/components/schemas/ReferenceResourceAttributes"
          },
          "relationships": {
            "title": "Relationships",
            "allOf": [
              {
                "$ref": "#/components/schemas/EntryRelationships"
              }
            ],
            "description": "A dictionary containing references to other entries according to the description in section Relationships encoded as [JSON API Relationships](https://jsonapi.org/format/1.0/#document-resource-object-relationships).\nThe OPTIONAL human-readable description of the relationship MAY be provided in the `description` field inside the `meta` dictionary of the JSON API resource identifier object."
          }
        },
        "description": "The `references` entries describe bibliographic references.\n\nThe following properties are used to provide the bibliographic details:\n\n- **address**, **annote**, **booktitle**, **chapter**, **crossref**, **edition**, **howpublished**, **institution**, **journal**, **key**, **month**, **note**, **number**, **organization**, **pages**, **publisher**, **school**, **series**, **title**, **volume**, **year**: meanings of these properties match the [BibTeX specification](http://bibtexml.sourceforge.net/btxdoc.pdf), values are strings;\n- **bib_type**: type of the reference, corresponding to **type** property in the BibTeX specification, value is string;\n- **authors** and **editors**: lists of *person objects* which are dictionaries with the following keys:\n    - **name**: Full name of the person, REQUIRED.\n    - **firstname**, **lastname**: Parts of the person's name, OPTIONAL.\n- **doi** and **url**: values are strings.\n- **Requirements/Conventions**:\n    - **Support**: OPTIONAL support in implementations, i.e., any of the properties MAY be `null`.\n    - **Query**: Support for queries on any of these properties is OPTIONAL.\n        If supported, filters MAY support only a subset of comparison operators.\n    - Every references entry MUST contain at least one of the properties."
      },
      "ReferenceResourceAttributes": {
        "title": "ReferenceResourceAttributes",
        "required": [
          "last_modified"
        ],
        "type": "object",
        "properties": {
          "immutable_id": {
            "title": "Immutable Id",
            "type": "string",
            "description": "The entry's immutable ID (e.g., an UUID). This is important for databases having preferred IDs that point to \"the latest version\" of a record, but still offer access to older variants. This ID maps to the version-specific record, in case it changes in the future.\n\n- **Type**: string.\n\n- **Requirements/Conventions**:\n    - **Support**: OPTIONAL support in implementations, i.e., MAY be `null`.\n    - **Query**: MUST be a queryable property with support for all mandatory filter features.\n\n- **Examples**:\n    - `\"8bd3e750-b477-41a0-9b11-3a799f21b44f\"`\n    - `\"fjeiwoj,54;@=%<>#32\"` (Strings that are not URL-safe are allowed.)",
            "x-optimade-queryable": "must",
            "x-optimade-support": "optional"
          },
          "last_modified": {
            "title": "Last Modified",
            "type": "string",
            "description": "Date and time representing when the entry was last modified.\n\n- **Type**: timestamp.\n\n- **Requirements/Conventions**:\n    - **Support**: SHOULD be supported by all implementations, i.e., SHOULD NOT be `null`.\n    - **Query**: MUST be a queryable property with support for all mandatory filter features.\n    - **Response**: REQUIRED in the response unless the query parameter `response_fields` is present and does not include this property.\n\n- **Example**:\n    - As part of JSON response format: `\"2007-04-05T14:30:20Z\"` (i.e., encoded as an [RFC 3339 Internet Date/Time Format](https://tools.ietf.org/html/rfc3339#section-5.6) string.)",
            "format": "date-time",
            "x-optimade-queryable": "must",
            "x-optimade-support": "should"
          },
          "authors": {
            "title": "Authors",
            "type": "array",
            "items": {
              "$ref": "#/components/schemas/Person"
            },
            "description": "List of person objects containing the authors of the reference.",
            "x-optimade-queryable": "optional",
            "x-optimade-support": "optional"
          },
          "editors": {
            "title": "Editors",
            "type": "array",
            "items": {
              "$ref": "#/components/schemas/Person"
            },
            "description": "List of person objects containing the editors of the reference.",
            "x-optimade-queryable": "optional",
            "x-optimade-support": "optional"
          },
          "doi": {
            "title": "Doi",
            "type": "string",
            "description": "The digital object identifier of the reference.",
            "x-optimade-queryable": "optional",
            "x-optimade-support": "optional"
          },
          "url": {
            "title": "Url",
            "maxLength": 65536,
            "minLength": 1,
            "type": "string",
            "description": "The URL of the reference.",
            "format": "uri",
            "x-optimade-queryable": "optional",
            "x-optimade-support": "optional"
          },
          "address": {
            "title": "Address",
            "type": "string",
            "description": "Meaning of property matches the BiBTeX specification.",
            "x-optimade-queryable": "optional",
            "x-optimade-support": "optional"
          },
          "annote": {
            "title": "Annote",
            "type": "string",
            "description": "Meaning of property matches the BiBTeX specification.",
            "x-optimade-queryable": "optional",
            "x-optimade-support": "optional"
          },
          "booktitle": {
            "title": "Booktitle",
            "type": "string",
            "description": "Meaning of property matches the BiBTeX specification.",
            "x-optimade-queryable": "optional",
            "x-optimade-support": "optional"
          },
          "chapter": {
            "title": "Chapter",
            "type": "string",
            "description": "Meaning of property matches the BiBTeX specification.",
            "x-optimade-queryable": "optional",
            "x-optimade-support": "optional"
          },
          "crossref": {
            "title": "Crossref",
            "type": "string",
            "description": "Meaning of property matches the BiBTeX specification.",
            "x-optimade-queryable": "optional",
            "x-optimade-support": "optional"
          },
          "edition": {
            "title": "Edition",
            "type": "string",
            "description": "Meaning of property matches the BiBTeX specification.",
            "x-optimade-queryable": "optional",
            "x-optimade-support": "optional"
          },
          "howpublished": {
            "title": "Howpublished",
            "type": "string",
            "description": "Meaning of property matches the BiBTeX specification.",
            "x-optimade-queryable": "optional",
            "x-optimade-support": "optional"
          },
          "institution": {
            "title": "Institution",
            "type": "string",
            "description": "Meaning of property matches the BiBTeX specification.",
            "x-optimade-queryable": "optional",
            "x-optimade-support": "optional"
          },
          "journal": {
            "title": "Journal",
            "type": "string",
            "description": "Meaning of property matches the BiBTeX specification.",
            "x-optimade-queryable": "optional",
            "x-optimade-support": "optional"
          },
          "key": {
            "title": "Key",
            "type": "string",
            "description": "Meaning of property matches the BiBTeX specification.",
            "x-optimade-queryable": "optional",
            "x-optimade-support": "optional"
          },
          "month": {
            "title": "Month",
            "type": "string",
            "description": "Meaning of property matches the BiBTeX specification.",
            "x-optimade-queryable": "optional",
            "x-optimade-support": "optional"
          },
          "note": {
            "title": "Note",
            "type": "string",
            "description": "Meaning of property matches the BiBTeX specification.",
            "x-optimade-queryable": "optional",
            "x-optimade-support": "optional"
          },
          "number": {
            "title": "Number",
            "type": "string",
            "description": "Meaning of property matches the BiBTeX specification.",
            "x-optimade-queryable": "optional",
            "x-optimade-support": "optional"
          },
          "organization": {
            "title": "Organization",
            "type": "string",
            "description": "Meaning of property matches the BiBTeX specification.",
            "x-optimade-queryable": "optional",
            "x-optimade-support": "optional"
          },
          "pages": {
            "title": "Pages",
            "type": "string",
            "description": "Meaning of property matches the BiBTeX specification.",
            "x-optimade-queryable": "optional",
            "x-optimade-support": "optional"
          },
          "publisher": {
            "title": "Publisher",
            "type": "string",
            "description": "Meaning of property matches the BiBTeX specification.",
            "x-optimade-queryable": "optional",
            "x-optimade-support": "optional"
          },
          "school": {
            "title": "School",
            "type": "string",
            "description": "Meaning of property matches the BiBTeX specification.",
            "x-optimade-queryable": "optional",
            "x-optimade-support": "optional"
          },
          "series": {
            "title": "Series",
            "type": "string",
            "description": "Meaning of property matches the BiBTeX specification.",
            "x-optimade-queryable": "optional",
            "x-optimade-support": "optional"
          },
          "title": {
            "title": "Title",
            "type": "string",
            "description": "Meaning of property matches the BiBTeX specification.",
            "x-optimade-queryable": "optional",
            "x-optimade-support": "optional"
          },
          "bib_type": {
            "title": "Bib Type",
            "type": "string",
            "description": "Type of the reference, corresponding to the **type** property in the BiBTeX specification.",
            "x-optimade-queryable": "optional",
            "x-optimade-support": "optional"
          },
          "volume": {
            "title": "Volume",
            "type": "string",
            "description": "Meaning of property matches the BiBTeX specification.",
            "x-optimade-queryable": "optional",
            "x-optimade-support": "optional"
          },
          "year": {
            "title": "Year",
            "type": "string",
            "description": "Meaning of property matches the BiBTeX specification.",
            "x-optimade-queryable": "optional",
            "x-optimade-support": "optional"
          }
        },
        "description": "Model that stores the attributes of a reference.\n\nMany properties match the meaning described in the\n[BibTeX specification](http://bibtexml.sourceforge.net/btxdoc.pdf)."
      },
      "ReferenceResponseMany": {
        "title": "ReferenceResponseMany",
        "required": [
          "data",
          "meta"
        ],
        "type": "object",
        "properties": {
          "data": {
            "title": "Data",
            "uniqueItems": true,
            "anyOf": [
              {
                "type": "array",
                "items": {
                  "$ref": "#/components/schemas/ReferenceResource"
                }
              },
              {
                "type": "array",
                "items": {
                  "type": "object"
                }
              }
            ],
            "description": "List of unique OPTIMADE references entry resource objects."
          },
          "meta": {
            "title": "Meta",
            "allOf": [
              {
                "$ref": "#/components/schemas/ResponseMeta"
              }
            ],
            "description": "A meta object containing non-standard information"
          },
          "errors": {
            "title": "Errors",
            "uniqueItems": true,
            "type": "array",
            "items": {
              "$ref": "#/components/schemas/Error"
            },
            "description": "A list of unique errors"
          },
          "included": {
            "title": "Included",
            "uniqueItems": true,
            "anyOf": [
              {
                "type": "array",
                "items": {
                  "$ref": "#/components/schemas/EntryResource"
                }
              },
              {
                "type": "array",
                "items": {
                  "type": "object"
                }
              }
            ]
          },
          "links": {
            "title": "Links",
            "allOf": [
              {
                "$ref": "#/components/schemas/ToplevelLinks"
              }
            ],
            "description": "Links associated with the primary data or errors"
          },
          "jsonapi": {
            "title": "Jsonapi",
            "allOf": [
              {
                "$ref": "#/components/schemas/JsonApi"
              }
            ],
            "description": "Information about the JSON API used"
          }
        },
        "description": "errors are not allowed"
      },
      "ReferenceResponseOne": {
        "title": "ReferenceResponseOne",
        "required": [
          "data",
          "meta"
        ],
        "type": "object",
        "properties": {
          "data": {
            "title": "Data",
            "anyOf": [
              {
                "$ref": "#/components/schemas/ReferenceResource"
              },
              {
                "type": "object"
              }
            ],
            "description": "A single references entry resource."
          },
          "meta": {
            "title": "Meta",
            "allOf": [
              {
                "$ref": "#/components/schemas/ResponseMeta"
              }
            ],
            "description": "A meta object containing non-standard information"
          },
          "errors": {
            "title": "Errors",
            "uniqueItems": true,
            "type": "array",
            "items": {
              "$ref": "#/components/schemas/Error"
            },
            "description": "A list of unique errors"
          },
          "included": {
            "title": "Included",
            "uniqueItems": true,
            "anyOf": [
              {
                "type": "array",
                "items": {
                  "$ref": "#/components/schemas/EntryResource"
                }
              },
              {
                "type": "array",
                "items": {
                  "type": "object"
                }
              }
            ]
          },
          "links": {
            "title": "Links",
            "allOf": [
              {
                "$ref": "#/components/schemas/ToplevelLinks"
              }
            ],
            "description": "Links associated with the primary data or errors"
          },
          "jsonapi": {
            "title": "Jsonapi",
            "allOf": [
              {
                "$ref": "#/components/schemas/JsonApi"
              }
            ],
            "description": "Information about the JSON API used"
          }
        },
        "description": "errors are not allowed"
      },
      "RelationshipLinks": {
        "title": "RelationshipLinks",
        "type": "object",
        "properties": {
          "self": {
            "title": "Self",
            "anyOf": [
              {
                "maxLength": 65536,
                "minLength": 1,
                "type": "string",
                "format": "uri"
              },
              {
                "$ref": "#/components/schemas/Link"
              }
            ],
            "description": "A link for the relationship itself (a 'relationship link').\nThis link allows the client to directly manipulate the relationship.\nWhen fetched successfully, this link returns the [linkage](https://jsonapi.org/format/1.0/#document-resource-object-linkage) for the related resources as its primary data.\n(See [Fetching Relationships](https://jsonapi.org/format/1.0/#fetching-relationships).)"
          },
          "related": {
            "title": "Related",
            "anyOf": [
              {
                "maxLength": 65536,
                "minLength": 1,
                "type": "string",
                "format": "uri"
              },
              {
                "$ref": "#/components/schemas/Link"
              }
            ],
            "description": "A [related resource link](https://jsonapi.org/format/1.0/#document-resource-object-related-resource-links)."
          }
        },
        "description": "A resource object **MAY** contain references to other resource objects (\"relationships\").\nRelationships may be to-one or to-many.\nRelationships can be specified by including a member in a resource's links object."
      },
      "Relationships": {
        "title": "Relationships",
        "type": "object",
        "properties": {},
        "description": "Members of the relationships object (\"relationships\") represent references from the resource object in which it's defined to other resource objects.\nKeys MUST NOT be:\n    type\n    id"
      },
      "Resource": {
        "title": "Resource",
        "required": [
          "id",
          "type"
        ],
        "type": "object",
        "properties": {
          "id": {
            "title": "Id",
            "type": "string",
<<<<<<< HEAD
            "description": "Resource ID"
=======
            "description": "An entry's ID as defined in section Definition of Terms.\n\n- **Type**: string.\n\n- **Requirements/Conventions**:\n    - **Support**: MUST be supported by all implementations, MUST NOT be `null`.\n    - **Query**: MUST be a queryable property with support for all mandatory filter features.\n    - **Response**: REQUIRED in the response.\n\n- **Examples**:\n    - `\"db/1234567\"`\n    - `\"cod/2000000\"`\n    - `\"cod/2000000@1234567\"`\n    - `\"nomad/L1234567890\"`\n    - `\"42\"`",
            "x-optimade-queryable": "must",
            "x-optimade-support": "must"
>>>>>>> 3387a8ae
          },
          "type": {
            "title": "Type",
            "type": "string",
            "description": "Resource type"
          },
          "links": {
            "title": "Links",
            "allOf": [
              {
                "$ref": "#/components/schemas/ResourceLinks"
              }
            ],
            "description": "a links object containing links related to the resource."
          },
          "meta": {
            "title": "Meta",
            "allOf": [
              {
                "$ref": "#/components/schemas/Meta"
              }
            ],
            "description": "a meta object containing non-standard meta-information about a resource that can not be represented as an attribute or relationship."
          },
          "attributes": {
            "title": "Attributes",
            "allOf": [
              {
                "$ref": "#/components/schemas/Attributes"
              }
            ],
            "description": "an attributes object representing some of the resource\u2019s data."
          },
          "relationships": {
            "title": "Relationships",
            "allOf": [
              {
                "$ref": "#/components/schemas/Relationships"
              }
            ],
            "description": "[Relationships object](https://jsonapi.org/format/1.0/#document-resource-object-relationships)\ndescribing relationships between the resource and other JSON API resources."
          }
        },
        "description": "Resource objects appear in a JSON API document to represent resources."
      },
      "ResourceLinks": {
        "title": "ResourceLinks",
        "type": "object",
        "properties": {
          "self": {
            "title": "Self",
            "anyOf": [
              {
                "maxLength": 65536,
                "minLength": 1,
                "type": "string",
                "format": "uri"
              },
              {
                "$ref": "#/components/schemas/Link"
              }
            ],
            "description": "A link that identifies the resource represented by the resource object."
          }
        },
        "description": "A Resource Links object"
      },
      "ResponseMeta": {
        "title": "ResponseMeta",
        "required": [
          "query",
          "api_version",
          "more_data_available"
        ],
        "type": "object",
        "properties": {
          "query": {
            "title": "Query",
            "allOf": [
              {
                "$ref": "#/components/schemas/ResponseMetaQuery"
              }
            ],
            "description": "Information on the Query that was requested"
          },
          "api_version": {
            "title": "Api Version",
            "pattern": "^(0|[1-9]\\d*)\\.(0|[1-9]\\d*)\\.(0|[1-9]\\d*)(?:-((?:0|[1-9]\\d*|\\d*[a-zA-Z-][0-9a-zA-Z-]*)(?:\\.(?:0|[1-9]\\d*|\\d*[a-zA-Z-][0-9a-zA-Z-]*))*))?(?:\\+([0-9a-zA-Z-]+(?:\\.[0-9a-zA-Z-]+)*))?$",
            "type": "string",
            "description": "Presently used full version of the OPTIMADE API.\nThe version number string MUST NOT be prefixed by, e.g., \"v\".\nExamples: `1.0.0`, `1.0.0-rc.2`.",
            "example": [
              "0.10.1",
              "1.0.0-rc.2",
              "1.2.3-rc.5+develop"
            ]
          },
          "more_data_available": {
            "title": "More Data Available",
            "type": "boolean",
            "description": "`false` if the response contains all data for the request (e.g., a request issued to a single entry endpoint, or a `filter` query at the last page of a paginated response) and `true` if the response is incomplete in the sense that multiple objects match the request, and not all of them have been included in the response (e.g., a query with multiple pages that is not at the last page)."
          },
          "schema": {
            "title": "Schema",
            "anyOf": [
              {
                "maxLength": 65536,
                "minLength": 1,
                "type": "string",
                "format": "uri"
              },
              {
                "$ref": "#/components/schemas/Link"
              }
            ],
            "description": "A [JSON API links object](http://jsonapi.org/format/1.0/#document-links) that points to a schema for the response.\nIf it is a string, or a dictionary containing no `meta` field, the provided URL MUST point at an [OpenAPI](https://swagger.io/specification/) schema.\nIt is possible that future versions of this specification allows for alternative schema types.\nHence, if the `meta` field of the JSON API links object is provided and contains a field `schema_type` that is not equal to the string `OpenAPI` the client MUST not handle failures to parse the schema or to validate the response against the schema as errors."
          },
          "time_stamp": {
            "title": "Time Stamp",
            "type": "string",
            "description": "A timestamp containing the date and time at which the query was executed.",
            "format": "date-time"
          },
          "data_returned": {
            "title": "Data Returned",
            "minimum": 0.0,
            "type": "integer",
            "description": "An integer containing the total number of data resource objects returned for the current `filter` query, independent of pagination."
          },
          "provider": {
            "title": "Provider",
            "allOf": [
              {
                "$ref": "#/components/schemas/Provider"
              }
            ],
            "description": "information on the database provider of the implementation."
          },
          "data_available": {
            "title": "Data Available",
            "type": "integer",
            "description": "An integer containing the total number of data resource objects available in the database for the endpoint."
          },
          "last_id": {
            "title": "Last Id",
            "type": "string",
            "description": "a string containing the last ID returned"
          },
          "response_message": {
            "title": "Response Message",
            "type": "string",
            "description": "response string from the server"
          },
          "implementation": {
            "title": "Implementation",
            "allOf": [
              {
                "$ref": "#/components/schemas/Implementation"
              }
            ],
            "description": "a dictionary describing the server implementation"
          },
          "warnings": {
            "title": "Warnings",
            "uniqueItems": true,
            "type": "array",
            "items": {
              "$ref": "#/components/schemas/Warnings"
            },
            "description": "A list of warning resource objects representing non-critical errors or warnings.\nA warning resource object is defined similarly to a [JSON API error object](http://jsonapi.org/format/1.0/#error-objects), but MUST also include the field `type`, which MUST have the value `\"warning\"`.\nThe field `detail` MUST be present and SHOULD contain a non-critical message, e.g., reporting unrecognized search attributes or deprecated features.\nThe field `status`, representing a HTTP response status code, MUST NOT be present for a warning resource object.\nThis is an exclusive field for error resource objects."
          }
        },
        "description": "A [JSON API meta member](https://jsonapi.org/format/1.0#document-meta)\nthat contains JSON API meta objects of non-standard\nmeta-information.\n\nOPTIONAL additional information global to the query that is not\nspecified in this document, MUST start with a\ndatabase-provider-specific prefix."
      },
      "ResponseMetaQuery": {
        "title": "ResponseMetaQuery",
        "required": [
          "representation"
        ],
        "type": "object",
        "properties": {
          "representation": {
            "title": "Representation",
            "type": "string",
            "description": "A string with the part of the URL following the versioned or unversioned base URL that serves the API.\nQuery parameters that have not been used in processing the request MAY be omitted.\nIn particular, if no query parameters have been involved in processing the request, the query part of the URL MAY be excluded.\nExample: `/structures?filter=nelements=2`"
          }
        },
        "description": "Information on the query that was requested."
      },
      "Species": {
        "title": "Species",
        "required": [
          "name",
          "chemical_symbols",
          "concentration"
        ],
        "type": "object",
        "properties": {
          "name": {
            "title": "Name",
            "type": "string",
            "description": "Gives the name of the species; the **name** value MUST be unique in the `species` list.",
            "x-optimade-queryable": "optional",
            "x-optimade-support": "must"
          },
          "chemical_symbols": {
            "title": "Chemical Symbols",
            "type": "array",
            "items": {
              "type": "string"
            },
            "description": "MUST be a list of strings of all chemical elements composing this species. Each item of the list MUST be one of the following:\n\n- a valid chemical-element symbol, or\n- the special value `\"X\"` to represent a non-chemical element, or\n- the special value `\"vacancy\"` to represent that this site has a non-zero probability of having a vacancy (the respective probability is indicated in the `concentration` list, see below).\n\nIf any one entry in the `species` list has a `chemical_symbols` list that is longer than 1 element, the correct flag MUST be set in the list `structure_features`.",
            "x-optimade-queryable": "optional",
            "x-optimade-support": "must"
          },
          "concentration": {
            "title": "Concentration",
            "type": "array",
            "items": {
              "type": "number"
            },
            "description": "MUST be a list of floats, with same length as `chemical_symbols`. The numbers represent the relative concentration of the corresponding chemical symbol in this species. The numbers SHOULD sum to one. Cases in which the numbers do not sum to one typically fall only in the following two categories:\n\n- Numerical errors when representing float numbers in fixed precision, e.g. for two chemical symbols with concentrations `1/3` and `2/3`, the concentration might look something like `[0.33333333333, 0.66666666666]`. If the client is aware that the sum is not one because of numerical precision, it can renormalize the values so that the sum is exactly one.\n- Experimental errors in the data present in the database. In this case, it is the responsibility of the client to decide how to process the data.\n\nNote that concentrations are uncorrelated between different site (even of the same species).",
            "x-optimade-queryable": "optional",
            "x-optimade-support": "must"
          },
          "mass": {
            "title": "Mass",
            "type": "array",
            "items": {
              "type": "number"
            },
            "description": "If present MUST be a list of floats expressed in a.m.u.\nElements denoting vacancies MUST have masses equal to 0.",
            "x-optimade-queryable": "optional",
            "x-optimade-unit": "a.m.u.",
            "x-optimade-support": "optional"
          },
          "original_name": {
            "title": "Original Name",
            "type": "string",
            "description": "Can be any valid Unicode string, and SHOULD contain (if specified) the name of the species that is used internally in the source database.\n\nNote: With regards to \"source database\", we refer to the immediate source being queried via the OPTIMADE API implementation.",
            "x-optimade-queryable": "optional",
            "x-optimade-support": "optional"
          },
          "attached": {
            "title": "Attached",
            "type": "array",
            "items": {
              "type": "string"
            },
            "description": "If provided MUST be a list of length 1 or more of strings of chemical symbols for the elements attached to this site, or \"X\" for a non-chemical element.",
            "x-optimade-queryable": "optional",
            "x-optimade-support": "optional"
          },
          "nattached": {
            "title": "Nattached",
            "type": "array",
            "items": {
              "type": "integer"
            },
            "description": "If provided MUST be a list of length 1 or more of integers indicating the number of attached atoms of the kind specified in the value of the :field:`attached` key.",
            "x-optimade-queryable": "optional",
            "x-optimade-support": "optional"
          }
        },
        "description": "A list describing the species of the sites of this structure.\n\nSpecies can represent pure chemical elements, virtual-crystal atoms representing a\nstatistical occupation of a given site by multiple chemical elements, and/or a\nlocation to which there are attached atoms, i.e., atoms whose precise location are\nunknown beyond that they are attached to that position (frequently used to indicate\nhydrogen atoms attached to another element, e.g., a carbon with three attached\nhydrogens might represent a methyl group, -CH3).\n\n- **Examples**:\n    - `[ {\"name\": \"Ti\", \"chemical_symbols\": [\"Ti\"], \"concentration\": [1.0]} ]`: any site with this species is occupied by a Ti atom.\n    - `[ {\"name\": \"Ti\", \"chemical_symbols\": [\"Ti\", \"vacancy\"], \"concentration\": [0.9, 0.1]} ]`: any site with this species is occupied by a Ti atom with 90 % probability, and has a vacancy with 10 % probability.\n    - `[ {\"name\": \"BaCa\", \"chemical_symbols\": [\"vacancy\", \"Ba\", \"Ca\"], \"concentration\": [0.05, 0.45, 0.5], \"mass\": [0.0, 137.327, 40.078]} ]`: any site with this species is occupied by a Ba atom with 45 % probability, a Ca atom with 50 % probability, and by a vacancy with 5 % probability. The mass of this site is (on average) 88.5 a.m.u.\n    - `[ {\"name\": \"C12\", \"chemical_symbols\": [\"C\"], \"concentration\": [1.0], \"mass\": [12.0]} ]`: any site with this species is occupied by a carbon isotope with mass 12.\n    - `[ {\"name\": \"C13\", \"chemical_symbols\": [\"C\"], \"concentration\": [1.0], \"mass\": [13.0]} ]`: any site with this species is occupied by a carbon isotope with mass 13.\n    - `[ {\"name\": \"CH3\", \"chemical_symbols\": [\"C\"], \"concentration\": [1.0], \"attached\": [\"H\"], \"nattached\": [3]} ]`: any site with this species is occupied by a methyl group, -CH3, which is represented without specifying precise positions of the hydrogen atoms."
      },
      "StructureAttributes": {
        "title": "StructureAttributes",
        "required": [
          "elements",
          "nelements",
          "elements_ratios",
          "chemical_formula_descriptive",
          "chemical_formula_reduced",
          "chemical_formula_anonymous",
          "nperiodic_dimensions",
          "dimension_types",
          "cartesian_site_positions",
          "lattice_vectors",
          "nsites",
          "species",
          "species_at_sites",
          "structure_features"
        ],
        "type": "object",
        "properties": {
          "elements": {
            "title": "Elements",
            "type": "array",
            "items": {
              "type": "string"
            },
            "description": "The chemical symbols of the different elements present in the structure.\n\n- **Type**: list of strings.\n\n- **Requirements/Conventions**:\n    - **Support**: SHOULD be supported by all implementations, i.e., SHOULD NOT be `null`.\n    - **Query**: MUST be a queryable property with support for all mandatory filter features.\n    - The strings are the chemical symbols, i.e., either a single uppercase letter or an uppercase letter followed by a number of lowercase letters.\n    - The order MUST be alphabetical.\n    - MUST refer to the same elements in the same order, and therefore be of the same length, as `elements_ratios`, if the latter is provided.\n    - Note: This property SHOULD NOT contain the string \"X\" to indicate non-chemical elements or \"vacancy\" to indicate vacancies (in contrast to the field `chemical_symbols` for the `species` property).\n\n- **Examples**:\n    - `[\"Si\"]`\n    - `[\"Al\",\"O\",\"Si\"]`\n\n- **Query examples**:\n    - A filter that matches all records of structures that contain Si, Al **and** O, and possibly other elements: `elements HAS ALL \"Si\", \"Al\", \"O\"`.\n    - To match structures with exactly these three elements, use `elements HAS ALL \"Si\", \"Al\", \"O\" AND elements LENGTH 3`.\n    - Note: length queries on this property can be equivalently formulated by filtering on the `nelements`_ property directly.",
            "nullable": true,
            "x-optimade-queryable": "must",
            "x-optimade-support": "should"
          },
          "nelements": {
            "title": "Nelements",
            "type": "integer",
            "description": "Number of different elements in the structure as an integer.\n\n- **Type**: integer\n\n- **Requirements/Conventions**:\n    - **Support**: SHOULD be supported by all implementations, i.e., SHOULD NOT be `null`.\n    - **Query**: MUST be a queryable property with support for all mandatory filter features.\n    - MUST be equal to the lengths of the list properties `elements` and `elements_ratios`, if they are provided.\n\n- **Examples**:\n    - `3`\n\n- **Querying**:\n    - Note: queries on this property can equivalently be formulated using `elements LENGTH`.\n    - A filter that matches structures that have exactly 4 elements: `nelements=4`.\n    - A filter that matches structures that have between 2 and 7 elements: `nelements>=2 AND nelements<=7`.",
            "nullable": true,
            "x-optimade-queryable": "must",
            "x-optimade-support": "should"
          },
          "elements_ratios": {
            "title": "Elements Ratios",
            "type": "array",
            "items": {
              "type": "number"
            },
            "description": "Relative proportions of different elements in the structure.\n\n- **Type**: list of floats\n\n- **Requirements/Conventions**:\n    - **Support**: SHOULD be supported by all implementations, i.e., SHOULD NOT be `null`.\n    - **Query**: MUST be a queryable property with support for all mandatory filter features.\n    - Composed by the proportions of elements in the structure as a list of floating point numbers.\n    - The sum of the numbers MUST be 1.0 (within floating point accuracy)\n    - MUST refer to the same elements in the same order, and therefore be of the same length, as `elements`, if the latter is provided.\n\n- **Examples**:\n    - `[1.0]`\n    - `[0.3333333333333333, 0.2222222222222222, 0.4444444444444444]`\n\n- **Query examples**:\n    - Note: Useful filters can be formulated using the set operator syntax for correlated values.\n      However, since the values are floating point values, the use of equality comparisons is generally inadvisable.\n    - OPTIONAL: a filter that matches structures where approximately 1/3 of the atoms in the structure are the element Al is: `elements:elements_ratios HAS ALL \"Al\":>0.3333, \"Al\":<0.3334`.",
            "nullable": true,
            "x-optimade-queryable": "must",
            "x-optimade-support": "should"
          },
          "chemical_formula_descriptive": {
            "title": "Chemical Formula Descriptive",
            "type": "string",
            "description": "The chemical formula for a structure as a string in a form chosen by the API implementation.\n\n- **Type**: string\n\n- **Requirements/Conventions**:\n    - **Support**: SHOULD be supported by all implementations, i.e., SHOULD NOT be `null`.\n    - **Query**: MUST be a queryable property with support for all mandatory filter features.\n    - The chemical formula is given as a string consisting of properly capitalized element symbols followed by integers or decimal numbers, balanced parentheses, square, and curly brackets `(`,`)`, `[`,`]`, `{`, `}`, commas, the `+`, `-`, `:` and `=` symbols. The parentheses are allowed to be followed by a number. Spaces are allowed anywhere except within chemical symbols. The order of elements and any groupings indicated by parentheses or brackets are chosen freely by the API implementation.\n    - The string SHOULD be arithmetically consistent with the element ratios in the `chemical_formula_reduced` property.\n    - It is RECOMMENDED, but not mandatory, that symbols, parentheses and brackets, if used, are used with the meanings prescribed by [IUPAC's Nomenclature of Organic Chemistry](https://www.qmul.ac.uk/sbcs/iupac/bibliog/blue.html).\n\n- **Examples**:\n    - `\"(H2O)2 Na\"`\n    - `\"NaCl\"`\n    - `\"CaCO3\"`\n    - `\"CCaO3\"`\n    - `\"(CH3)3N+ - [CH2]2-OH = Me3N+ - CH2 - CH2OH\"`\n\n- **Query examples**:\n    - Note: the free-form nature of this property is likely to make queries on it across different databases inconsistent.\n    - A filter that matches an exactly given formula: `chemical_formula_descriptive=\"(H2O)2 Na\"`.\n    - A filter that does a partial match: `chemical_formula_descriptive CONTAINS \"H2O\"`.",
            "nullable": true,
            "x-optimade-queryable": "must",
            "x-optimade-support": "should"
          },
          "chemical_formula_reduced": {
            "title": "Chemical Formula Reduced",
            "pattern": "^([A-Z][a-z]?([2-9]|[1-9]\\d+)?)+$",
            "type": "string",
            "description": "The reduced chemical formula for a structure as a string with element symbols and integer chemical proportion numbers.\nThe proportion number MUST be omitted if it is 1.\n\n- **Type**: string\n\n- **Requirements/Conventions**:\n    - **Support**: SHOULD be supported by all implementations, i.e., SHOULD NOT be `null`.\n    - **Query**: MUST be a queryable property.\n      However, support for filters using partial string matching with this property is OPTIONAL (i.e., BEGINS WITH, ENDS WITH, and CONTAINS).\n      Intricate queries on formula components are instead suggested to be formulated using set-type filter operators on the multi valued `elements` and `elements_ratios` properties.\n    - Element symbols MUST have proper capitalization (e.g., `\"Si\"`, not `\"SI\"` for \"silicon\").\n    - Elements MUST be placed in alphabetical order, followed by their integer chemical proportion number.\n    - For structures with no partial occupation, the chemical proportion numbers are the smallest integers for which the chemical proportion is exactly correct.\n    - For structures with partial occupation, the chemical proportion numbers are integers that within reasonable approximation indicate the correct chemical proportions. The precise details of how to perform the rounding is chosen by the API implementation.\n    - No spaces or separators are allowed.\n\n- **Examples**:\n    - `\"H2NaO\"`\n    - `\"ClNa\"`\n    - `\"CCaO3\"`\n\n- **Query examples**:\n    - A filter that matches an exactly given formula is `chemical_formula_reduced=\"H2NaO\"`.",
            "nullable": true,
            "x-optimade-queryable": "must",
            "x-optimade-support": "should"
          },
          "chemical_formula_hill": {
            "title": "Chemical Formula Hill",
            "pattern": "^([A-Z][a-z]?([2-9]|[1-9]\\d+)?)+$",
            "type": "string",
            "description": "The chemical formula for a structure in [Hill form](https://dx.doi.org/10.1021/ja02046a005) with element symbols followed by integer chemical proportion numbers. The proportion number MUST be omitted if it is 1.\n\n- **Type**: string\n\n- **Requirements/Conventions**:\n    - **Support**: OPTIONAL support in implementations, i.e., MAY be `null`.\n    - **Query**: Support for queries on this property is OPTIONAL.\n      If supported, only a subset of the filter features MAY be supported.\n    - The overall scale factor of the chemical proportions is chosen such that the resulting values are integers that indicate the most chemically relevant unit of which the system is composed.\n      For example, if the structure is a repeating unit cell with four hydrogens and four oxygens that represents two hydroperoxide molecules, `chemical_formula_hill` is `\"H2O2\"` (i.e., not `\"HO\"`, nor `\"H4O4\"`).\n    - If the chemical insight needed to ascribe a Hill formula to the system is not present, the property MUST be handled as unset.\n    - Element symbols MUST have proper capitalization (e.g., `\"Si\"`, not `\"SI\"` for \"silicon\").\n    - Elements MUST be placed in [Hill order](https://dx.doi.org/10.1021/ja02046a005), followed by their integer chemical proportion number.\n      Hill order means: if carbon is present, it is placed first, and if also present, hydrogen is placed second.\n      After that, all other elements are ordered alphabetically.\n      If carbon is not present, all elements are ordered alphabetically.\n    - If the system has sites with partial occupation and the total occupations of each element do not all sum up to integers, then the Hill formula SHOULD be handled as unset.\n    - No spaces or separators are allowed.\n\n- **Examples**:\n    - `\"H2O2\"`\n\n- **Query examples**:\n    - A filter that matches an exactly given formula is `chemical_formula_hill=\"H2O2\"`.",
            "x-optimade-queryable": "optional",
            "x-optimade-support": "optional"
          },
          "chemical_formula_anonymous": {
            "title": "Chemical Formula Anonymous",
            "pattern": "^([A-Z][a-z]?([2-9]|[1-9]\\d+)?)+$",
            "type": "string",
            "description": "The anonymous formula is the `chemical_formula_reduced`, but where the elements are instead first ordered by their chemical proportion number, and then, in order left to right, replaced by anonymous symbols A, B, C, ..., Z, Aa, Ba, ..., Za, Ab, Bb, ... and so on.\n\n- **Type**: string\n\n- **Requirements/Conventions**:\n    - **Support**: SHOULD be supported by all implementations, i.e., SHOULD NOT be `null`.\n    - **Query**: MUST be a queryable property.\n      However, support for filters using partial string matching with this property is OPTIONAL (i.e., BEGINS WITH, ENDS WITH, and CONTAINS).\n\n- **Examples**:\n    - `\"A2B\"`\n    - `\"A42B42C16D12E10F9G5\"`\n\n- **Querying**:\n    - A filter that matches an exactly given formula is `chemical_formula_anonymous=\"A2B\"`.",
            "nullable": true,
            "x-optimade-queryable": "must",
            "x-optimade-support": "should"
          },
          "dimension_types": {
            "title": "Dimension Types",
            "maxItems": 3,
            "minItems": 3,
            "type": "array",
            "items": {
              "$ref": "#/components/schemas/Periodicity"
            },
            "description": "List of three integers.\nFor each of the three directions indicated by the three lattice vectors (see property `lattice_vectors`), this list indicates if the direction is periodic (value `1`) or non-periodic (value `0`).\nNote: the elements in this list each refer to the direction of the corresponding entry in `lattice_vectors` and *not* the Cartesian x, y, z directions.\n\n- **Type**: list of integers.\n\n- **Requirements/Conventions**:\n    - **Support**: SHOULD be supported by all implementations, i.e., SHOULD NOT be `null`.\n    - **Query**: Support for queries on this property is OPTIONAL.\n    - MUST be a list of length 3.\n    - Each integer element MUST assume only the value 0 or 1.\n\n- **Examples**:\n    - For a molecule: `[0, 0, 0]`\n    - For a wire along the direction specified by the third lattice vector: `[0, 0, 1]`\n    - For a 2D surface/slab, periodic on the plane defined by the first and third lattice vectors: `[1, 0, 1]`\n    - For a bulk 3D system: `[1, 1, 1]`",
            "nullable": true,
            "x-optimade-queryable": "optional",
            "x-optimade-support": "should"
          },
          "nperiodic_dimensions": {
            "title": "Nperiodic Dimensions",
            "type": "integer",
            "description": "An integer specifying the number of periodic dimensions in the structure, equivalent to the number of non-zero entries in `dimension_types`.\n\n- **Type**: integer\n\n- **Requirements/Conventions**:\n    - **Support**: SHOULD be supported by all implementations, i.e., SHOULD NOT be `null`.\n    - **Query**: MUST be a queryable property with support for all mandatory filter features.\n    - The integer value MUST be between 0 and 3 inclusive and MUST be equal to the sum of the items in the `dimension_types` property.\n    - This property only reflects the treatment of the lattice vectors provided for the structure, and not any physical interpretation of the dimensionality of its contents.\n\n- **Examples**:\n    - `2` should be indicated in cases where `dimension_types` is any of `[1, 1, 0]`, `[1, 0, 1]`, `[0, 1, 1]`.\n\n- **Query examples**:\n    - Match only structures with exactly 3 periodic dimensions: `nperiodic_dimensions=3`\n    - Match all structures with 2 or fewer periodic dimensions: `nperiodic_dimensions<=2`",
            "nullable": true,
            "x-optimade-queryable": "must",
            "x-optimade-support": "should"
          },
          "lattice_vectors": {
            "title": "Lattice Vectors",
            "maxItems": 3,
            "minItems": 3,
            "type": "array",
            "items": {
              "maxItems": 3,
              "minItems": 3,
              "type": "array",
              "items": {
                "type": "number"
              }
            },
            "description": "The three lattice vectors in Cartesian coordinates, in \u00e5ngstr\u00f6m (\u00c5).\n\n- **Type**: list of list of floats or unknown values.\n\n- **Requirements/Conventions**:\n    - **Support**: SHOULD be supported by all implementations, i.e., SHOULD NOT be `null`.\n    - **Query**: Support for queries on this property is OPTIONAL.\n      If supported, filters MAY support only a subset of comparison operators.\n    - MUST be a list of three vectors *a*, *b*, and *c*, where each of the vectors MUST BE a list of the vector's coordinates along the x, y, and z Cartesian coordinates.\n      (Therefore, the first index runs over the three lattice vectors and the second index runs over the x, y, z Cartesian coordinates).\n    - For databases that do not define an absolute Cartesian system (e.g., only defining the length and angles between vectors), the first lattice vector SHOULD be set along *x* and the second on the *xy*-plane.\n    - MUST always contain three vectors of three coordinates each, independently of the elements of property `dimension_types`.\n      The vectors SHOULD by convention be chosen so the determinant of the `lattice_vectors` matrix is different from zero.\n      The vectors in the non-periodic directions have no significance beyond fulfilling these requirements.\n    - The coordinates of the lattice vectors of non-periodic dimensions (i.e., those dimensions for which `dimension_types` is `0`) MAY be given as a list of all `null` values.\n        If a lattice vector contains the value `null`, all coordinates of that lattice vector MUST be `null`.\n\n- **Examples**:\n    - `[[4.0,0.0,0.0],[0.0,4.0,0.0],[0.0,1.0,4.0]]` represents a cell, where the first vector is `(4, 0, 0)`, i.e., a vector aligned along the `x` axis of length 4 \u00c5; the second vector is `(0, 4, 0)`; and the third vector is `(0, 1, 4)`.",
            "nullable": true,
            "x-optimade-queryable": "optional",
            "x-optimade-unit": "\u00c5",
            "x-optimade-support": "should"
          },
          "cartesian_site_positions": {
            "title": "Cartesian Site Positions",
            "type": "array",
            "items": {
              "maxItems": 3,
              "minItems": 3,
              "type": "array",
              "items": {
                "type": "number"
              }
<<<<<<< HEAD
            },
            "description": "Cartesian positions of each site in the structure.\nA site is usually used to describe positions of atoms; what atoms can be encountered at a given site is conveyed by the `species_at_sites` property, and the species themselves are described in the `species` property.\n\n- **Type**: list of list of floats\n\n- **Requirements/Conventions**:\n    - **Support**: SHOULD be supported by all implementations, i.e., SHOULD NOT be `null`.\n    - **Query**: Support for queries on this property is OPTIONAL.\n      If supported, filters MAY support only a subset of comparison operators.\n    - It MUST be a list of length equal to the number of sites in the structure, where every element is a list of the three Cartesian coordinates of a site expressed as float values in the unit angstrom (\u00c5).\n    - An entry MAY have multiple sites at the same Cartesian position (for a relevant use of this, see e.g., the property `assemblies`).\n\n- **Examples**:\n    - `[[0,0,0],[0,0,2]]` indicates a structure with two sites, one sitting at the origin and one along the (positive) *z*-axis, 2 \u00c5 away from the origin.",
            "nullable": true,
            "x-optimade-queryable": "optional",
            "x-optimade-unit": "\u00c5",
            "x-optimade-support": "should"
          },
          "nsites": {
            "title": "Nsites",
            "type": "integer",
            "description": "An integer specifying the length of the `cartesian_site_positions` property.\n\n- **Type**: integer\n\n- **Requirements/Conventions**:\n    - **Support**: SHOULD be supported by all implementations, i.e., SHOULD NOT be `null`.\n    - **Query**: MUST be a queryable property with support for all mandatory filter features.\n\n- **Examples**:\n    - `42`\n\n- **Query examples**:\n    - Match only structures with exactly 4 sites: `nsites=4`\n    - Match structures that have between 2 and 7 sites: `nsites>=2 AND nsites<=7`",
            "nullable": true,
            "x-optimade-queryable": "must",
            "x-optimade-support": "should"
          },
          "species": {
            "title": "Species",
            "type": "array",
            "items": {
              "$ref": "#/components/schemas/Species"
            },
            "description": "A list describing the species of the sites of this structure.\nSpecies can represent pure chemical elements, virtual-crystal atoms representing a statistical occupation of a given site by multiple chemical elements, and/or a location to which there are attached atoms, i.e., atoms whose precise location are unknown beyond that they are attached to that position (frequently used to indicate hydrogen atoms attached to another element, e.g., a carbon with three attached hydrogens might represent a methyl group, -CH3).\n\n- **Type**: list of dictionary with keys:\n    - `name`: string (REQUIRED)\n    - `chemical_symbols`: list of strings (REQUIRED)\n    - `concentration`: list of float (REQUIRED)\n    - `attached`: list of strings (REQUIRED)\n    - `nattached`: list of integers (OPTIONAL)\n    - `mass`: list of floats (OPTIONAL)\n    - `original_name`: string (OPTIONAL).\n\n- **Requirements/Conventions**:\n    - **Support**: SHOULD be supported by all implementations, i.e., SHOULD NOT be `null`.\n    - **Query**: Support for queries on this property is OPTIONAL.\n        If supported, filters MAY support only a subset of comparison operators.\n    - Each list member MUST be a dictionary with the following keys:\n        - **name**: REQUIRED; gives the name of the species; the **name** value MUST be unique in the `species` list;\n        - **chemical_symbols**: REQUIRED; MUST be a list of strings of all chemical elements composing this species.\n          Each item of the list MUST be one of the following:\n            - a valid chemical-element symbol, or\n            - the special value `\"X\"` to represent a non-chemical element, or\n            - the special value `\"vacancy\"` to represent that this site has a non-zero probability of having a vacancy (the respective probability is indicated in the `concentration` list, see below).\n\n          If any one entry in the `species` list has a `chemical_symbols` list that is longer than 1 element, the correct flag MUST be set in the list `structure_features`.\n\n        - **concentration**: REQUIRED; MUST be a list of floats, with same length as `chemical_symbols`.\n          The numbers represent the relative concentration of the corresponding chemical symbol in this species.\n          The numbers SHOULD sum to one. Cases in which the numbers do not sum to one typically fall only in the following two categories:\n\n            - Numerical errors when representing float numbers in fixed precision, e.g. for two chemical symbols with concentrations `1/3` and `2/3`, the concentration might look something like `[0.33333333333, 0.66666666666]`. If the client is aware that the sum is not one because of numerical precision, it can renormalize the values so that the sum is exactly one.\n            - Experimental errors in the data present in the database. In this case, it is the responsibility of the client to decide how to process the data.\n\n            Note that concentrations are uncorrelated between different sites (even of the same species).\n\n        - **attached**: OPTIONAL; if provided MUST be a list of length 1 or more of strings of chemical symbols for the elements attached to this site, or \"X\" for a non-chemical element.\n\n        - **nattached**: OPTIONAL; if provided MUST be a list of length 1 or more of integers indicating the number of attached atoms of the kind specified in the value of the `attached` key.\n\n          The implementation MUST include either both or none of the `attached` and `nattached` keys, and if they are provided, they MUST be of the same length.\n          Furthermore, if they are provided, the `structure_features` property MUST include the string `site_attachments`.\n\n        - **mass**: OPTIONAL. If present MUST be a list of floats, with the same length as `chemical_symbols`, providing element masses expressed in a.m.u.\n          Elements denoting vacancies MUST have masses equal to 0.\n\n        - **original_name**: OPTIONAL. Can be any valid Unicode string, and SHOULD contain (if specified) the name of the species that is used internally in the source database.\n\n          Note: With regards to \"source database\", we refer to the immediate source being queried via the OPTIMADE API implementation.\n\n          The main use of this field is for source databases that use species names, containing characters that are not allowed (see description of the list property `species_at_sites`).\n\n    - For systems that have only species formed by a single chemical symbol, and that have at most one species per chemical symbol, SHOULD use the chemical symbol as species name (e.g., `\"Ti\"` for titanium, `\"O\"` for oxygen, etc.)\n      However, note that this is OPTIONAL, and client implementations MUST NOT assume that the key corresponds to a chemical symbol, nor assume that if the species name is a valid chemical symbol, that it represents a species with that chemical symbol.\n      This means that a species `{\"name\": \"C\", \"chemical_symbols\": [\"Ti\"], \"concentration\": [1.0]}` is valid and represents a titanium species (and *not* a carbon species).\n    - It is NOT RECOMMENDED that a structure includes species that do not have at least one corresponding site.\n\n- **Examples**:\n    - `[ {\"name\": \"Ti\", \"chemical_symbols\": [\"Ti\"], \"concentration\": [1.0]} ]`: any site with this species is occupied by a Ti atom.\n    - `[ {\"name\": \"Ti\", \"chemical_symbols\": [\"Ti\", \"vacancy\"], \"concentration\": [0.9, 0.1]} ]`: any site with this species is occupied by a Ti atom with 90 % probability, and has a vacancy with 10 % probability.\n    - `[ {\"name\": \"BaCa\", \"chemical_symbols\": [\"vacancy\", \"Ba\", \"Ca\"], \"concentration\": [0.05, 0.45, 0.5], \"mass\": [0.0, 137.327, 40.078]} ]`: any site with this species is occupied by a Ba atom with 45 % probability, a Ca atom with 50 % probability, and by a vacancy with 5 % probability. The mass of this site is (on average) 88.5 a.m.u.\n    - `[ {\"name\": \"C12\", \"chemical_symbols\": [\"C\"], \"concentration\": [1.0], \"mass\": [12.0]} ]`: any site with this species is occupied by a carbon isotope with mass 12.\n    - `[ {\"name\": \"C13\", \"chemical_symbols\": [\"C\"], \"concentration\": [1.0], \"mass\": [13.0]} ]`: any site with this species is occupied by a carbon isotope with mass 13.\n    - `[ {\"name\": \"CH3\", \"chemical_symbols\": [\"C\"], \"concentration\": [1.0], \"attached\": [\"H\"], \"nattached\": [3]} ]`: any site with this species is occupied by a methyl group, -CH3, which is represented without specifying precise positions of the hydrogen atoms.",
            "nullable": true,
            "x-optimade-queryable": "optional",
            "x-optimade-support": "should"
          },
          "species_at_sites": {
            "title": "Species At Sites",
            "type": "array",
            "items": {
              "type": "string"
            },
            "description": "Name of the species at each site (where values for sites are specified with the same order of the property `cartesian_site_positions`).\nThe properties of the species are found in the property `species`.\n\n- **Type**: list of strings.\n\n- **Requirements/Conventions**:\n    - **Support**: SHOULD be supported by all implementations, i.e., SHOULD NOT be `null`.\n    - **Query**: Support for queries on this property is OPTIONAL.\n      If supported, filters MAY support only a subset of comparison operators.\n    - MUST have length equal to the number of sites in the structure (first dimension of the list property `cartesian_site_positions`).\n    - Each species name mentioned in the `species_at_sites` list MUST be described in the list property `species` (i.e. for each value in the `species_at_sites` list there MUST exist exactly one dictionary in the `species` list with the `name` attribute equal to the corresponding `species_at_sites` value).\n    - Each site MUST be associated only to a single species.\n      **Note**: However, species can represent mixtures of atoms, and multiple species MAY be defined for the same chemical element.\n      This latter case is useful when different atoms of the same type need to be grouped or distinguished, for instance in simulation codes to assign different initial spin states.\n\n- **Examples**:\n    - `[\"Ti\",\"O2\"]` indicates that the first site is hosting a species labeled `\"Ti\"` and the second a species labeled `\"O2\"`.\n    - `[\"Ac\", \"Ac\", \"Ag\", \"Ir\"]` indicating the first two sites contains the `\"Ac\"` species, while the third and fourth sites contain the `\"Ag\"` and `\"Ir\"` species, respectively.",
            "nullable": true,
            "x-optimade-queryable": "optional",
            "x-optimade-support": "should"
          },
          "assemblies": {
            "title": "Assemblies",
            "type": "array",
            "items": {
              "$ref": "#/components/schemas/Assembly"
            },
            "description": "A description of groups of sites that are statistically correlated.\n\n- **Type**: list of dictionary with keys:\n    - `sites_in_groups`: list of list of integers (REQUIRED)\n    - `group_probabilities`: list of floats (REQUIRED)\n\n- **Requirements/Conventions**:\n    - **Support**: OPTIONAL support in implementations, i.e., MAY be `null`.\n    - **Query**: Support for queries on this property is OPTIONAL.\n        If supported, filters MAY support only a subset of comparison operators.\n    - The property SHOULD be `null` for entries that have no partial occupancies.\n    - If present, the correct flag MUST be set in the list `structure_features`.\n    - Client implementations MUST check its presence (as its presence changes the interpretation of the structure).\n    - If present, it MUST be a list of dictionaries, each of which represents an assembly and MUST have the following two keys:\n        - **sites_in_groups**: Index of the sites (0-based) that belong to each group for each assembly.\n\n            Example: `[[1], [2]]`: two groups, one with the second site, one with the third.\n            Example: `[[1,2], [3]]`: one group with the second and third site, one with the fourth.\n\n        - **group_probabilities**: Statistical probability of each group. It MUST have the same length as `sites_in_groups`.\n            It SHOULD sum to one.\n            See below for examples of how to specify the probability of the occurrence of a vacancy.\n            The possible reasons for the values not to sum to one are the same as already specified above for the `concentration` of each `species`.\n\n    - If a site is not present in any group, it means that it is present with 100 % probability (as if no assembly was specified).\n    - A site MUST NOT appear in more than one group.\n\n- **Examples** (for each entry of the assemblies list):\n    - `{\"sites_in_groups\": [[0], [1]], \"group_probabilities: [0.3, 0.7]}`: the first site and the second site never occur at the same time in the unit cell.\n        Statistically, 30 % of the times the first site is present, while 70 % of the times the second site is present.\n    - `{\"sites_in_groups\": [[1,2], [3]], \"group_probabilities: [0.3, 0.7]}`: the second and third site are either present together or not present; they form the first group of atoms for this assembly.\n        The second group is formed by the fourth site.\n        Sites of the first group (the second and the third) are never present at the same time as the fourth site.\n        30 % of times sites 1 and 2 are present (and site 3 is absent); 70 % of times site 3 is present (and sites 1 and 2 are absent).\n\n- **Notes**:\n    - Assemblies are essential to represent, for instance, the situation where an atom can statistically occupy two different positions (sites).\n\n    - By defining groups, it is possible to represent, e.g., the case where a functional molecule (and not just one atom) is either present or absent (or the case where it it is present in two conformations)\n\n    - Considerations on virtual alloys and on vacancies: In the special case of a virtual alloy, these specifications allow two different, equivalent ways of specifying them.\n        For instance, for a site at the origin with 30 % probability of being occupied by Si, 50 % probability of being occupied by Ge, and 20 % of being a vacancy, the following two representations are possible:\n\n        - Using a single species:\n            ```json\n            {\n              \"cartesian_site_positions\": [[0,0,0]],\n              \"species_at_sites\": [\"SiGe-vac\"],\n              \"species\": [\n              {\n                \"name\": \"SiGe-vac\",\n                \"chemical_symbols\": [\"Si\", \"Ge\", \"vacancy\"],\n                \"concentration\": [0.3, 0.5, 0.2]\n              }\n              ]\n              // ...\n            }\n            ```\n\n        - Using multiple species and the assemblies:\n            ```json\n            {\n              \"cartesian_site_positions\": [ [0,0,0], [0,0,0], [0,0,0] ],\n              \"species_at_sites\": [\"Si\", \"Ge\", \"vac\"],\n              \"species\": [\n                { \"name\": \"Si\", \"chemical_symbols\": [\"Si\"], \"concentration\": [1.0] },\n                { \"name\": \"Ge\", \"chemical_symbols\": [\"Ge\"], \"concentration\": [1.0] },\n                { \"name\": \"vac\", \"chemical_symbols\": [\"vacancy\"], \"concentration\": [1.0] }\n              ],\n              \"assemblies\": [\n                {\n              \"sites_in_groups\": [ [0], [1], [2] ],\n              \"group_probabilities\": [0.3, 0.5, 0.2]\n                }\n              ]\n              // ...\n            }\n            ```\n\n    - It is up to the database provider to decide which representation to use, typically depending on the internal format in which the structure is stored.\n        However, given a structure identified by a unique ID, the API implementation MUST always provide the same representation for it.\n\n    - The probabilities of occurrence of different assemblies are uncorrelated.\n        So, for instance in the following case with two assemblies:\n        ```json\n        {\n          \"assemblies\": [\n            {\n              \"sites_in_groups\": [ [0], [1] ],\n              \"group_probabilities\": [0.2, 0.8],\n            },\n            {\n              \"sites_in_groups\": [ [2], [3] ],\n              \"group_probabilities\": [0.3, 0.7]\n            }\n          ]\n        }\n        ```\n\n        Site 0 is present with a probability of 20 % and site 1 with a probability of 80 %. These two sites are correlated (either site 0 or 1 is present). Similarly, site 2 is present with a probability of 30 % and site 3 with a probability of 70 %.\n        These two sites are correlated (either site 2 or 3 is present).\n        However, the presence or absence of sites 0 and 1 is not correlated with the presence or absence of sites 2 and 3 (in the specific example, the pair of sites (0, 2) can occur with 0.2*0.3 = 6 % probability; the pair (0, 3) with 0.2*0.7 = 14 % probability; the pair (1, 2) with 0.8*0.3 = 24 % probability; and the pair (1, 3) with 0.8*0.7 = 56 % probability).",
            "x-optimade-queryable": "optional",
            "x-optimade-support": "optional"
          },
          "structure_features": {
            "title": "Structure Features",
            "type": "array",
            "items": {
              "$ref": "#/components/schemas/StructureFeatures"
            },
            "description": "A list of strings that flag which special features are used by the structure.\n\n- **Type**: list of strings\n\n- **Requirements/Conventions**:\n    - **Support**: MUST be supported by all implementations, MUST NOT be `null`.\n    - **Query**: MUST be a queryable property.\n    Filters on the list MUST support all mandatory HAS-type queries.\n    Filter operators for comparisons on the string components MUST support equality, support for other comparison operators are OPTIONAL.\n    - MUST be an empty list if no special features are used.\n    - MUST be sorted alphabetically.\n    - If a special feature listed below is used, the list MUST contain the corresponding string.\n    - If a special feature listed below is not used, the list MUST NOT contain the corresponding string.\n    - **List of strings used to indicate special structure features**:\n        - `disorder`: this flag MUST be present if any one entry in the `species` list has a `chemical_symbols` list that is longer than 1 element.\n        - `implicit_atoms`: this flag MUST be present if the structure contains atoms that are not assigned to sites via the property `species_at_sites` (e.g., because their positions are unknown).\n           When this flag is present, the properties related to the chemical formula will likely not match the type and count of atoms represented by the `species_at_sites`, `species` and `assemblies` properties.\n        - `site_attachments`: this flag MUST be present if any one entry in the `species` list includes `attached` and `nattached`.\n        - `assemblies`: this flag MUST be present if the property `assemblies` is present.\n\n- **Examples**: A structure having implicit atoms and using assemblies: `[\"assemblies\", \"implicit_atoms\"]`",
            "x-optimade-queryable": "must",
            "x-optimade-support": "must"
=======
            ],
            "description": "a meta object containing non-standard meta-information about the error."
          }
        },
        "description": "detail MUST be present"
      },
      "Periodicity": {
        "title": "Periodicity",
        "enum": [
          0,
          1
        ],
        "type": "integer",
        "description": "Integer enumeration of dimension_types values"
      },
      "Person": {
        "title": "Person",
        "required": [
          "name"
        ],
        "type": "object",
        "properties": {
          "name": {
            "title": "Name",
            "type": "string",
            "description": "Full name of the person, REQUIRED.",
            "x-optimade-queryable": "optional",
            "x-optimade-support": "must"
          },
          "firstname": {
            "title": "Firstname",
            "type": "string",
            "description": "First name of the person.",
            "x-optimade-queryable": "optional",
            "x-optimade-support": "optional"
          },
          "lastname": {
            "title": "Lastname",
            "type": "string",
            "description": "Last name of the person.",
            "x-optimade-queryable": "optional",
            "x-optimade-support": "optional"
>>>>>>> 3387a8ae
          }
        },
        "description": "This class contains the Field for the attributes used to represent a structure, e.g. unit cell, atoms, positions."
      },
      "StructureFeatures": {
        "title": "StructureFeatures",
        "enum": [
          "disorder",
          "implicit_atoms",
          "site_attachments",
          "assemblies"
        ],
        "description": "Enumeration of structure_features values"
      },
      "StructureRelationship": {
        "title": "StructureRelationship",
        "type": "object",
        "properties": {
          "links": {
            "title": "Links",
            "allOf": [
              {
                "$ref": "#/components/schemas/RelationshipLinks"
              }
            ],
            "description": "a links object containing at least one of the following: self, related"
          },
          "data": {
            "title": "Data",
            "uniqueItems": true,
            "anyOf": [
              {
                "$ref": "#/components/schemas/BaseRelationshipResource"
              },
              {
                "type": "array",
                "items": {
                  "$ref": "#/components/schemas/BaseRelationshipResource"
                }
              }
            ],
            "description": "Resource linkage"
          },
          "meta": {
            "title": "Meta",
            "allOf": [
              {
                "$ref": "#/components/schemas/Meta"
              }
            ],
            "description": "a meta object that contains non-standard meta-information about the relationship."
          }
        },
        "description": "Similar to normal JSON API relationship, but with addition of OPTIONAL meta field for a resource."
      },
      "StructureResource": {
        "title": "StructureResource",
        "required": [
          "id",
          "type",
          "attributes"
        ],
        "type": "object",
        "properties": {
          "id": {
            "title": "Id",
            "type": "string",
            "description": "An entry's ID as defined in section Definition of Terms.\n\n- **Type**: string.\n\n- **Requirements/Conventions**:\n    - **Support**: MUST be supported by all implementations, MUST NOT be `null`.\n    - **Query**: MUST be a queryable property with support for all mandatory filter features.\n    - **Response**: REQUIRED in the response.\n\n- **Examples**:\n    - `\"db/1234567\"`\n    - `\"cod/2000000\"`\n    - `\"cod/2000000@1234567\"`\n    - `\"nomad/L1234567890\"`\n    - `\"42\"`",
            "x-optimade-queryable": "must",
            "x-optimade-support": "must"
          },
          "type": {
            "title": "Type",
            "pattern": "^structures$",
            "type": "string",
            "description": "The name of the type of an entry.\n\n- **Type**: string.\n\n- **Requirements/Conventions**:\n    - **Support**: MUST be supported by all implementations, MUST NOT be `null`.\n    - **Query**: MUST be a queryable property with support for all mandatory filter features.\n    - **Response**: REQUIRED in the response.\n    - MUST be an existing entry type.\n    - The entry of type `<type>` and ID `<id>` MUST be returned in response to a request for `/<type>/<id>` under the versioned base URL.\n\n- **Examples**:\n    - `\"structures\"`",
            "default": "structures",
            "x-optimade-queryable": "must",
            "x-optimade-support": "must"
          },
          "links": {
            "title": "Links",
            "allOf": [
              {
                "$ref": "#/components/schemas/ResourceLinks"
              }
            ],
            "description": "a links object containing links related to the resource."
          },
          "meta": {
            "title": "Meta",
            "allOf": [
              {
                "$ref": "#/components/schemas/Meta"
              }
            ],
            "description": "a meta object containing non-standard meta-information about a resource that can not be represented as an attribute or relationship."
          },
          "attributes": {
            "$ref": "#/components/schemas/StructureResourceAttributes"
          },
          "relationships": {
            "title": "Relationships",
            "allOf": [
              {
                "$ref": "#/components/schemas/EntryRelationships"
              }
            ],
            "description": "A dictionary containing references to other entries according to the description in section Relationships encoded as [JSON API Relationships](https://jsonapi.org/format/1.0/#document-resource-object-relationships).\nThe OPTIONAL human-readable description of the relationship MAY be provided in the `description` field inside the `meta` dictionary of the JSON API resource identifier object."
          }
        },
        "description": "Representing a structure."
      },
      "StructureResourceAttributes": {
        "title": "StructureResourceAttributes",
        "required": [
          "elements",
          "nelements",
          "elements_ratios",
          "chemical_formula_descriptive",
          "chemical_formula_reduced",
          "chemical_formula_anonymous",
          "nperiodic_dimensions",
          "dimension_types",
          "cartesian_site_positions",
          "lattice_vectors",
          "nsites",
          "species",
          "species_at_sites",
          "structure_features",
          "last_modified"
        ],
        "type": "object",
        "properties": {
<<<<<<< HEAD
          "elements": {
            "title": "Elements",
=======
          "immutable_id": {
            "title": "Immutable Id",
            "type": "string",
            "description": "The entry's immutable ID (e.g., an UUID). This is important for databases having preferred IDs that point to \"the latest version\" of a record, but still offer access to older variants. This ID maps to the version-specific record, in case it changes in the future.\n\n- **Type**: string.\n\n- **Requirements/Conventions**:\n    - **Support**: OPTIONAL support in implementations, i.e., MAY be `null`.\n    - **Query**: MUST be a queryable property with support for all mandatory filter features.\n\n- **Examples**:\n    - `\"8bd3e750-b477-41a0-9b11-3a799f21b44f\"`\n    - `\"fjeiwoj,54;@=%<>#32\"` (Strings that are not URL-safe are allowed.)",
            "x-optimade-queryable": "must",
            "x-optimade-support": "optional"
          },
          "last_modified": {
            "title": "Last Modified",
            "type": "string",
            "description": "Date and time representing when the entry was last modified.\n\n- **Type**: timestamp.\n\n- **Requirements/Conventions**:\n    - **Support**: SHOULD be supported by all implementations, i.e., SHOULD NOT be `null`.\n    - **Query**: MUST be a queryable property with support for all mandatory filter features.\n    - **Response**: REQUIRED in the response unless the query parameter `response_fields` is present and does not include this property.\n\n- **Example**:\n    - As part of JSON response format: `\"2007-04-05T14:30:20Z\"` (i.e., encoded as an [RFC 3339 Internet Date/Time Format](https://tools.ietf.org/html/rfc3339#section-5.6) string.)",
            "format": "date-time",
            "x-optimade-support": "should",
            "x-optimade-queryable": "must"
          },
          "authors": {
            "title": "Authors",
>>>>>>> 3387a8ae
            "type": "array",
            "items": {
              "type": "string"
            },
            "description": "The chemical symbols of the different elements present in the structure.\n\n- **Type**: list of strings.\n\n- **Requirements/Conventions**:\n    - **Support**: SHOULD be supported by all implementations, i.e., SHOULD NOT be `null`.\n    - **Query**: MUST be a queryable property with support for all mandatory filter features.\n    - The strings are the chemical symbols, i.e., either a single uppercase letter or an uppercase letter followed by a number of lowercase letters.\n    - The order MUST be alphabetical.\n    - MUST refer to the same elements in the same order, and therefore be of the same length, as `elements_ratios`, if the latter is provided.\n    - Note: This property SHOULD NOT contain the string \"X\" to indicate non-chemical elements or \"vacancy\" to indicate vacancies (in contrast to the field `chemical_symbols` for the `species` property).\n\n- **Examples**:\n    - `[\"Si\"]`\n    - `[\"Al\",\"O\",\"Si\"]`\n\n- **Query examples**:\n    - A filter that matches all records of structures that contain Si, Al **and** O, and possibly other elements: `elements HAS ALL \"Si\", \"Al\", \"O\"`.\n    - To match structures with exactly these three elements, use `elements HAS ALL \"Si\", \"Al\", \"O\" AND elements LENGTH 3`.\n    - Note: length queries on this property can be equivalently formulated by filtering on the `nelements`_ property directly.",
            "nullable": true,
            "x-optimade-queryable": "must",
            "x-optimade-support": "should"
          },
          "nelements": {
            "title": "Nelements",
            "type": "integer",
            "description": "Number of different elements in the structure as an integer.\n\n- **Type**: integer\n\n- **Requirements/Conventions**:\n    - **Support**: SHOULD be supported by all implementations, i.e., SHOULD NOT be `null`.\n    - **Query**: MUST be a queryable property with support for all mandatory filter features.\n    - MUST be equal to the lengths of the list properties `elements` and `elements_ratios`, if they are provided.\n\n- **Examples**:\n    - `3`\n\n- **Querying**:\n    - Note: queries on this property can equivalently be formulated using `elements LENGTH`.\n    - A filter that matches structures that have exactly 4 elements: `nelements=4`.\n    - A filter that matches structures that have between 2 and 7 elements: `nelements>=2 AND nelements<=7`.",
            "nullable": true,
            "x-optimade-queryable": "must",
            "x-optimade-support": "should"
          },
          "elements_ratios": {
            "title": "Elements Ratios",
            "type": "array",
            "items": {
              "type": "number"
            },
<<<<<<< HEAD
            "description": "Relative proportions of different elements in the structure.\n\n- **Type**: list of floats\n\n- **Requirements/Conventions**:\n    - **Support**: SHOULD be supported by all implementations, i.e., SHOULD NOT be `null`.\n    - **Query**: MUST be a queryable property with support for all mandatory filter features.\n    - Composed by the proportions of elements in the structure as a list of floating point numbers.\n    - The sum of the numbers MUST be 1.0 (within floating point accuracy)\n    - MUST refer to the same elements in the same order, and therefore be of the same length, as `elements`, if the latter is provided.\n\n- **Examples**:\n    - `[1.0]`\n    - `[0.3333333333333333, 0.2222222222222222, 0.4444444444444444]`\n\n- **Query examples**:\n    - Note: Useful filters can be formulated using the set operator syntax for correlated values.\n      However, since the values are floating point values, the use of equality comparisons is generally inadvisable.\n    - OPTIONAL: a filter that matches structures where approximately 1/3 of the atoms in the structure are the element Al is: `elements:elements_ratios HAS ALL \"Al\":>0.3333, \"Al\":<0.3334`.",
            "nullable": true,
            "x-optimade-queryable": "must",
            "x-optimade-support": "should"
=======
            "description": "List of person objects containing the editors of the reference.",
            "x-optimade-support": "optional",
            "x-optimade-queryable": "optional"
          },
          "doi": {
            "title": "Doi",
            "type": "string",
            "description": "The digital object identifier of the reference.",
            "x-optimade-queryable": "optional",
            "x-optimade-support": "optional"
          },
          "url": {
            "title": "Url",
            "maxLength": 65536,
            "minLength": 1,
            "type": "string",
            "description": "The URL of the reference.",
            "format": "uri",
            "x-optimade-support": "optional",
            "x-optimade-queryable": "optional"
          },
          "address": {
            "title": "Address",
            "type": "string",
            "description": "Meaning of property matches the BiBTeX specification.",
            "x-optimade-queryable": "optional",
            "x-optimade-support": "optional"
          },
          "annote": {
            "title": "Annote",
            "type": "string",
            "description": "Meaning of property matches the BiBTeX specification.",
            "x-optimade-queryable": "optional",
            "x-optimade-support": "optional"
          },
          "booktitle": {
            "title": "Booktitle",
            "type": "string",
            "description": "Meaning of property matches the BiBTeX specification.",
            "x-optimade-queryable": "optional",
            "x-optimade-support": "optional"
          },
          "chapter": {
            "title": "Chapter",
            "type": "string",
            "description": "Meaning of property matches the BiBTeX specification.",
            "x-optimade-queryable": "optional",
            "x-optimade-support": "optional"
          },
          "crossref": {
            "title": "Crossref",
            "type": "string",
            "description": "Meaning of property matches the BiBTeX specification.",
            "x-optimade-queryable": "optional",
            "x-optimade-support": "optional"
          },
          "edition": {
            "title": "Edition",
            "type": "string",
            "description": "Meaning of property matches the BiBTeX specification.",
            "x-optimade-queryable": "optional",
            "x-optimade-support": "optional"
          },
          "howpublished": {
            "title": "Howpublished",
            "type": "string",
            "description": "Meaning of property matches the BiBTeX specification.",
            "x-optimade-queryable": "optional",
            "x-optimade-support": "optional"
>>>>>>> 3387a8ae
          },
          "chemical_formula_descriptive": {
            "title": "Chemical Formula Descriptive",
            "type": "string",
<<<<<<< HEAD
            "description": "The chemical formula for a structure as a string in a form chosen by the API implementation.\n\n- **Type**: string\n\n- **Requirements/Conventions**:\n    - **Support**: SHOULD be supported by all implementations, i.e., SHOULD NOT be `null`.\n    - **Query**: MUST be a queryable property with support for all mandatory filter features.\n    - The chemical formula is given as a string consisting of properly capitalized element symbols followed by integers or decimal numbers, balanced parentheses, square, and curly brackets `(`,`)`, `[`,`]`, `{`, `}`, commas, the `+`, `-`, `:` and `=` symbols. The parentheses are allowed to be followed by a number. Spaces are allowed anywhere except within chemical symbols. The order of elements and any groupings indicated by parentheses or brackets are chosen freely by the API implementation.\n    - The string SHOULD be arithmetically consistent with the element ratios in the `chemical_formula_reduced` property.\n    - It is RECOMMENDED, but not mandatory, that symbols, parentheses and brackets, if used, are used with the meanings prescribed by [IUPAC's Nomenclature of Organic Chemistry](https://www.qmul.ac.uk/sbcs/iupac/bibliog/blue.html).\n\n- **Examples**:\n    - `\"(H2O)2 Na\"`\n    - `\"NaCl\"`\n    - `\"CaCO3\"`\n    - `\"CCaO3\"`\n    - `\"(CH3)3N+ - [CH2]2-OH = Me3N+ - CH2 - CH2OH\"`\n\n- **Query examples**:\n    - Note: the free-form nature of this property is likely to make queries on it across different databases inconsistent.\n    - A filter that matches an exactly given formula: `chemical_formula_descriptive=\"(H2O)2 Na\"`.\n    - A filter that does a partial match: `chemical_formula_descriptive CONTAINS \"H2O\"`.",
            "nullable": true,
            "x-optimade-queryable": "must",
            "x-optimade-support": "should"
=======
            "description": "Meaning of property matches the BiBTeX specification.",
            "x-optimade-queryable": "optional",
            "x-optimade-support": "optional"
>>>>>>> 3387a8ae
          },
          "chemical_formula_reduced": {
            "title": "Chemical Formula Reduced",
            "pattern": "^([A-Z][a-z]?([2-9]|[1-9]\\d+)?)+$",
            "type": "string",
<<<<<<< HEAD
            "description": "The reduced chemical formula for a structure as a string with element symbols and integer chemical proportion numbers.\nThe proportion number MUST be omitted if it is 1.\n\n- **Type**: string\n\n- **Requirements/Conventions**:\n    - **Support**: SHOULD be supported by all implementations, i.e., SHOULD NOT be `null`.\n    - **Query**: MUST be a queryable property.\n      However, support for filters using partial string matching with this property is OPTIONAL (i.e., BEGINS WITH, ENDS WITH, and CONTAINS).\n      Intricate queries on formula components are instead suggested to be formulated using set-type filter operators on the multi valued `elements` and `elements_ratios` properties.\n    - Element symbols MUST have proper capitalization (e.g., `\"Si\"`, not `\"SI\"` for \"silicon\").\n    - Elements MUST be placed in alphabetical order, followed by their integer chemical proportion number.\n    - For structures with no partial occupation, the chemical proportion numbers are the smallest integers for which the chemical proportion is exactly correct.\n    - For structures with partial occupation, the chemical proportion numbers are integers that within reasonable approximation indicate the correct chemical proportions. The precise details of how to perform the rounding is chosen by the API implementation.\n    - No spaces or separators are allowed.\n\n- **Examples**:\n    - `\"H2NaO\"`\n    - `\"ClNa\"`\n    - `\"CCaO3\"`\n\n- **Query examples**:\n    - A filter that matches an exactly given formula is `chemical_formula_reduced=\"H2NaO\"`.",
            "nullable": true,
            "x-optimade-queryable": "must",
            "x-optimade-support": "should"
=======
            "description": "Meaning of property matches the BiBTeX specification.",
            "x-optimade-queryable": "optional",
            "x-optimade-support": "optional"
>>>>>>> 3387a8ae
          },
          "chemical_formula_hill": {
            "title": "Chemical Formula Hill",
            "pattern": "^([A-Z][a-z]?([2-9]|[1-9]\\d+)?)+$",
            "type": "string",
<<<<<<< HEAD
            "description": "The chemical formula for a structure in [Hill form](https://dx.doi.org/10.1021/ja02046a005) with element symbols followed by integer chemical proportion numbers. The proportion number MUST be omitted if it is 1.\n\n- **Type**: string\n\n- **Requirements/Conventions**:\n    - **Support**: OPTIONAL support in implementations, i.e., MAY be `null`.\n    - **Query**: Support for queries on this property is OPTIONAL.\n      If supported, only a subset of the filter features MAY be supported.\n    - The overall scale factor of the chemical proportions is chosen such that the resulting values are integers that indicate the most chemically relevant unit of which the system is composed.\n      For example, if the structure is a repeating unit cell with four hydrogens and four oxygens that represents two hydroperoxide molecules, `chemical_formula_hill` is `\"H2O2\"` (i.e., not `\"HO\"`, nor `\"H4O4\"`).\n    - If the chemical insight needed to ascribe a Hill formula to the system is not present, the property MUST be handled as unset.\n    - Element symbols MUST have proper capitalization (e.g., `\"Si\"`, not `\"SI\"` for \"silicon\").\n    - Elements MUST be placed in [Hill order](https://dx.doi.org/10.1021/ja02046a005), followed by their integer chemical proportion number.\n      Hill order means: if carbon is present, it is placed first, and if also present, hydrogen is placed second.\n      After that, all other elements are ordered alphabetically.\n      If carbon is not present, all elements are ordered alphabetically.\n    - If the system has sites with partial occupation and the total occupations of each element do not all sum up to integers, then the Hill formula SHOULD be handled as unset.\n    - No spaces or separators are allowed.\n\n- **Examples**:\n    - `\"H2O2\"`\n\n- **Query examples**:\n    - A filter that matches an exactly given formula is `chemical_formula_hill=\"H2O2\"`.",
=======
            "description": "Meaning of property matches the BiBTeX specification.",
>>>>>>> 3387a8ae
            "x-optimade-queryable": "optional",
            "x-optimade-support": "optional"
          },
          "chemical_formula_anonymous": {
            "title": "Chemical Formula Anonymous",
            "pattern": "^([A-Z][a-z]?([2-9]|[1-9]\\d+)?)+$",
            "type": "string",
<<<<<<< HEAD
            "description": "The anonymous formula is the `chemical_formula_reduced`, but where the elements are instead first ordered by their chemical proportion number, and then, in order left to right, replaced by anonymous symbols A, B, C, ..., Z, Aa, Ba, ..., Za, Ab, Bb, ... and so on.\n\n- **Type**: string\n\n- **Requirements/Conventions**:\n    - **Support**: SHOULD be supported by all implementations, i.e., SHOULD NOT be `null`.\n    - **Query**: MUST be a queryable property.\n      However, support for filters using partial string matching with this property is OPTIONAL (i.e., BEGINS WITH, ENDS WITH, and CONTAINS).\n\n- **Examples**:\n    - `\"A2B\"`\n    - `\"A42B42C16D12E10F9G5\"`\n\n- **Querying**:\n    - A filter that matches an exactly given formula is `chemical_formula_anonymous=\"A2B\"`.",
            "nullable": true,
            "x-optimade-queryable": "must",
            "x-optimade-support": "should"
          },
          "dimension_types": {
            "title": "Dimension Types",
            "maxItems": 3,
            "minItems": 3,
            "type": "array",
            "items": {
              "$ref": "#/components/schemas/Periodicity"
            },
            "description": "List of three integers.\nFor each of the three directions indicated by the three lattice vectors (see property `lattice_vectors`), this list indicates if the direction is periodic (value `1`) or non-periodic (value `0`).\nNote: the elements in this list each refer to the direction of the corresponding entry in `lattice_vectors` and *not* the Cartesian x, y, z directions.\n\n- **Type**: list of integers.\n\n- **Requirements/Conventions**:\n    - **Support**: SHOULD be supported by all implementations, i.e., SHOULD NOT be `null`.\n    - **Query**: Support for queries on this property is OPTIONAL.\n    - MUST be a list of length 3.\n    - Each integer element MUST assume only the value 0 or 1.\n\n- **Examples**:\n    - For a molecule: `[0, 0, 0]`\n    - For a wire along the direction specified by the third lattice vector: `[0, 0, 1]`\n    - For a 2D surface/slab, periodic on the plane defined by the first and third lattice vectors: `[1, 0, 1]`\n    - For a bulk 3D system: `[1, 1, 1]`",
            "nullable": true,
            "x-optimade-queryable": "optional",
            "x-optimade-support": "should"
          },
          "nperiodic_dimensions": {
            "title": "Nperiodic Dimensions",
            "type": "integer",
            "description": "An integer specifying the number of periodic dimensions in the structure, equivalent to the number of non-zero entries in `dimension_types`.\n\n- **Type**: integer\n\n- **Requirements/Conventions**:\n    - **Support**: SHOULD be supported by all implementations, i.e., SHOULD NOT be `null`.\n    - **Query**: MUST be a queryable property with support for all mandatory filter features.\n    - The integer value MUST be between 0 and 3 inclusive and MUST be equal to the sum of the items in the `dimension_types` property.\n    - This property only reflects the treatment of the lattice vectors provided for the structure, and not any physical interpretation of the dimensionality of its contents.\n\n- **Examples**:\n    - `2` should be indicated in cases where `dimension_types` is any of `[1, 1, 0]`, `[1, 0, 1]`, `[0, 1, 1]`.\n\n- **Query examples**:\n    - Match only structures with exactly 3 periodic dimensions: `nperiodic_dimensions=3`\n    - Match all structures with 2 or fewer periodic dimensions: `nperiodic_dimensions<=2`",
            "nullable": true,
            "x-optimade-queryable": "must",
            "x-optimade-support": "should"
          },
          "lattice_vectors": {
            "title": "Lattice Vectors",
            "maxItems": 3,
            "minItems": 3,
            "type": "array",
            "items": {
              "maxItems": 3,
              "minItems": 3,
              "type": "array",
              "items": {
                "type": "number"
              }
            },
            "description": "The three lattice vectors in Cartesian coordinates, in \u00e5ngstr\u00f6m (\u00c5).\n\n- **Type**: list of list of floats or unknown values.\n\n- **Requirements/Conventions**:\n    - **Support**: SHOULD be supported by all implementations, i.e., SHOULD NOT be `null`.\n    - **Query**: Support for queries on this property is OPTIONAL.\n      If supported, filters MAY support only a subset of comparison operators.\n    - MUST be a list of three vectors *a*, *b*, and *c*, where each of the vectors MUST BE a list of the vector's coordinates along the x, y, and z Cartesian coordinates.\n      (Therefore, the first index runs over the three lattice vectors and the second index runs over the x, y, z Cartesian coordinates).\n    - For databases that do not define an absolute Cartesian system (e.g., only defining the length and angles between vectors), the first lattice vector SHOULD be set along *x* and the second on the *xy*-plane.\n    - MUST always contain three vectors of three coordinates each, independently of the elements of property `dimension_types`.\n      The vectors SHOULD by convention be chosen so the determinant of the `lattice_vectors` matrix is different from zero.\n      The vectors in the non-periodic directions have no significance beyond fulfilling these requirements.\n    - The coordinates of the lattice vectors of non-periodic dimensions (i.e., those dimensions for which `dimension_types` is `0`) MAY be given as a list of all `null` values.\n        If a lattice vector contains the value `null`, all coordinates of that lattice vector MUST be `null`.\n\n- **Examples**:\n    - `[[4.0,0.0,0.0],[0.0,4.0,0.0],[0.0,1.0,4.0]]` represents a cell, where the first vector is `(4, 0, 0)`, i.e., a vector aligned along the `x` axis of length 4 \u00c5; the second vector is `(0, 4, 0)`; and the third vector is `(0, 1, 4)`.",
            "nullable": true,
            "x-optimade-queryable": "optional",
            "x-optimade-unit": "\u00c5",
            "x-optimade-support": "should"
          },
          "cartesian_site_positions": {
            "title": "Cartesian Site Positions",
            "type": "array",
            "items": {
              "maxItems": 3,
              "minItems": 3,
              "type": "array",
              "items": {
                "type": "number"
              }
            },
            "description": "Cartesian positions of each site in the structure.\nA site is usually used to describe positions of atoms; what atoms can be encountered at a given site is conveyed by the `species_at_sites` property, and the species themselves are described in the `species` property.\n\n- **Type**: list of list of floats\n\n- **Requirements/Conventions**:\n    - **Support**: SHOULD be supported by all implementations, i.e., SHOULD NOT be `null`.\n    - **Query**: Support for queries on this property is OPTIONAL.\n      If supported, filters MAY support only a subset of comparison operators.\n    - It MUST be a list of length equal to the number of sites in the structure, where every element is a list of the three Cartesian coordinates of a site expressed as float values in the unit angstrom (\u00c5).\n    - An entry MAY have multiple sites at the same Cartesian position (for a relevant use of this, see e.g., the property `assemblies`).\n\n- **Examples**:\n    - `[[0,0,0],[0,0,2]]` indicates a structure with two sites, one sitting at the origin and one along the (positive) *z*-axis, 2 \u00c5 away from the origin.",
            "nullable": true,
            "x-optimade-queryable": "optional",
            "x-optimade-unit": "\u00c5",
            "x-optimade-support": "should"
          },
          "nsites": {
            "title": "Nsites",
            "type": "integer",
            "description": "An integer specifying the length of the `cartesian_site_positions` property.\n\n- **Type**: integer\n\n- **Requirements/Conventions**:\n    - **Support**: SHOULD be supported by all implementations, i.e., SHOULD NOT be `null`.\n    - **Query**: MUST be a queryable property with support for all mandatory filter features.\n\n- **Examples**:\n    - `42`\n\n- **Query examples**:\n    - Match only structures with exactly 4 sites: `nsites=4`\n    - Match structures that have between 2 and 7 sites: `nsites>=2 AND nsites<=7`",
            "nullable": true,
            "x-optimade-queryable": "must",
            "x-optimade-support": "should"
          },
          "species": {
            "title": "Species",
            "type": "array",
            "items": {
              "$ref": "#/components/schemas/Species"
            },
            "description": "A list describing the species of the sites of this structure.\nSpecies can represent pure chemical elements, virtual-crystal atoms representing a statistical occupation of a given site by multiple chemical elements, and/or a location to which there are attached atoms, i.e., atoms whose precise location are unknown beyond that they are attached to that position (frequently used to indicate hydrogen atoms attached to another element, e.g., a carbon with three attached hydrogens might represent a methyl group, -CH3).\n\n- **Type**: list of dictionary with keys:\n    - `name`: string (REQUIRED)\n    - `chemical_symbols`: list of strings (REQUIRED)\n    - `concentration`: list of float (REQUIRED)\n    - `attached`: list of strings (REQUIRED)\n    - `nattached`: list of integers (OPTIONAL)\n    - `mass`: list of floats (OPTIONAL)\n    - `original_name`: string (OPTIONAL).\n\n- **Requirements/Conventions**:\n    - **Support**: SHOULD be supported by all implementations, i.e., SHOULD NOT be `null`.\n    - **Query**: Support for queries on this property is OPTIONAL.\n        If supported, filters MAY support only a subset of comparison operators.\n    - Each list member MUST be a dictionary with the following keys:\n        - **name**: REQUIRED; gives the name of the species; the **name** value MUST be unique in the `species` list;\n        - **chemical_symbols**: REQUIRED; MUST be a list of strings of all chemical elements composing this species.\n          Each item of the list MUST be one of the following:\n            - a valid chemical-element symbol, or\n            - the special value `\"X\"` to represent a non-chemical element, or\n            - the special value `\"vacancy\"` to represent that this site has a non-zero probability of having a vacancy (the respective probability is indicated in the `concentration` list, see below).\n\n          If any one entry in the `species` list has a `chemical_symbols` list that is longer than 1 element, the correct flag MUST be set in the list `structure_features`.\n\n        - **concentration**: REQUIRED; MUST be a list of floats, with same length as `chemical_symbols`.\n          The numbers represent the relative concentration of the corresponding chemical symbol in this species.\n          The numbers SHOULD sum to one. Cases in which the numbers do not sum to one typically fall only in the following two categories:\n\n            - Numerical errors when representing float numbers in fixed precision, e.g. for two chemical symbols with concentrations `1/3` and `2/3`, the concentration might look something like `[0.33333333333, 0.66666666666]`. If the client is aware that the sum is not one because of numerical precision, it can renormalize the values so that the sum is exactly one.\n            - Experimental errors in the data present in the database. In this case, it is the responsibility of the client to decide how to process the data.\n\n            Note that concentrations are uncorrelated between different sites (even of the same species).\n\n        - **attached**: OPTIONAL; if provided MUST be a list of length 1 or more of strings of chemical symbols for the elements attached to this site, or \"X\" for a non-chemical element.\n\n        - **nattached**: OPTIONAL; if provided MUST be a list of length 1 or more of integers indicating the number of attached atoms of the kind specified in the value of the `attached` key.\n\n          The implementation MUST include either both or none of the `attached` and `nattached` keys, and if they are provided, they MUST be of the same length.\n          Furthermore, if they are provided, the `structure_features` property MUST include the string `site_attachments`.\n\n        - **mass**: OPTIONAL. If present MUST be a list of floats, with the same length as `chemical_symbols`, providing element masses expressed in a.m.u.\n          Elements denoting vacancies MUST have masses equal to 0.\n\n        - **original_name**: OPTIONAL. Can be any valid Unicode string, and SHOULD contain (if specified) the name of the species that is used internally in the source database.\n\n          Note: With regards to \"source database\", we refer to the immediate source being queried via the OPTIMADE API implementation.\n\n          The main use of this field is for source databases that use species names, containing characters that are not allowed (see description of the list property `species_at_sites`).\n\n    - For systems that have only species formed by a single chemical symbol, and that have at most one species per chemical symbol, SHOULD use the chemical symbol as species name (e.g., `\"Ti\"` for titanium, `\"O\"` for oxygen, etc.)\n      However, note that this is OPTIONAL, and client implementations MUST NOT assume that the key corresponds to a chemical symbol, nor assume that if the species name is a valid chemical symbol, that it represents a species with that chemical symbol.\n      This means that a species `{\"name\": \"C\", \"chemical_symbols\": [\"Ti\"], \"concentration\": [1.0]}` is valid and represents a titanium species (and *not* a carbon species).\n    - It is NOT RECOMMENDED that a structure includes species that do not have at least one corresponding site.\n\n- **Examples**:\n    - `[ {\"name\": \"Ti\", \"chemical_symbols\": [\"Ti\"], \"concentration\": [1.0]} ]`: any site with this species is occupied by a Ti atom.\n    - `[ {\"name\": \"Ti\", \"chemical_symbols\": [\"Ti\", \"vacancy\"], \"concentration\": [0.9, 0.1]} ]`: any site with this species is occupied by a Ti atom with 90 % probability, and has a vacancy with 10 % probability.\n    - `[ {\"name\": \"BaCa\", \"chemical_symbols\": [\"vacancy\", \"Ba\", \"Ca\"], \"concentration\": [0.05, 0.45, 0.5], \"mass\": [0.0, 137.327, 40.078]} ]`: any site with this species is occupied by a Ba atom with 45 % probability, a Ca atom with 50 % probability, and by a vacancy with 5 % probability. The mass of this site is (on average) 88.5 a.m.u.\n    - `[ {\"name\": \"C12\", \"chemical_symbols\": [\"C\"], \"concentration\": [1.0], \"mass\": [12.0]} ]`: any site with this species is occupied by a carbon isotope with mass 12.\n    - `[ {\"name\": \"C13\", \"chemical_symbols\": [\"C\"], \"concentration\": [1.0], \"mass\": [13.0]} ]`: any site with this species is occupied by a carbon isotope with mass 13.\n    - `[ {\"name\": \"CH3\", \"chemical_symbols\": [\"C\"], \"concentration\": [1.0], \"attached\": [\"H\"], \"nattached\": [3]} ]`: any site with this species is occupied by a methyl group, -CH3, which is represented without specifying precise positions of the hydrogen atoms.",
            "nullable": true,
            "x-optimade-queryable": "optional",
            "x-optimade-support": "should"
          },
          "species_at_sites": {
            "title": "Species At Sites",
            "type": "array",
            "items": {
              "type": "string"
            },
            "description": "Name of the species at each site (where values for sites are specified with the same order of the property `cartesian_site_positions`).\nThe properties of the species are found in the property `species`.\n\n- **Type**: list of strings.\n\n- **Requirements/Conventions**:\n    - **Support**: SHOULD be supported by all implementations, i.e., SHOULD NOT be `null`.\n    - **Query**: Support for queries on this property is OPTIONAL.\n      If supported, filters MAY support only a subset of comparison operators.\n    - MUST have length equal to the number of sites in the structure (first dimension of the list property `cartesian_site_positions`).\n    - Each species name mentioned in the `species_at_sites` list MUST be described in the list property `species` (i.e. for each value in the `species_at_sites` list there MUST exist exactly one dictionary in the `species` list with the `name` attribute equal to the corresponding `species_at_sites` value).\n    - Each site MUST be associated only to a single species.\n      **Note**: However, species can represent mixtures of atoms, and multiple species MAY be defined for the same chemical element.\n      This latter case is useful when different atoms of the same type need to be grouped or distinguished, for instance in simulation codes to assign different initial spin states.\n\n- **Examples**:\n    - `[\"Ti\",\"O2\"]` indicates that the first site is hosting a species labeled `\"Ti\"` and the second a species labeled `\"O2\"`.\n    - `[\"Ac\", \"Ac\", \"Ag\", \"Ir\"]` indicating the first two sites contains the `\"Ac\"` species, while the third and fourth sites contain the `\"Ag\"` and `\"Ir\"` species, respectively.",
            "nullable": true,
            "x-optimade-queryable": "optional",
            "x-optimade-support": "should"
          },
          "assemblies": {
            "title": "Assemblies",
            "type": "array",
            "items": {
              "$ref": "#/components/schemas/Assembly"
            },
            "description": "A description of groups of sites that are statistically correlated.\n\n- **Type**: list of dictionary with keys:\n    - `sites_in_groups`: list of list of integers (REQUIRED)\n    - `group_probabilities`: list of floats (REQUIRED)\n\n- **Requirements/Conventions**:\n    - **Support**: OPTIONAL support in implementations, i.e., MAY be `null`.\n    - **Query**: Support for queries on this property is OPTIONAL.\n        If supported, filters MAY support only a subset of comparison operators.\n    - The property SHOULD be `null` for entries that have no partial occupancies.\n    - If present, the correct flag MUST be set in the list `structure_features`.\n    - Client implementations MUST check its presence (as its presence changes the interpretation of the structure).\n    - If present, it MUST be a list of dictionaries, each of which represents an assembly and MUST have the following two keys:\n        - **sites_in_groups**: Index of the sites (0-based) that belong to each group for each assembly.\n\n            Example: `[[1], [2]]`: two groups, one with the second site, one with the third.\n            Example: `[[1,2], [3]]`: one group with the second and third site, one with the fourth.\n\n        - **group_probabilities**: Statistical probability of each group. It MUST have the same length as `sites_in_groups`.\n            It SHOULD sum to one.\n            See below for examples of how to specify the probability of the occurrence of a vacancy.\n            The possible reasons for the values not to sum to one are the same as already specified above for the `concentration` of each `species`.\n\n    - If a site is not present in any group, it means that it is present with 100 % probability (as if no assembly was specified).\n    - A site MUST NOT appear in more than one group.\n\n- **Examples** (for each entry of the assemblies list):\n    - `{\"sites_in_groups\": [[0], [1]], \"group_probabilities: [0.3, 0.7]}`: the first site and the second site never occur at the same time in the unit cell.\n        Statistically, 30 % of the times the first site is present, while 70 % of the times the second site is present.\n    - `{\"sites_in_groups\": [[1,2], [3]], \"group_probabilities: [0.3, 0.7]}`: the second and third site are either present together or not present; they form the first group of atoms for this assembly.\n        The second group is formed by the fourth site.\n        Sites of the first group (the second and the third) are never present at the same time as the fourth site.\n        30 % of times sites 1 and 2 are present (and site 3 is absent); 70 % of times site 3 is present (and sites 1 and 2 are absent).\n\n- **Notes**:\n    - Assemblies are essential to represent, for instance, the situation where an atom can statistically occupy two different positions (sites).\n\n    - By defining groups, it is possible to represent, e.g., the case where a functional molecule (and not just one atom) is either present or absent (or the case where it it is present in two conformations)\n\n    - Considerations on virtual alloys and on vacancies: In the special case of a virtual alloy, these specifications allow two different, equivalent ways of specifying them.\n        For instance, for a site at the origin with 30 % probability of being occupied by Si, 50 % probability of being occupied by Ge, and 20 % of being a vacancy, the following two representations are possible:\n\n        - Using a single species:\n            ```json\n            {\n              \"cartesian_site_positions\": [[0,0,0]],\n              \"species_at_sites\": [\"SiGe-vac\"],\n              \"species\": [\n              {\n                \"name\": \"SiGe-vac\",\n                \"chemical_symbols\": [\"Si\", \"Ge\", \"vacancy\"],\n                \"concentration\": [0.3, 0.5, 0.2]\n              }\n              ]\n              // ...\n            }\n            ```\n\n        - Using multiple species and the assemblies:\n            ```json\n            {\n              \"cartesian_site_positions\": [ [0,0,0], [0,0,0], [0,0,0] ],\n              \"species_at_sites\": [\"Si\", \"Ge\", \"vac\"],\n              \"species\": [\n                { \"name\": \"Si\", \"chemical_symbols\": [\"Si\"], \"concentration\": [1.0] },\n                { \"name\": \"Ge\", \"chemical_symbols\": [\"Ge\"], \"concentration\": [1.0] },\n                { \"name\": \"vac\", \"chemical_symbols\": [\"vacancy\"], \"concentration\": [1.0] }\n              ],\n              \"assemblies\": [\n                {\n              \"sites_in_groups\": [ [0], [1], [2] ],\n              \"group_probabilities\": [0.3, 0.5, 0.2]\n                }\n              ]\n              // ...\n            }\n            ```\n\n    - It is up to the database provider to decide which representation to use, typically depending on the internal format in which the structure is stored.\n        However, given a structure identified by a unique ID, the API implementation MUST always provide the same representation for it.\n\n    - The probabilities of occurrence of different assemblies are uncorrelated.\n        So, for instance in the following case with two assemblies:\n        ```json\n        {\n          \"assemblies\": [\n            {\n              \"sites_in_groups\": [ [0], [1] ],\n              \"group_probabilities\": [0.2, 0.8],\n            },\n            {\n              \"sites_in_groups\": [ [2], [3] ],\n              \"group_probabilities\": [0.3, 0.7]\n            }\n          ]\n        }\n        ```\n\n        Site 0 is present with a probability of 20 % and site 1 with a probability of 80 %. These two sites are correlated (either site 0 or 1 is present). Similarly, site 2 is present with a probability of 30 % and site 3 with a probability of 70 %.\n        These two sites are correlated (either site 2 or 3 is present).\n        However, the presence or absence of sites 0 and 1 is not correlated with the presence or absence of sites 2 and 3 (in the specific example, the pair of sites (0, 2) can occur with 0.2*0.3 = 6 % probability; the pair (0, 3) with 0.2*0.7 = 14 % probability; the pair (1, 2) with 0.8*0.3 = 24 % probability; and the pair (1, 3) with 0.8*0.7 = 56 % probability).",
            "x-optimade-queryable": "optional",
            "x-optimade-support": "optional"
          },
          "structure_features": {
            "title": "Structure Features",
            "type": "array",
            "items": {
              "$ref": "#/components/schemas/StructureFeatures"
            },
            "description": "A list of strings that flag which special features are used by the structure.\n\n- **Type**: list of strings\n\n- **Requirements/Conventions**:\n    - **Support**: MUST be supported by all implementations, MUST NOT be `null`.\n    - **Query**: MUST be a queryable property.\n    Filters on the list MUST support all mandatory HAS-type queries.\n    Filter operators for comparisons on the string components MUST support equality, support for other comparison operators are OPTIONAL.\n    - MUST be an empty list if no special features are used.\n    - MUST be sorted alphabetically.\n    - If a special feature listed below is used, the list MUST contain the corresponding string.\n    - If a special feature listed below is not used, the list MUST NOT contain the corresponding string.\n    - **List of strings used to indicate special structure features**:\n        - `disorder`: this flag MUST be present if any one entry in the `species` list has a `chemical_symbols` list that is longer than 1 element.\n        - `implicit_atoms`: this flag MUST be present if the structure contains atoms that are not assigned to sites via the property `species_at_sites` (e.g., because their positions are unknown).\n           When this flag is present, the properties related to the chemical formula will likely not match the type and count of atoms represented by the `species_at_sites`, `species` and `assemblies` properties.\n        - `site_attachments`: this flag MUST be present if any one entry in the `species` list includes `attached` and `nattached`.\n        - `assemblies`: this flag MUST be present if the property `assemblies` is present.\n\n- **Examples**: A structure having implicit atoms and using assemblies: `[\"assemblies\", \"implicit_atoms\"]`",
            "x-optimade-queryable": "must",
            "x-optimade-support": "must"
=======
            "description": "Meaning of property matches the BiBTeX specification.",
            "x-optimade-queryable": "optional",
            "x-optimade-support": "optional"
          },
          "note": {
            "title": "Note",
            "type": "string",
            "description": "Meaning of property matches the BiBTeX specification.",
            "x-optimade-queryable": "optional",
            "x-optimade-support": "optional"
          },
          "number": {
            "title": "Number",
            "type": "string",
            "description": "Meaning of property matches the BiBTeX specification.",
            "x-optimade-queryable": "optional",
            "x-optimade-support": "optional"
          },
          "organization": {
            "title": "Organization",
            "type": "string",
            "description": "Meaning of property matches the BiBTeX specification.",
            "x-optimade-queryable": "optional",
            "x-optimade-support": "optional"
          },
          "pages": {
            "title": "Pages",
            "type": "string",
            "description": "Meaning of property matches the BiBTeX specification.",
            "x-optimade-queryable": "optional",
            "x-optimade-support": "optional"
          },
          "publisher": {
            "title": "Publisher",
            "type": "string",
            "description": "Meaning of property matches the BiBTeX specification.",
            "x-optimade-queryable": "optional",
            "x-optimade-support": "optional"
          },
          "school": {
            "title": "School",
            "type": "string",
            "description": "Meaning of property matches the BiBTeX specification.",
            "x-optimade-queryable": "optional",
            "x-optimade-support": "optional"
          },
          "series": {
            "title": "Series",
            "type": "string",
            "description": "Meaning of property matches the BiBTeX specification.",
            "x-optimade-queryable": "optional",
            "x-optimade-support": "optional"
          },
          "title": {
            "title": "Title",
            "type": "string",
            "description": "Meaning of property matches the BiBTeX specification.",
            "x-optimade-queryable": "optional",
            "x-optimade-support": "optional"
          },
          "bib_type": {
            "title": "Bib Type",
            "type": "string",
            "description": "Type of the reference, corresponding to the **type** property in the BiBTeX specification.",
            "x-optimade-queryable": "optional",
            "x-optimade-support": "optional"
>>>>>>> 3387a8ae
          },
          "immutable_id": {
            "title": "Immutable Id",
            "type": "string",
<<<<<<< HEAD
            "description": "The entry's immutable ID (e.g., an UUID). This is important for databases having preferred IDs that point to \"the latest version\" of a record, but still offer access to older variants. This ID maps to the version-specific record, in case it changes in the future.\n\n- **Type**: string.\n\n- **Requirements/Conventions**:\n    - **Support**: OPTIONAL support in implementations, i.e., MAY be `null`.\n    - **Query**: MUST be a queryable property with support for all mandatory filter features.\n\n- **Examples**:\n    - `\"8bd3e750-b477-41a0-9b11-3a799f21b44f\"`\n    - `\"fjeiwoj,54;@=%<>#32\"` (Strings that are not URL-safe are allowed.)",
            "x-optimade-queryable": "must",
=======
            "description": "Meaning of property matches the BiBTeX specification.",
            "x-optimade-queryable": "optional",
>>>>>>> 3387a8ae
            "x-optimade-support": "optional"
          },
          "last_modified": {
            "title": "Last Modified",
            "type": "string",
<<<<<<< HEAD
            "description": "Date and time representing when the entry was last modified.\n\n- **Type**: timestamp.\n\n- **Requirements/Conventions**:\n    - **Support**: SHOULD be supported by all implementations, i.e., SHOULD NOT be `null`.\n    - **Query**: MUST be a queryable property with support for all mandatory filter features.\n    - **Response**: REQUIRED in the response unless the query parameter `response_fields` is present and does not include this property.\n\n- **Example**:\n    - As part of JSON response format: `\"2007-04-05T14:30:20Z\"` (i.e., encoded as an [RFC 3339 Internet Date/Time Format](https://tools.ietf.org/html/rfc3339#section-5.6) string.)",
            "format": "date-time",
            "nullable": true,
            "x-optimade-queryable": "must",
            "x-optimade-support": "should"
=======
            "description": "Meaning of property matches the BiBTeX specification.",
            "x-optimade-queryable": "optional",
            "x-optimade-support": "optional"
>>>>>>> 3387a8ae
          }
        },
        "description": "Contains key-value pairs representing the entry's properties."
      },
      "StructureResponseMany": {
        "title": "StructureResponseMany",
        "required": [
          "data",
          "meta"
        ],
        "type": "object",
        "properties": {
          "data": {
            "title": "Data",
            "uniqueItems": true,
            "anyOf": [
              {
                "type": "array",
                "items": {
                  "$ref": "#/components/schemas/StructureResource"
                }
              },
              {
                "type": "array",
                "items": {
                  "type": "object"
                }
              }
            ],
            "description": "List of unique OPTIMADE structures entry resource objects."
          },
          "meta": {
            "title": "Meta",
            "allOf": [
              {
                "$ref": "#/components/schemas/ResponseMeta"
              }
            ],
            "description": "A meta object containing non-standard information"
          },
          "errors": {
            "title": "Errors",
            "uniqueItems": true,
            "type": "array",
            "items": {
              "$ref": "#/components/schemas/Error"
            },
            "description": "A list of unique errors"
          },
          "included": {
            "title": "Included",
            "uniqueItems": true,
            "anyOf": [
              {
                "type": "array",
                "items": {
                  "$ref": "#/components/schemas/EntryResource"
                }
              },
              {
                "type": "array",
                "items": {
                  "type": "object"
                }
              }
            ]
          },
          "links": {
            "title": "Links",
            "allOf": [
              {
                "$ref": "#/components/schemas/ToplevelLinks"
              }
            ],
            "description": "Links associated with the primary data or errors"
          },
          "jsonapi": {
            "title": "Jsonapi",
            "allOf": [
              {
                "$ref": "#/components/schemas/JsonApi"
              }
            ],
            "description": "Information about the JSON API used"
          }
        },
        "description": "errors are not allowed"
      },
      "StructureResponseOne": {
        "title": "StructureResponseOne",
        "required": [
          "data",
          "meta"
        ],
        "type": "object",
        "properties": {
          "data": {
            "title": "Data",
            "anyOf": [
              {
                "$ref": "#/components/schemas/StructureResource"
              },
              {
                "type": "object"
              }
            ],
            "description": "A single structures entry resource."
          },
          "meta": {
            "title": "Meta",
            "allOf": [
              {
                "$ref": "#/components/schemas/ResponseMeta"
              }
            ],
            "description": "A meta object containing non-standard information"
          },
          "errors": {
            "title": "Errors",
            "uniqueItems": true,
            "type": "array",
            "items": {
              "$ref": "#/components/schemas/Error"
            },
            "description": "A list of unique errors"
          },
          "included": {
            "title": "Included",
            "uniqueItems": true,
            "anyOf": [
              {
                "type": "array",
                "items": {
                  "$ref": "#/components/schemas/EntryResource"
                }
              },
              {
                "type": "array",
                "items": {
                  "type": "object"
                }
              }
            ]
          },
          "links": {
            "title": "Links",
            "allOf": [
              {
                "$ref": "#/components/schemas/ToplevelLinks"
              }
            ],
            "description": "Links associated with the primary data or errors"
          },
          "jsonapi": {
            "title": "Jsonapi",
            "allOf": [
              {
                "$ref": "#/components/schemas/JsonApi"
              }
            ],
            "description": "Information about the JSON API used"
          }
        },
        "description": "errors are not allowed"
      },
      "ToplevelLinks": {
        "title": "ToplevelLinks",
        "type": "object",
        "properties": {
          "self": {
            "title": "Self",
            "anyOf": [
              {
                "maxLength": 65536,
                "minLength": 1,
                "type": "string",
                "format": "uri"
              },
              {
                "$ref": "#/components/schemas/Link"
              }
            ],
            "description": "A link to itself"
          },
          "related": {
            "title": "Related",
            "anyOf": [
              {
                "maxLength": 65536,
                "minLength": 1,
                "type": "string",
                "format": "uri"
              },
              {
                "$ref": "#/components/schemas/Link"
              }
            ],
            "description": "A related resource link"
          },
          "first": {
            "title": "First",
            "anyOf": [
              {
                "maxLength": 65536,
                "minLength": 1,
                "type": "string",
                "format": "uri"
              },
              {
                "$ref": "#/components/schemas/Link"
              }
            ],
            "description": "The first page of data"
          },
          "last": {
            "title": "Last",
            "anyOf": [
              {
                "maxLength": 65536,
                "minLength": 1,
                "type": "string",
                "format": "uri"
              },
              {
                "$ref": "#/components/schemas/Link"
              }
            ],
            "description": "The last page of data"
          },
          "prev": {
            "title": "Prev",
            "anyOf": [
              {
                "maxLength": 65536,
                "minLength": 1,
                "type": "string",
                "format": "uri"
              },
              {
                "$ref": "#/components/schemas/Link"
              }
            ],
            "description": "The previous page of data"
          },
          "next": {
            "title": "Next",
            "anyOf": [
              {
                "maxLength": 65536,
                "minLength": 1,
                "type": "string",
                "format": "uri"
              },
              {
                "$ref": "#/components/schemas/Link"
              }
            ],
            "description": "The next page of data"
          }
        },
        "description": "A set of Links objects, possibly including pagination"
      },
      "TrajectoryDataAttributes": {
        "title": "TrajectoryDataAttributes",
        "required": [
          "frame_serialization_format"
        ],
        "type": "object",
        "properties": {
          "frame_serialization_format": {
            "title": "Frame Serialization Format",
            "type": "string",
<<<<<<< HEAD
            "description": "To improve the compactness of the data there are several ways to show to which frame a value belongs.\n    This is specified by the :property:`frame_serialization_format`.\n  - **Type**: string\n  - **Requirements/Conventions**: This field MUST be present.\n  - **Values**:\n\n    - **constant**: The value of the property is constant and thus has the same value for each frame in the trajectory.\n    - **explicit**: A value is given for each frame.\n      The number of values MUST thus be equal to the number of frames and MUST be in the same order as the frames.\n      If there is no value for a particular frame the value MUST be :val:`null`.\n    - **linear**: The value is a linear function of the frame number.\n      This function is defined by :property:`offset_linear` and :property:`step_size_linear`.\n    - **explicit_regular_sparse**: The value is set every one per :property:`step_size_sparse` frames, with :property:`offset_sparse` as the first frame.\n    - **explicit_custom_sparse**: A separate list with frame numbers is defined in the field :property:`sparse_frames` to indicate to which frame a value belongs.",
            "x-optimade-queryable": "must",
=======
            "description": "Gives the name of the species; the **name** value MUST be unique in the `species` list.",
            "x-optimade-queryable": "optional",
>>>>>>> 3387a8ae
            "x-optimade-support": "must"
          },
          "nvalues": {
            "title": "Nvalues",
            "type": "integer",
            "description": "This field gives the number of values for this property.\n    - **Type**: integer\n    - **Requirements/Conventions**: The value MUST be present when :property:`frame_serialization_format` is set to explicit, explicit_regular_sparse or explicit_custom_sparse.\n    - **Examples**:\n      - :val:`100`",
            "x-optimade-queryable": "optional",
            "x-optimade-support": "optional"
          },
          "offset_linear": {
            "title": "Offset Linear",
            "type": "number",
            "description": "If :property:`frame_serialization_format` is set to :val:`\"linear\"` this property gives the value at frame 0.\n  - **Type**: float\n  - **Requirements/Conventions**: The value MAY be present when :property:`frame_serialization_format` is set to :val:`\"linear\"`, otherwise the value MUST NOT be present.\n    The default value is 0.\n  - **Examples**:\n\n    - :val:`1.5`",
            "x-optimade-queryable": "optional",
            "x-optimade-support": "optional"
          },
<<<<<<< HEAD
          "step_size_linear": {
            "title": "Step Size Linear",
            "type": "number",
            "description": "If :property:`frame_serialization_format` is set to :val:`\"linear\"`, this value gives the change in the value of the property per unit of frame number.\n    e.g. If at frame 3 the value of the property is 0.6 and :property:`step_size_linear` = 0.2 than at frame 4 the value of the property will be 0.8.\n  - **Type**: float\n  - **Requirements/Conventions**: The value MUST be present when :property:`frame_serialization_format` is set to \"linear\".\n    Otherwise it MUST NOT be present.\n  - **Examples**:\n\n    - :val:`0.0005`",
            "x-optimade-queryable": "optional",
            "x-optimade-support": "optional"
          },
          "offset_sparse": {
            "title": "Offset Sparse",
            "type": "integer",
            "description": "If :property:`frame_serialization_format` is set to :val:` \"explicit_regular_sparse\"` this property gives the frame number to which the first value belongs.\n  - **Type**: integer\n  - **Requirements/Conventions**: The value MAY be present when :property:`frame_serialization_format` is set to :val:`\"explicit_regular_sparse\"`, otherwise the value MUST NOT be present.\n    The default value is 0.\n  - **Examples**:\n\n    - :val:`100`",
=======
          "mass": {
            "title": "Mass",
            "type": "array",
            "items": {
              "type": "number"
            },
            "description": "If present MUST be a list of floats expressed in a.m.u.\nElements denoting vacancies MUST have masses equal to 0.",
            "x-optimade-unit": "a.m.u.",
            "x-optimade-support": "optional",
            "x-optimade-queryable": "optional"
          },
          "original_name": {
            "title": "Original Name",
            "type": "string",
            "description": "Can be any valid Unicode string, and SHOULD contain (if specified) the name of the species that is used internally in the source database.\n\nNote: With regards to \"source database\", we refer to the immediate source being queried via the OPTIMADE API implementation.",
>>>>>>> 3387a8ae
            "x-optimade-queryable": "optional",
            "x-optimade-support": "optional"
          },
          "step_size_sparse": {
            "title": "Step Size Sparse",
            "type": "integer",
            "description": "If :property:`frame_serialization_format` is set to :val:` \"explicit_regular_sparse\"`, this value indicates that every step_size_sparse frames a value is defined.\n  - **Type**: integer\n  - **Requirements/Conventions**: The value MUST be present when :property:`frame_serialization_format` is set to :val:`\"explicit_regular_sparse\"`.\n    Otherwise it MUST NOT be present.\n  - **Examples**:\n\n    - :val:`100`",
            "x-optimade-queryable": "optional",
            "x-optimade-support": "optional"
          },
          "sparse_frames": {
            "title": "Sparse Frames",
            "type": "array",
            "items": {
              "type": "integer"
            },
            "description": "If :property:`frame_serialization_format` is set to :val:`\"explicit_custom_sparse\"`, this field holds the frames to which the values in the value field belong.\n  - **Type**: List of integers\n  - **Requirements/Conventions**: The value MUST be present when :property:`frame_serialization_format` is set to \"explicit_custom_sparse\".\n    Otherwise it MUST NOT be present.\n    The frame numbers in :property:`sparse_frames` MUST be in the same order as the values.\n  - **Examples**:\n\n    - :val:`[0,20,78,345]`",
            "x-optimade-queryable": "optional",
            "x-optimade-support": "optional"
          },
          "values": {
            "title": "Values",
            "type": "array",
            "items": {},
            "description": "A list with the values for this property in the trajectory.",
            "x-optimade-queryable": "optional",
            "x-optimade-support": "optional"
          },
          "frames": {
            "title": "Frames",
            "type": "array",
            "items": {
              "type": "integer"
            },
            "description": "A list with frame numbers which corresponds to the frames to which the values in the values field belong.",
            "x-optimade-queryable": "optional",
            "x-optimade-support": "optional"
          }
        }
      },
      "TrajectoryRelationship": {
        "title": "TrajectoryRelationship",
        "type": "object",
        "properties": {
          "links": {
            "title": "Links",
            "allOf": [
              {
                "$ref": "#/components/schemas/RelationshipLinks"
              }
            ],
            "description": "a links object containing at least one of the following: self, related"
          },
          "data": {
            "title": "Data",
            "uniqueItems": true,
            "anyOf": [
              {
                "$ref": "#/components/schemas/BaseRelationshipResource"
              },
              {
                "type": "array",
                "items": {
                  "$ref": "#/components/schemas/BaseRelationshipResource"
                }
              }
            ],
            "description": "Resource linkage"
          },
          "meta": {
            "title": "Meta",
            "allOf": [
              {
                "$ref": "#/components/schemas/Meta"
              }
            ],
            "description": "a meta object that contains non-standard meta-information about the relationship."
          }
        },
        "description": "Similar to normal JSON API relationship, but with addition of OPTIONAL meta field for a resource."
      },
      "TrajectoryResource": {
        "title": "TrajectoryResource",
        "required": [
          "id",
          "type",
          "attributes"
        ],
        "type": "object",
        "properties": {
          "id": {
            "title": "Id",
            "type": "string",
            "description": "An entry's ID as defined in section Definition of Terms.\n\n- **Type**: string.\n\n- **Requirements/Conventions**:\n    - **Support**: MUST be supported by all implementations, MUST NOT be `null`.\n    - **Query**: MUST be a queryable property with support for all mandatory filter features.\n    - **Response**: REQUIRED in the response.\n\n- **Examples**:\n    - `\"db/1234567\"`\n    - `\"cod/2000000\"`\n    - `\"cod/2000000@1234567\"`\n    - `\"nomad/L1234567890\"`\n    - `\"42\"`",
            "x-optimade-queryable": "must",
            "x-optimade-support": "must"
          },
          "type": {
            "title": "Type",
            "pattern": "^trajectories$",
            "type": "string",
            "description": "The name of the type of an entry.\n\n- **Type**: string.\n\n- **Requirements/Conventions**:\n    - **Support**: MUST be supported by all implementations, MUST NOT be `null`.\n    - **Query**: MUST be a queryable property with support for all mandatory filter features.\n    - **Response**: REQUIRED in the response.\n    - MUST be an existing entry type.\n    - The entry of type `<type>` and ID `<id>` MUST be returned in response to a request for `/<type>/<id>` under the versioned base URL.\n\n- **Examples**:\n    - `\"trajectories\"`",
            "x-optimade-queryable": "must",
            "const": "trajectories",
            "x-optimade-support": "must"
          },
          "links": {
            "title": "Links",
            "allOf": [
              {
                "$ref": "#/components/schemas/ResourceLinks"
              }
            ],
            "description": "a links object containing links related to the resource."
          },
          "meta": {
            "title": "Meta",
            "allOf": [
              {
                "$ref": "#/components/schemas/Meta"
              }
            ],
            "description": "a meta object containing non-standard meta-information about a resource that can not be represented as an attribute or relationship."
<<<<<<< HEAD
=======
          },
          "attributes": {
            "$ref": "#/components/schemas/StructureResourceAttributes"
          },
          "relationships": {
            "title": "Relationships",
            "allOf": [
              {
                "$ref": "#/components/schemas/EntryRelationships"
              }
            ],
            "description": "A dictionary containing references to other entries according to the description in section Relationships encoded as [JSON API Relationships](https://jsonapi.org/format/1.0/#document-resource-object-relationships).\nThe OPTIONAL human-readable description of the relationship MAY be provided in the `description` field inside the `meta` dictionary of the JSON API resource identifier object."
          }
        },
        "description": "Representing a structure."
      },
      "StructureResourceAttributes": {
        "title": "StructureResourceAttributes",
        "required": [
          "last_modified",
          "elements",
          "nelements",
          "elements_ratios",
          "chemical_formula_descriptive",
          "chemical_formula_reduced",
          "chemical_formula_anonymous",
          "dimension_types",
          "nperiodic_dimensions",
          "lattice_vectors",
          "cartesian_site_positions",
          "nsites",
          "species",
          "species_at_sites",
          "structure_features"
        ],
        "type": "object",
        "properties": {
          "immutable_id": {
            "title": "Immutable Id",
            "type": "string",
            "description": "The entry's immutable ID (e.g., an UUID). This is important for databases having preferred IDs that point to \"the latest version\" of a record, but still offer access to older variants. This ID maps to the version-specific record, in case it changes in the future.\n\n- **Type**: string.\n\n- **Requirements/Conventions**:\n    - **Support**: OPTIONAL support in implementations, i.e., MAY be `null`.\n    - **Query**: MUST be a queryable property with support for all mandatory filter features.\n\n- **Examples**:\n    - `\"8bd3e750-b477-41a0-9b11-3a799f21b44f\"`\n    - `\"fjeiwoj,54;@=%<>#32\"` (Strings that are not URL-safe are allowed.)",
            "x-optimade-queryable": "must",
            "x-optimade-support": "optional"
          },
          "last_modified": {
            "title": "Last Modified",
            "type": "string",
            "description": "Date and time representing when the entry was last modified.\n\n- **Type**: timestamp.\n\n- **Requirements/Conventions**:\n    - **Support**: SHOULD be supported by all implementations, i.e., SHOULD NOT be `null`.\n    - **Query**: MUST be a queryable property with support for all mandatory filter features.\n    - **Response**: REQUIRED in the response unless the query parameter `response_fields` is present and does not include this property.\n\n- **Example**:\n    - As part of JSON response format: `\"2007-04-05T14:30:20Z\"` (i.e., encoded as an [RFC 3339 Internet Date/Time Format](https://tools.ietf.org/html/rfc3339#section-5.6) string.)",
            "format": "date-time",
            "nullable": true,
            "x-optimade-support": "should",
            "x-optimade-queryable": "must"
          },
          "elements": {
            "title": "Elements",
            "type": "array",
            "items": {
              "type": "string"
            },
            "description": "The chemical symbols of the different elements present in the structure.\n\n- **Type**: list of strings.\n\n- **Requirements/Conventions**:\n    - **Support**: SHOULD be supported by all implementations, i.e., SHOULD NOT be `null`.\n    - **Query**: MUST be a queryable property with support for all mandatory filter features.\n    - The strings are the chemical symbols, i.e., either a single uppercase letter or an uppercase letter followed by a number of lowercase letters.\n    - The order MUST be alphabetical.\n    - MUST refer to the same elements in the same order, and therefore be of the same length, as `elements_ratios`, if the latter is provided.\n    - Note: This property SHOULD NOT contain the string \"X\" to indicate non-chemical elements or \"vacancy\" to indicate vacancies (in contrast to the field `chemical_symbols` for the `species` property).\n\n- **Examples**:\n    - `[\"Si\"]`\n    - `[\"Al\",\"O\",\"Si\"]`\n\n- **Query examples**:\n    - A filter that matches all records of structures that contain Si, Al **and** O, and possibly other elements: `elements HAS ALL \"Si\", \"Al\", \"O\"`.\n    - To match structures with exactly these three elements, use `elements HAS ALL \"Si\", \"Al\", \"O\" AND elements LENGTH 3`.\n    - Note: length queries on this property can be equivalently formulated by filtering on the `nelements`_ property directly.",
            "nullable": true,
            "x-optimade-support": "should",
            "x-optimade-queryable": "must"
          },
          "nelements": {
            "title": "Nelements",
            "type": "integer",
            "description": "Number of different elements in the structure as an integer.\n\n- **Type**: integer\n\n- **Requirements/Conventions**:\n    - **Support**: SHOULD be supported by all implementations, i.e., SHOULD NOT be `null`.\n    - **Query**: MUST be a queryable property with support for all mandatory filter features.\n    - MUST be equal to the lengths of the list properties `elements` and `elements_ratios`, if they are provided.\n\n- **Examples**:\n    - `3`\n\n- **Querying**:\n    - Note: queries on this property can equivalently be formulated using `elements LENGTH`.\n    - A filter that matches structures that have exactly 4 elements: `nelements=4`.\n    - A filter that matches structures that have between 2 and 7 elements: `nelements>=2 AND nelements<=7`.",
            "nullable": true,
            "x-optimade-support": "should",
            "x-optimade-queryable": "must"
          },
          "elements_ratios": {
            "title": "Elements Ratios",
            "type": "array",
            "items": {
              "type": "number"
            },
            "description": "Relative proportions of different elements in the structure.\n\n- **Type**: list of floats\n\n- **Requirements/Conventions**:\n    - **Support**: SHOULD be supported by all implementations, i.e., SHOULD NOT be `null`.\n    - **Query**: MUST be a queryable property with support for all mandatory filter features.\n    - Composed by the proportions of elements in the structure as a list of floating point numbers.\n    - The sum of the numbers MUST be 1.0 (within floating point accuracy)\n    - MUST refer to the same elements in the same order, and therefore be of the same length, as `elements`, if the latter is provided.\n\n- **Examples**:\n    - `[1.0]`\n    - `[0.3333333333333333, 0.2222222222222222, 0.4444444444444444]`\n\n- **Query examples**:\n    - Note: Useful filters can be formulated using the set operator syntax for correlated values.\n      However, since the values are floating point values, the use of equality comparisons is generally inadvisable.\n    - OPTIONAL: a filter that matches structures where approximately 1/3 of the atoms in the structure are the element Al is: `elements:elements_ratios HAS ALL \"Al\":>0.3333, \"Al\":<0.3334`.",
            "nullable": true,
            "x-optimade-support": "should",
            "x-optimade-queryable": "must"
          },
          "chemical_formula_descriptive": {
            "title": "Chemical Formula Descriptive",
            "type": "string",
            "description": "The chemical formula for a structure as a string in a form chosen by the API implementation.\n\n- **Type**: string\n\n- **Requirements/Conventions**:\n    - **Support**: SHOULD be supported by all implementations, i.e., SHOULD NOT be `null`.\n    - **Query**: MUST be a queryable property with support for all mandatory filter features.\n    - The chemical formula is given as a string consisting of properly capitalized element symbols followed by integers or decimal numbers, balanced parentheses, square, and curly brackets `(`,`)`, `[`,`]`, `{`, `}`, commas, the `+`, `-`, `:` and `=` symbols. The parentheses are allowed to be followed by a number. Spaces are allowed anywhere except within chemical symbols. The order of elements and any groupings indicated by parentheses or brackets are chosen freely by the API implementation.\n    - The string SHOULD be arithmetically consistent with the element ratios in the `chemical_formula_reduced` property.\n    - It is RECOMMENDED, but not mandatory, that symbols, parentheses and brackets, if used, are used with the meanings prescribed by [IUPAC's Nomenclature of Organic Chemistry](https://www.qmul.ac.uk/sbcs/iupac/bibliog/blue.html).\n\n- **Examples**:\n    - `\"(H2O)2 Na\"`\n    - `\"NaCl\"`\n    - `\"CaCO3\"`\n    - `\"CCaO3\"`\n    - `\"(CH3)3N+ - [CH2]2-OH = Me3N+ - CH2 - CH2OH\"`\n\n- **Query examples**:\n    - Note: the free-form nature of this property is likely to make queries on it across different databases inconsistent.\n    - A filter that matches an exactly given formula: `chemical_formula_descriptive=\"(H2O)2 Na\"`.\n    - A filter that does a partial match: `chemical_formula_descriptive CONTAINS \"H2O\"`.",
            "nullable": true,
            "x-optimade-support": "should",
            "x-optimade-queryable": "must"
>>>>>>> 3387a8ae
          },
          "attributes": {
            "$ref": "#/components/schemas/TrajectoryResourceAttributes"
          },
          "relationships": {
            "title": "Relationships",
            "allOf": [
              {
                "$ref": "#/components/schemas/EntryRelationships"
              }
            ],
            "description": "A dictionary containing references to other entries according to the description in section Relationships encoded as [JSON API Relationships](https://jsonapi.org/format/1.0/#document-resource-object-relationships).\nThe OPTIONAL human-readable description of the relationship MAY be provided in the `description` field inside the `meta` dictionary of the JSON API resource identifier object."
          }
        },
        "description": "Representing a trajectory."
      },
      "TrajectoryResourceAttributes": {
        "title": "TrajectoryResourceAttributes",
        "required": [
          "last_modified",
          "reference_structure",
          "nframes",
          "available_properties"
        ],
        "type": "object",
        "properties": {
          "immutable_id": {
            "title": "Immutable Id",
            "type": "string",
            "description": "The entry's immutable ID (e.g., an UUID). This is important for databases having preferred IDs that point to \"the latest version\" of a record, but still offer access to older variants. This ID maps to the version-specific record, in case it changes in the future.\n\n- **Type**: string.\n\n- **Requirements/Conventions**:\n    - **Support**: OPTIONAL support in implementations, i.e., MAY be `null`.\n    - **Query**: MUST be a queryable property with support for all mandatory filter features.\n\n- **Examples**:\n    - `\"8bd3e750-b477-41a0-9b11-3a799f21b44f\"`\n    - `\"fjeiwoj,54;@=%<>#32\"` (Strings that are not URL-safe are allowed.)",
            "x-optimade-queryable": "must",
            "x-optimade-support": "optional"
          },
          "last_modified": {
            "title": "Last Modified",
            "type": "string",
            "description": "Date and time representing when the entry was last modified.\n\n- **Type**: timestamp.\n\n- **Requirements/Conventions**:\n    - **Support**: SHOULD be supported by all implementations, i.e., SHOULD NOT be `null`.\n    - **Query**: MUST be a queryable property with support for all mandatory filter features.\n    - **Response**: REQUIRED in the response unless the query parameter `response_fields` is present and does not include this property.\n\n- **Example**:\n    - As part of JSON response format: `\"2007-04-05T14:30:20Z\"` (i.e., encoded as an [RFC 3339 Internet Date/Time Format](https://tools.ietf.org/html/rfc3339#section-5.6) string.)",
            "format": "date-time",
            "x-optimade-queryable": "must",
            "x-optimade-support": "should"
          },
          "reference_structure": {
            "title": "Reference Structure",
            "allOf": [
              {
                "$ref": "#/components/schemas/StructureAttributes"
              }
            ],
            "description": "This is an example of the structures that can be found in the trajectory.\n  It can be used to select trajectories with queries and to give a quick visual impression of the structures in this trajectory.\n- **Type**: dictionary\n- **Requirements/Conventions**:\n\n  - Each trajectory MUST have a :property:`reference_structure`.\n  - This :property:`reference_structure` MAY be one of the frames from the trajectory, in that case the `reference_frame`_ field MUST specify which frame has been used.\n  - Queries on the trajectories MUST be done on the information supplied in the :property:`reference_structure` when the queried property is in the :property:`reference_structure`.\n    The subfields of the reference_structure MUST have the same queryability as in the `structures entries`_.\n    For example, the query : http://example.com/optimade/v1/trajectories?filter=nelements=2 would use the `nelements`_ property within the reference_structure.\n\n  - This reference frame has the same properties as the structure entries namely:\n\n    - `elements`\n    - `nelements`\n    - `elements_ratios`\n    - `chemical_formula_descriptive`\n    - `chemical_formula_reduced`\n    - `chemical_formula_hill`\n    - `chemical_formula_anonymous`\n    - `dimension_types`\n    - `nperiodic_dimensions`\n    - `lattice_vectors`\n    - `cartesian_site_positions`\n    - `nsites`\n    - `species_at_sites`\n    - `species`\n    - `assemblies`\n    - `structure_features`",
            "x-optimade-queryable": "must",
            "x-optimade-support": "must"
          },
          "reference_frame": {
            "title": "Reference Frame",
            "type": "integer",
            "description": "The number of the frame at which the `reference_structure` was taken.\n  The first frame is frame 0.\n- **Type**: integer\n- **Requirements/Conventions**: The value MUST be equal or larger than 0 and less than nframes.\n\n  - **Support**: MUST be supported if the `reference_structure`_ is taken from the trajectory.\n    If the `reference_structure`_ is not in the trajectory, the value MUST NOT be present.\n  - **Query**: Support for queries on this property is OPTIONAL.\n    If supported, filters MAY support only a subset of comparison operators.\n\n- **Examples**:\n\n  - :val:`42`",
            "x-optimade-queryable": "optional",
            "x-optimade-support": "optional"
          },
          "nframes": {
            "title": "Nframes",
            "type": "integer",
            "description": "The number of the frames in the trajectory.\n- **Type**: integer\n- **Requirements/Conventions**:\n\n  - **Support**: MUST be supported by all implementations, i.e., MUST NOT be :val:`null`.\n  - **Query**: MUST be a queryable property with support for all mandatory filter features.\n  - The integer value MUST be equal to the length of the trajectory, that is, the number of frames.\n  - The integer MUST be a positive non-zero value.\n\n- **Querying**:\n\n  - A filter that matches trajectories that have exactly 100 frames:\n    - :filter:`nframes=100`\n  - A filter that matches trajectories that have between 100 and 1000 frames:\n    - :filter:`nframes>=100 AND nframes<=1000`\n\n- **Examples**:\n\n  -   :val:`42`",
            "x-optimade-queryable": "must",
            "x-optimade-support": "must"
          },
          "available_properties": {
            "title": "Available Properties",
            "allOf": [
              {
                "$ref": "#/components/schemas/AvailablePropertyAttributes"
              }
<<<<<<< HEAD
            ],
            "description": "A dictionary with an entry for each of the properties for which data is available in the trajectory.\n  The key is the name of the property.\n  The value is a dictionary containing information about which value belongs to which frame.\n  This makes it easier for a client to estimate the amount of data a query returns.\n\n  It is up to the server to decide which properties to share and there are no mandatory fields.\n  When sharing `cartesian_site_positions`_ the `lattice_vectors`_, `species`_, `dimension_types`_ and `species_at_sites`_ MUST however be shared as well.\n\n\n- **Type**: dictionary of dictionaries\n- **Requirements/Conventions**:\n\n  -   **Support**: MUST be supported by all implementations, i.e., MUST NOT be :val:`null`.\n  -   **Query**: MUST be a queryable property with support for all mandatory filter features.\n\n- **Sub dictionary fields**\n\n  - **frame_serialization_format**\n\n    -   **Description**: This property describes how the frames and the returned values of a property are related.\n        For each :property:`frame_serialization_format` method there are additional fields that describe how the values belong to the frames.\n        These fields should also be present here.\n        A complete description of the :property:`frame_serialization_format` methods and the fields belonging to these methods can be found in the section: `Return Format for Trajectory Data`_\n\n  - **nvalues**:\n\n    - **Description**: This field gives the number of values for this property.\n    - **Type**: integer\n    - **Requirements/Conventions**: The value MUST be present when :property:`frame_serialization_format` is set to explicit, explicit_regular_sparse or explicit_custom_sparse.\n    - **Examples**:\n\n      - :val:`100`\n      - **Examples**:\n\n    .. code:: jsonc\n\n         \"available_properties\": {\n           \"cartesian_site_positions\": {\n             \"frame_serialization_format\": \"explicit\",\n             \"nvalues\": 1000\n           },\n           \"lattice_vectors\":{\n             \"frame_serialization_format\": \"constant\",\n           },\n           \"species\":{\n             \"frame_serialization_format\": \"constant\",\n           },\n           \"dimension_types\":{\n             \"frame_serialization_format\": \"constant\",\n           },\n           \"species_at_sites\":{\n             \"frame_serialization_format\": \"constant\",\n           },\n           \"_exmpl_pressure\":{\n             \"frame_serialization_format\": \"explicit_custom_sparse\",\n             \"nvalues\": 20\n           }\n           \"_exmpl_temperature\":{\n             \"frame_serialization_format\": \"explicit_regular_sparse\",\n             \"step_size_sparse\": 10\n             \"nvalues\": 100\n           }\n         }",
            "x-optimade-queryable": "must",
            "x-optimade-support": "must"
=======
            },
            "description": "The three lattice vectors in Cartesian coordinates, in \u00e5ngstr\u00f6m (\u00c5).\n\n- **Type**: list of list of floats or unknown values.\n\n- **Requirements/Conventions**:\n    - **Support**: SHOULD be supported by all implementations, i.e., SHOULD NOT be `null`.\n    - **Query**: Support for queries on this property is OPTIONAL.\n      If supported, filters MAY support only a subset of comparison operators.\n    - MUST be a list of three vectors *a*, *b*, and *c*, where each of the vectors MUST BE a list of the vector's coordinates along the x, y, and z Cartesian coordinates.\n      (Therefore, the first index runs over the three lattice vectors and the second index runs over the x, y, z Cartesian coordinates).\n    - For databases that do not define an absolute Cartesian system (e.g., only defining the length and angles between vectors), the first lattice vector SHOULD be set along *x* and the second on the *xy*-plane.\n    - MUST always contain three vectors of three coordinates each, independently of the elements of property `dimension_types`.\n      The vectors SHOULD by convention be chosen so the determinant of the `lattice_vectors` matrix is different from zero.\n      The vectors in the non-periodic directions have no significance beyond fulfilling these requirements.\n    - The coordinates of the lattice vectors of non-periodic dimensions (i.e., those dimensions for which `dimension_types` is `0`) MAY be given as a list of all `null` values.\n        If a lattice vector contains the value `null`, all coordinates of that lattice vector MUST be `null`.\n\n- **Examples**:\n    - `[[4.0,0.0,0.0],[0.0,4.0,0.0],[0.0,1.0,4.0]]` represents a cell, where the first vector is `(4, 0, 0)`, i.e., a vector aligned along the `x` axis of length 4 \u00c5; the second vector is `(0, 4, 0)`; and the third vector is `(0, 1, 4)`.",
            "nullable": true,
            "x-optimade-unit": "\u00c5",
            "x-optimade-support": "should",
            "x-optimade-queryable": "optional"
>>>>>>> 3387a8ae
          },
          "cartesian_site_positions": {
            "title": "Cartesian Site Positions",
            "allOf": [
              {
                "$ref": "#/components/schemas/TrajectoryDataAttributes"
              }
<<<<<<< HEAD
            ],
            "description": "Cartesian positions of each site in the structure. A site is usually used\n    to describe positions of atoms; what atoms can be encountered at a given site is conveyed by the species_at_sites\n    property, and the species themselves are described in the species property.\n    Type: list of list of floats\nRequirements/Conventions:\nQuery: Support for queries on this property is OPTIONAL. If supported, filters MAY support only a subset of comparison operators.\nIt MUST be a list of length equal to the number of sites in the structure, where every element is a list of the three Cartesian coordinates of a site expressed as float values in the unit angstrom (\u00c5).\nAn entry MAY have multiple sites at the same Cartesian position (for a relevant use of this, see e.g., the property assemblies).\nWhen sharing `cartesian_site_positions`_ the `lattice_vectors`_, `species`_, `dimension_types`_ and `species_at_sites`_ MUST however be shared as well.\nExamples:\n[[0,0,0],[0,0,2]] indicates a structure with two sites, one sitting at the origin and one along the (positive) z-axis, 2 \u00c5 away from the origin.\nTo define how this property is stored for each of the frames in the trajectory the following properties have been defined:\n- **frame_serialization_format**:\n\n  - **Description**: To improve the compactness of the data there are several ways to show to which frame a value belongs.\n    This is specified by the :property:`frame_serialization_format`.\n  - **Type**: string\n  - **Requirements/Conventions**: This field MUST be present.\n  - **Values**:\n\n    - **constant**: The value of the property is constant and thus has the same value for each frame in the trajectory.\n    - **explicit**: A value is given for each frame.\n      The number of values MUST thus be equal to the number of frames and MUST be in the same order as the frames.\n      If there is no value for a particular frame the value MUST be :val:`null`.\n    - **linear**: The value is a linear function of the frame number.\n      This function is defined by :property:`offset_linear` and :property:`step_size_linear`.\n    - **explicit_regular_sparse**: The value is set every one per :property:`step_size_sparse` frames, with :property:`offset_sparse` as the first frame.\n    - **explicit_custom_sparse**: A separate list with frame numbers is defined in the field :property:`sparse_frames` to indicate to which frame a value belongs.\n\n- **offset_linear**:\n\n  - **Description**: If :property:`frame_serialization_format` is set to :val:`\"linear\"` this property gives the value at frame 0.\n  - **Type**: float\n  - **Requirements/Conventions**: The value MAY be present when :property:`frame_serialization_format` is set to :val:`\"linear\"`, otherwise the value MUST NOT be present.\n    The default value is 0.\n  - **Examples**:\n\n    - :val:`1.5`\n\n- **step_size_linear**:\n\n  - **Description**: If :property:`frame_serialization_format` is set to :val:`\"linear\"`, this value gives the change in the value of the property per unit of frame number.\n    e.g. If at frame 3 the value of the property is 0.6 and :property:`step_size_linear` = 0.2 than at frame 4 the value of the property will be 0.8.\n  - **Type**: float\n  - **Requirements/Conventions**: The value MUST be present when :property:`frame_serialization_format` is set to \"linear\".\n    Otherwise it MUST NOT be present.\n  - **Examples**:\n\n    - :val:`0.0005`\n\n- **offset_sparse**:\n\n  - **Description**: If :property:`frame_serialization_format` is set to :val:` \"explicit_regular_sparse\"` this property gives the frame number to which the first value belongs.\n  - **Type**: integer\n  - **Requirements/Conventions**: The value MAY be present when :property:`frame_serialization_format` is set to :val:`\"explicit_regular_sparse\"`, otherwise the value MUST NOT be present.\n    The default value is 0.\n  - **Examples**:\n\n    - :val:`100`\n\n- **step_size_sparse**:\n\n  - **Description**: If :property:`frame_serialization_format` is set to :val:` \"explicit_regular_sparse\"`, this value indicates that every step_size_sparse frames a value is defined.\n  - **Type**: integer\n  - **Requirements/Conventions**: The value MUST be present when :property:`frame_serialization_format` is set to :val:`\"explicit_regular_sparse\"`.\n    Otherwise it MUST NOT be present.\n  - **Examples**:\n\n    - :val:`100`\n\n- **sparse_frames**:\n\n  - **Description**: If :property:`frame_serialization_format` is set to :val:`\"explicit_custom_sparse\"`, this field holds the frames to which the values in the value field belong.\n  - **Type**: List of integers\n  - **Requirements/Conventions**: The value MUST be present when :property:`frame_serialization_format` is set to \"explicit_custom_sparse\".\n    Otherwise it MUST NOT be present.\n    The frame numbers in :property:`sparse_frames` MUST be in the same order as the values.\n  - **Examples**:\n\n    - :val:`[0,20,78,345]`\n\n\n- **values**:- **Description**: The values belonging to this property.\n    The format of this field depends on the property and on the :property:`frame_serialization_format` parameter.\n  - **Type**: List of Any\n  - **Requirements/Conventions**: The value MUST be present when :property:`frame_serialization_format` is not set to :val:`\"linear\"`.\n    If a value has not been sampled for a particular frame the value should be set to :val:`null` at the highest possible nesting level.\n    In case of `cartesian_site_positions`_, a site that has the value :val:`null` for the x,y and z coordinates means that the site is not in the simulation volume.\n    This may be useful for grand canonical simulations where the number of particles in the simulation volume is not constant.",
            "x-optimade-queryable": "optional",
            "x-optimade-support": "optional"
=======
            },
            "description": "Cartesian positions of each site in the structure.\nA site is usually used to describe positions of atoms; what atoms can be encountered at a given site is conveyed by the `species_at_sites` property, and the species themselves are described in the `species` property.\n\n- **Type**: list of list of floats\n\n- **Requirements/Conventions**:\n    - **Support**: SHOULD be supported by all implementations, i.e., SHOULD NOT be `null`.\n    - **Query**: Support for queries on this property is OPTIONAL.\n      If supported, filters MAY support only a subset of comparison operators.\n    - It MUST be a list of length equal to the number of sites in the structure, where every element is a list of the three Cartesian coordinates of a site expressed as float values in the unit angstrom (\u00c5).\n    - An entry MAY have multiple sites at the same Cartesian position (for a relevant use of this, see e.g., the property `assemblies`).\n\n- **Examples**:\n    - `[[0,0,0],[0,0,2]]` indicates a structure with two sites, one sitting at the origin and one along the (positive) *z*-axis, 2 \u00c5 away from the origin.",
            "nullable": true,
            "x-optimade-unit": "\u00c5",
            "x-optimade-support": "should",
            "x-optimade-queryable": "optional"
>>>>>>> 3387a8ae
          },
          "lattice_vectors": {
            "title": "Lattice Vectors",
            "allOf": [
              {
                "$ref": "#/components/schemas/TrajectoryDataAttributes"
              }
            ],
            "description": "The three lattice vectors in Cartesian coordinates, in \u00e5ngstr\u00f6m (\u00c5).\nType: list of list of floats or unknown values.\nRequirements/Conventions:\nQuery: Support for queries on this property is OPTIONAL. If supported, filters MAY support only a subset of comparison operators.\nMUST be a list of three vectors a, b, and c, where each of the vectors MUST BE a list of the vector's coordinates along the x, y, and z Cartesian coordinates. (Therefore, the first index runs over the three lattice vectors and the second index runs over the x, y, z Cartesian coordinates).\nFor databases that do not define an absolute Cartesian system (e.g., only defining the length and angles between vectors), the first lattice vector SHOULD be set along x and the second on the xy-plane.\nMUST always contain three vectors of three coordinates each, independently of the elements of property dimension_types. The vectors SHOULD by convention be chosen so the determinant of the lattice_vectors matrix is different from zero. The vectors in the non-periodic directions have no significance beyond fulfilling these requirements.\nThe coordinates of the lattice vectors of non-periodic dimensions (i.e., those dimensions for which dimension_types is 0) MAY be given as a list of all null values. If a lattice vector contains the value null, all coordinates of that lattice vector MUST be null.\nExamples:\n[[4.0,0.0,0.0],[0.0,4.0,0.0],[0.0,1.0,4.0]] represents a cell, where the first vector is (4, 0, 0), i.e., a vector aligned along the x axis of length 4 \u00c5; the second vector is (0, 4, 0); and the third vector is (0, 1, 4).To define how this property is stored for each of the frames in the trajectory the following properties have been defined:\n- **frame_serialization_format**:\n\n  - **Description**: To improve the compactness of the data there are several ways to show to which frame a value belongs.\n    This is specified by the :property:`frame_serialization_format`.\n  - **Type**: string\n  - **Requirements/Conventions**: This field MUST be present.\n  - **Values**:\n\n    - **constant**: The value of the property is constant and thus has the same value for each frame in the trajectory.\n    - **explicit**: A value is given for each frame.\n      The number of values MUST thus be equal to the number of frames and MUST be in the same order as the frames.\n      If there is no value for a particular frame the value MUST be :val:`null`.\n    - **linear**: The value is a linear function of the frame number.\n      This function is defined by :property:`offset_linear` and :property:`step_size_linear`.\n    - **explicit_regular_sparse**: The value is set every one per :property:`step_size_sparse` frames, with :property:`offset_sparse` as the first frame.\n    - **explicit_custom_sparse**: A separate list with frame numbers is defined in the field :property:`sparse_frames` to indicate to which frame a value belongs.\n\n- **offset_linear**:\n\n  - **Description**: If :property:`frame_serialization_format` is set to :val:`\"linear\"` this property gives the value at frame 0.\n  - **Type**: float\n  - **Requirements/Conventions**: The value MAY be present when :property:`frame_serialization_format` is set to :val:`\"linear\"`, otherwise the value MUST NOT be present.\n    The default value is 0.\n  - **Examples**:\n\n    - :val:`1.5`\n\n- **step_size_linear**:\n\n  - **Description**: If :property:`frame_serialization_format` is set to :val:`\"linear\"`, this value gives the change in the value of the property per unit of frame number.\n    e.g. If at frame 3 the value of the property is 0.6 and :property:`step_size_linear` = 0.2 than at frame 4 the value of the property will be 0.8.\n  - **Type**: float\n  - **Requirements/Conventions**: The value MUST be present when :property:`frame_serialization_format` is set to \"linear\".\n    Otherwise it MUST NOT be present.\n  - **Examples**:\n\n    - :val:`0.0005`\n\n- **offset_sparse**:\n\n  - **Description**: If :property:`frame_serialization_format` is set to :val:` \"explicit_regular_sparse\"` this property gives the frame number to which the first value belongs.\n  - **Type**: integer\n  - **Requirements/Conventions**: The value MAY be present when :property:`frame_serialization_format` is set to :val:`\"explicit_regular_sparse\"`, otherwise the value MUST NOT be present.\n    The default value is 0.\n  - **Examples**:\n\n    - :val:`100`\n\n- **step_size_sparse**:\n\n  - **Description**: If :property:`frame_serialization_format` is set to :val:` \"explicit_regular_sparse\"`, this value indicates that every step_size_sparse frames a value is defined.\n  - **Type**: integer\n  - **Requirements/Conventions**: The value MUST be present when :property:`frame_serialization_format` is set to :val:`\"explicit_regular_sparse\"`.\n    Otherwise it MUST NOT be present.\n  - **Examples**:\n\n    - :val:`100`\n\n- **sparse_frames**:\n\n  - **Description**: If :property:`frame_serialization_format` is set to :val:`\"explicit_custom_sparse\"`, this field holds the frames to which the values in the value field belong.\n  - **Type**: List of integers\n  - **Requirements/Conventions**: The value MUST be present when :property:`frame_serialization_format` is set to \"explicit_custom_sparse\".\n    Otherwise it MUST NOT be present.\n    The frame numbers in :property:`sparse_frames` MUST be in the same order as the values.\n  - **Examples**:\n\n    - :val:`[0,20,78,345]`\n\n\n- **values**:- **Description**: The values belonging to this property.\n    The format of this field depends on the property and on the :property:`frame_serialization_format` parameter.\n  - **Type**: List of Any\n  - **Requirements/Conventions**: The value MUST be present when :property:`frame_serialization_format` is not set to :val:`\"linear\"`.\n    If a value has not been sampled for a particular frame the value should be set to :val:`null` at the highest possible nesting level.\n    In case of `cartesian_site_positions`_, a site that has the value :val:`null` for the x,y and z coordinates means that the site is not in the simulation volume.\n    This may be useful for grand canonical simulations where the number of particles in the simulation volume is not constant.",
            "x-optimade-queryable": "optional",
            "x-optimade-support": "optional"
          },
          "species": {
            "title": "Species",
            "allOf": [
              {
                "$ref": "#/components/schemas/TrajectoryDataAttributes"
              }
            ],
            "description": "A list describing the species of the sites of this structure. Species can represent pure chemical elements, virtual-crystal atoms representing a statistical occupation of a given site by multiple chemical elements, and/or a location to which there are attached atoms, i.e., atoms whose precise location are unknown beyond that they are attached to that position (frequently used to indicate hydrogen atoms attached to another element, e.g., a carbon with three attached hydrogens might represent a methyl group, -CH3).\nType: list of dictionary with keys:\n\nname: string (REQUIRED)\nchemical_symbols: list of strings (REQUIRED)\nconcentration: list of float (REQUIRED)\nattached: list of strings (OPTIONAL)\nnattached: list of integers (OPTIONAL)\nmass: list of floats (OPTIONAL)\noriginal_name: string (OPTIONAL).\nRequirements/Conventions:\n\nSupport: SHOULD be supported by all implementations, i.e., SHOULD NOT be null.\nQuery: Support for queries on this property is OPTIONAL. If supported, filters MAY support only a subset of comparison operators.\nEach list member MUST be a dictionary with the following keys:\n\nname: REQUIRED; gives the name of the species; the name value MUST be unique in the species list;\nchemical_symbols: REQUIRED; MUST be a list of strings of all chemical elements composing this species. Each item of the list MUST be one of the following:\n\na valid chemical-element symbol, or\nthe special value \"X\" to represent a non-chemical element, or\nthe special value \"vacancy\" to represent that this site has a non-zero probability of having a vacancy (the respective probability is indicated in the concentration list, see below).\nIf any one entry in the species list has a chemical_symbols list that is longer than 1 element, the correct flag MUST be set in the list structure_features (see property structure_features).\nconcentration: REQUIRED; MUST be a list of floats, with same length as chemical_symbols. The numbers represent the relative concentration of the corresponding chemical symbol in this species. The numbers SHOULD sum to one. Cases in which the numbers do not sum to one typically fall only in the following two categories:\n\nNumerical errors when representing float numbers in fixed precision, e.g. for two chemical symbols with concentrations 1/3 and 2/3, the concentration might look something like [0.33333333333, 0.66666666666]. If the client is aware that the sum is not one because of numerical precision, it can renormalize the values so that the sum is exactly one.\nExperimental errors in the data present in the database. In this case, it is the responsibility of the client to decide how to process the data.\nNote that concentrations are uncorrelated between different sites (even of the same species).\nattached: OPTIONAL; if provided MUST be a list of length 1 or more of strings of chemical symbols for the elements attached to this site, or \"X\" for a non-chemical element.\nnattached: OPTIONAL; if provided MUST be a list of length 1 or more of integers indicating the number of attached atoms of the kind specified in the value of the attached key.\n\nThe implementation MUST include either both or none of the attached and nattached keys, and if they are provided, they MUST be of the same length. Furthermore, if they are provided, the structure_features property MUST include the string site_attachments.\nmass: OPTIONAL. If present MUST be a list of floats, with the same length as chemical_symbols, providing element masses expressed in a.m.u. Elements denoting vacancies MUST have masses equal to 0.\noriginal_name: OPTIONAL. Can be any valid Unicode string, and SHOULD contain (if specified) the name of the species that is used internally in the source database.\n\nNote: With regards to \"source database\", we refer to the immediate source being queried via the OPTIMADE API implementation. The main use of this field is for source databases that use species names, containing characters that are not allowed (see description of the list property species_at_sites).\nFor systems that have only species formed by a single chemical symbol, and that have at most one species per chemical symbol, SHOULD use the chemical symbol as species name (e.g., \"Ti\" for titanium, \"O\" for oxygen, etc.) However, note that this is OPTIONAL, and client implementations MUST NOT assume that the key corresponds to a chemical symbol, nor assume that if the species name is a valid chemical symbol, that it represents a species with that chemical symbol. This means that a species {\"name\": \"C\", \"chemical_symbols\": [\"Ti\"], \"concentration\": [1.0]} is valid and represents a titanium species (and not a carbon species).\nIt is NOT RECOMMENDED that a structure includes species that do not have at least one corresponding site.\nExamples:\n\n[ {\"name\": \"Ti\", \"chemical_symbols\": [\"Ti\"], \"concentration\": [1.0]} ]: any site with this species is occupied by a Ti atom.\n[ {\"name\": \"Ti\", \"chemical_symbols\": [\"Ti\", \"vacancy\"], \"concentration\": [0.9, 0.1]} ]: any site with this species is occupied by a Ti atom with 90 % probability, and has a vacancy with 10 % probability.\n[ {\"name\": \"BaCa\", \"chemical_symbols\": [\"vacancy\", \"Ba\", \"Ca\"], \"concentration\": [0.05, 0.45, 0.5], \"mass\": [0.0, 137.327, 40.078]} ]: any site with this species is occupied by a Ba atom with 45 % probability, a Ca atom with 50 % probability, and by a vacancy with 5 % probability.\n[ {\"name\": \"C12\", \"chemical_symbols\": [\"C\"], \"concentration\": [1.0], \"mass\": [12.0]} ]: any site with this species is occupied by a carbon isotope with mass 12.\n[ {\"name\": \"C13\", \"chemical_symbols\": [\"C\"], \"concentration\": [1.0], \"mass\": [13.0]} ]: any site with this species is occupied by a carbon isotope with mass 13.\n[ {\"name\": \"CH3\", \"chemical_symbols\": [\"C\"], \"concentration\": [1.0], \"attached\": [\"H\"], \"nattached\": [3]} ]: any site with this species is occupied by a methyl group, -CH3, which is represented without specifying precise positions of the hydrogen atoms.\nTo define how this property is stored for each of the frames in the trajectory the following properties have been defined:\n- **frame_serialization_format**:\n\n  - **Description**: To improve the compactness of the data there are several ways to show to which frame a value belongs.\n    This is specified by the :property:`frame_serialization_format`.\n  - **Type**: string\n  - **Requirements/Conventions**: This field MUST be present.\n  - **Values**:\n\n    - **constant**: The value of the property is constant and thus has the same value for each frame in the trajectory.\n    - **explicit**: A value is given for each frame.\n      The number of values MUST thus be equal to the number of frames and MUST be in the same order as the frames.\n      If there is no value for a particular frame the value MUST be :val:`null`.\n    - **linear**: The value is a linear function of the frame number.\n      This function is defined by :property:`offset_linear` and :property:`step_size_linear`.\n    - **explicit_regular_sparse**: The value is set every one per :property:`step_size_sparse` frames, with :property:`offset_sparse` as the first frame.\n    - **explicit_custom_sparse**: A separate list with frame numbers is defined in the field :property:`sparse_frames` to indicate to which frame a value belongs.\n\n- **offset_linear**:\n\n  - **Description**: If :property:`frame_serialization_format` is set to :val:`\"linear\"` this property gives the value at frame 0.\n  - **Type**: float\n  - **Requirements/Conventions**: The value MAY be present when :property:`frame_serialization_format` is set to :val:`\"linear\"`, otherwise the value MUST NOT be present.\n    The default value is 0.\n  - **Examples**:\n\n    - :val:`1.5`\n\n- **step_size_linear**:\n\n  - **Description**: If :property:`frame_serialization_format` is set to :val:`\"linear\"`, this value gives the change in the value of the property per unit of frame number.\n    e.g. If at frame 3 the value of the property is 0.6 and :property:`step_size_linear` = 0.2 than at frame 4 the value of the property will be 0.8.\n  - **Type**: float\n  - **Requirements/Conventions**: The value MUST be present when :property:`frame_serialization_format` is set to \"linear\".\n    Otherwise it MUST NOT be present.\n  - **Examples**:\n\n    - :val:`0.0005`\n\n- **offset_sparse**:\n\n  - **Description**: If :property:`frame_serialization_format` is set to :val:` \"explicit_regular_sparse\"` this property gives the frame number to which the first value belongs.\n  - **Type**: integer\n  - **Requirements/Conventions**: The value MAY be present when :property:`frame_serialization_format` is set to :val:`\"explicit_regular_sparse\"`, otherwise the value MUST NOT be present.\n    The default value is 0.\n  - **Examples**:\n\n    - :val:`100`\n\n- **step_size_sparse**:\n\n  - **Description**: If :property:`frame_serialization_format` is set to :val:` \"explicit_regular_sparse\"`, this value indicates that every step_size_sparse frames a value is defined.\n  - **Type**: integer\n  - **Requirements/Conventions**: The value MUST be present when :property:`frame_serialization_format` is set to :val:`\"explicit_regular_sparse\"`.\n    Otherwise it MUST NOT be present.\n  - **Examples**:\n\n    - :val:`100`\n\n- **sparse_frames**:\n\n  - **Description**: If :property:`frame_serialization_format` is set to :val:`\"explicit_custom_sparse\"`, this field holds the frames to which the values in the value field belong.\n  - **Type**: List of integers\n  - **Requirements/Conventions**: The value MUST be present when :property:`frame_serialization_format` is set to \"explicit_custom_sparse\".\n    Otherwise it MUST NOT be present.\n    The frame numbers in :property:`sparse_frames` MUST be in the same order as the values.\n  - **Examples**:\n\n    - :val:`[0,20,78,345]`\n\n\n- **values**:- **Description**: The values belonging to this property.\n    The format of this field depends on the property and on the :property:`frame_serialization_format` parameter.\n  - **Type**: List of Any\n  - **Requirements/Conventions**: The value MUST be present when :property:`frame_serialization_format` is not set to :val:`\"linear\"`.\n    If a value has not been sampled for a particular frame the value should be set to :val:`null` at the highest possible nesting level.\n    In case of `cartesian_site_positions`_, a site that has the value :val:`null` for the x,y and z coordinates means that the site is not in the simulation volume.\n    This may be useful for grand canonical simulations where the number of particles in the simulation volume is not constant.",
            "x-optimade-queryable": "optional",
            "x-optimade-support": "optional"
          },
          "dimension_types": {
            "title": "Dimension Types",
            "allOf": [
              {
                "$ref": "#/components/schemas/TrajectoryDataAttributes"
              }
            ],
            "description": "List of three integers. For each of the three directions indicated by the three lattice vectors (see property lattice_vectors), this list indicates if the direction is periodic (value 1) or non-periodic (value 0). Note: the elements in this list each refer to the direction of the corresponding entry in lattice_vectors and not the Cartesian x, y, z directions.\nType: list of integers.\nRequirements/Conventions:\nSupport: SHOULD be supported by all implementations, i.e., SHOULD NOT be null.\nQuery: Support for queries on this property is OPTIONAL.\nMUST be a list of length 3.\nEach integer element MUST assume only the value 0 or 1.\nExamples:\nFor a molecule: [0, 0, 0]\nFor a wire along the direction specified by the third lattice vector: [0, 0, 1]\nFor a 2D surface/slab, periodic on the plane defined by the first and third lattice vectors: [1, 0, 1]\nFor a bulk 3D system: [1, 1, 1]To define how this property is stored for each of the frames in the trajectory the following properties have been defined:\n- **frame_serialization_format**:\n\n  - **Description**: To improve the compactness of the data there are several ways to show to which frame a value belongs.\n    This is specified by the :property:`frame_serialization_format`.\n  - **Type**: string\n  - **Requirements/Conventions**: This field MUST be present.\n  - **Values**:\n\n    - **constant**: The value of the property is constant and thus has the same value for each frame in the trajectory.\n    - **explicit**: A value is given for each frame.\n      The number of values MUST thus be equal to the number of frames and MUST be in the same order as the frames.\n      If there is no value for a particular frame the value MUST be :val:`null`.\n    - **linear**: The value is a linear function of the frame number.\n      This function is defined by :property:`offset_linear` and :property:`step_size_linear`.\n    - **explicit_regular_sparse**: The value is set every one per :property:`step_size_sparse` frames, with :property:`offset_sparse` as the first frame.\n    - **explicit_custom_sparse**: A separate list with frame numbers is defined in the field :property:`sparse_frames` to indicate to which frame a value belongs.\n\n- **offset_linear**:\n\n  - **Description**: If :property:`frame_serialization_format` is set to :val:`\"linear\"` this property gives the value at frame 0.\n  - **Type**: float\n  - **Requirements/Conventions**: The value MAY be present when :property:`frame_serialization_format` is set to :val:`\"linear\"`, otherwise the value MUST NOT be present.\n    The default value is 0.\n  - **Examples**:\n\n    - :val:`1.5`\n\n- **step_size_linear**:\n\n  - **Description**: If :property:`frame_serialization_format` is set to :val:`\"linear\"`, this value gives the change in the value of the property per unit of frame number.\n    e.g. If at frame 3 the value of the property is 0.6 and :property:`step_size_linear` = 0.2 than at frame 4 the value of the property will be 0.8.\n  - **Type**: float\n  - **Requirements/Conventions**: The value MUST be present when :property:`frame_serialization_format` is set to \"linear\".\n    Otherwise it MUST NOT be present.\n  - **Examples**:\n\n    - :val:`0.0005`\n\n- **offset_sparse**:\n\n  - **Description**: If :property:`frame_serialization_format` is set to :val:` \"explicit_regular_sparse\"` this property gives the frame number to which the first value belongs.\n  - **Type**: integer\n  - **Requirements/Conventions**: The value MAY be present when :property:`frame_serialization_format` is set to :val:`\"explicit_regular_sparse\"`, otherwise the value MUST NOT be present.\n    The default value is 0.\n  - **Examples**:\n\n    - :val:`100`\n\n- **step_size_sparse**:\n\n  - **Description**: If :property:`frame_serialization_format` is set to :val:` \"explicit_regular_sparse\"`, this value indicates that every step_size_sparse frames a value is defined.\n  - **Type**: integer\n  - **Requirements/Conventions**: The value MUST be present when :property:`frame_serialization_format` is set to :val:`\"explicit_regular_sparse\"`.\n    Otherwise it MUST NOT be present.\n  - **Examples**:\n\n    - :val:`100`\n\n- **sparse_frames**:\n\n  - **Description**: If :property:`frame_serialization_format` is set to :val:`\"explicit_custom_sparse\"`, this field holds the frames to which the values in the value field belong.\n  - **Type**: List of integers\n  - **Requirements/Conventions**: The value MUST be present when :property:`frame_serialization_format` is set to \"explicit_custom_sparse\".\n    Otherwise it MUST NOT be present.\n    The frame numbers in :property:`sparse_frames` MUST be in the same order as the values.\n  - **Examples**:\n\n    - :val:`[0,20,78,345]`\n\n\n- **values**:- **Description**: The values belonging to this property.\n    The format of this field depends on the property and on the :property:`frame_serialization_format` parameter.\n  - **Type**: List of Any\n  - **Requirements/Conventions**: The value MUST be present when :property:`frame_serialization_format` is not set to :val:`\"linear\"`.\n    If a value has not been sampled for a particular frame the value should be set to :val:`null` at the highest possible nesting level.\n    In case of `cartesian_site_positions`_, a site that has the value :val:`null` for the x,y and z coordinates means that the site is not in the simulation volume.\n    This may be useful for grand canonical simulations where the number of particles in the simulation volume is not constant.",
            "x-optimade-queryable": "optional",
            "x-optimade-support": "optional"
          },
          "species_at_sites": {
            "title": "Species At Sites",
            "allOf": [
              {
                "$ref": "#/components/schemas/TrajectoryDataAttributes"
              }
            ],
            "description": "Name of the species at each site (where values for sites are specified with the same order of the property cartesian_site_positions). The properties of the species are found in the property species.\nType: list of strings.\nRequirements/Conventions:\nSupport: SHOULD be supported by all implementations, i.e., SHOULD NOT be null.\nQuery: Support for queries on this property is OPTIONAL. If supported, filters MAY support only a subset of comparison operators.\nMUST have length equal to the number of sites in the structure (first dimension of the list property cartesian_site_positions).\nEach species name mentioned in the species_at_sites list MUST be described in the list property species (i.e. for each value in the species_at_sites list there MUST exist exactly one dictionary in the species list with the name attribute equal to the corresponding species_at_sites value).\nEach site MUST be associated only to a single species. Note: However, species can represent mixtures of atoms, and multiple species MAY be defined for the same chemical element. This latter case is useful when different atoms of the same type need to be grouped or distinguished, for instance in simulation codes to assign different initial spin states.\nExamples:\n[\"Ti\",\"O2\"] indicates that the first site is hosting a species labeled \"Ti\" and the second a species labeled \"O2\".\n[\"Ac\", \"Ac\", \"Ag\", \"Ir\"] indicating the first two sites contains the \"Ac\" species, while the third and fourth sites contain the \"Ag\" and \"Ir\" species, respectively.To define how this property is stored for each of the frames in the trajectory the following properties have been defined:\n- **frame_serialization_format**:\n\n  - **Description**: To improve the compactness of the data there are several ways to show to which frame a value belongs.\n    This is specified by the :property:`frame_serialization_format`.\n  - **Type**: string\n  - **Requirements/Conventions**: This field MUST be present.\n  - **Values**:\n\n    - **constant**: The value of the property is constant and thus has the same value for each frame in the trajectory.\n    - **explicit**: A value is given for each frame.\n      The number of values MUST thus be equal to the number of frames and MUST be in the same order as the frames.\n      If there is no value for a particular frame the value MUST be :val:`null`.\n    - **linear**: The value is a linear function of the frame number.\n      This function is defined by :property:`offset_linear` and :property:`step_size_linear`.\n    - **explicit_regular_sparse**: The value is set every one per :property:`step_size_sparse` frames, with :property:`offset_sparse` as the first frame.\n    - **explicit_custom_sparse**: A separate list with frame numbers is defined in the field :property:`sparse_frames` to indicate to which frame a value belongs.\n\n- **offset_linear**:\n\n  - **Description**: If :property:`frame_serialization_format` is set to :val:`\"linear\"` this property gives the value at frame 0.\n  - **Type**: float\n  - **Requirements/Conventions**: The value MAY be present when :property:`frame_serialization_format` is set to :val:`\"linear\"`, otherwise the value MUST NOT be present.\n    The default value is 0.\n  - **Examples**:\n\n    - :val:`1.5`\n\n- **step_size_linear**:\n\n  - **Description**: If :property:`frame_serialization_format` is set to :val:`\"linear\"`, this value gives the change in the value of the property per unit of frame number.\n    e.g. If at frame 3 the value of the property is 0.6 and :property:`step_size_linear` = 0.2 than at frame 4 the value of the property will be 0.8.\n  - **Type**: float\n  - **Requirements/Conventions**: The value MUST be present when :property:`frame_serialization_format` is set to \"linear\".\n    Otherwise it MUST NOT be present.\n  - **Examples**:\n\n    - :val:`0.0005`\n\n- **offset_sparse**:\n\n  - **Description**: If :property:`frame_serialization_format` is set to :val:` \"explicit_regular_sparse\"` this property gives the frame number to which the first value belongs.\n  - **Type**: integer\n  - **Requirements/Conventions**: The value MAY be present when :property:`frame_serialization_format` is set to :val:`\"explicit_regular_sparse\"`, otherwise the value MUST NOT be present.\n    The default value is 0.\n  - **Examples**:\n\n    - :val:`100`\n\n- **step_size_sparse**:\n\n  - **Description**: If :property:`frame_serialization_format` is set to :val:` \"explicit_regular_sparse\"`, this value indicates that every step_size_sparse frames a value is defined.\n  - **Type**: integer\n  - **Requirements/Conventions**: The value MUST be present when :property:`frame_serialization_format` is set to :val:`\"explicit_regular_sparse\"`.\n    Otherwise it MUST NOT be present.\n  - **Examples**:\n\n    - :val:`100`\n\n- **sparse_frames**:\n\n  - **Description**: If :property:`frame_serialization_format` is set to :val:`\"explicit_custom_sparse\"`, this field holds the frames to which the values in the value field belong.\n  - **Type**: List of integers\n  - **Requirements/Conventions**: The value MUST be present when :property:`frame_serialization_format` is set to \"explicit_custom_sparse\".\n    Otherwise it MUST NOT be present.\n    The frame numbers in :property:`sparse_frames` MUST be in the same order as the values.\n  - **Examples**:\n\n    - :val:`[0,20,78,345]`\n\n\n- **values**:- **Description**: The values belonging to this property.\n    The format of this field depends on the property and on the :property:`frame_serialization_format` parameter.\n  - **Type**: List of Any\n  - **Requirements/Conventions**: The value MUST be present when :property:`frame_serialization_format` is not set to :val:`\"linear\"`.\n    If a value has not been sampled for a particular frame the value should be set to :val:`null` at the highest possible nesting level.\n    In case of `cartesian_site_positions`_, a site that has the value :val:`null` for the x,y and z coordinates means that the site is not in the simulation volume.\n    This may be useful for grand canonical simulations where the number of particles in the simulation volume is not constant.",
            "x-optimade-queryable": "optional",
            "x-optimade-support": "optional"
          }
        },
        "description": "This class contains the Field for the attributes used to represent a trajectory, e.g. reference structure."
      },
      "TrajectoryResponseMany": {
        "title": "TrajectoryResponseMany",
        "required": [
          "data",
          "meta"
        ],
        "type": "object",
        "properties": {
          "data": {
            "title": "Data",
            "uniqueItems": true,
            "anyOf": [
              {
                "type": "array",
                "items": {
                  "$ref": "#/components/schemas/TrajectoryResource"
                }
              },
              {
                "type": "array",
                "items": {
                  "type": "object"
                }
              }
            ],
            "description": "List of unique OPTIMADE trajectories entry resource objects."
          },
          "meta": {
            "title": "Meta",
            "allOf": [
              {
                "$ref": "#/components/schemas/ResponseMeta"
              }
            ],
            "description": "A meta object containing non-standard information"
          },
          "errors": {
            "title": "Errors",
            "uniqueItems": true,
            "type": "array",
            "items": {
              "$ref": "#/components/schemas/Error"
            },
            "description": "A list of unique errors"
          },
          "included": {
            "title": "Included",
            "uniqueItems": true,
            "anyOf": [
              {
                "type": "array",
                "items": {
                  "$ref": "#/components/schemas/EntryResource"
                }
              },
              {
                "type": "array",
                "items": {
                  "type": "object"
                }
              }
            ]
          },
          "links": {
            "title": "Links",
            "allOf": [
              {
                "$ref": "#/components/schemas/ToplevelLinks"
              }
            ],
            "description": "Links associated with the primary data or errors"
          },
          "jsonapi": {
            "title": "Jsonapi",
            "allOf": [
              {
                "$ref": "#/components/schemas/JsonApi"
              }
            ],
            "description": "Information about the JSON API used"
          }
        },
        "description": "errors are not allowed"
      },
      "TrajectoryResponseOne": {
        "title": "TrajectoryResponseOne",
        "required": [
          "data",
          "meta"
        ],
        "type": "object",
        "properties": {
          "data": {
            "title": "Data",
            "anyOf": [
              {
                "$ref": "#/components/schemas/TrajectoryResource"
              },
              {
                "type": "object"
              }
            ],
            "description": "A single trajectories entry resource."
          },
          "meta": {
            "title": "Meta",
            "allOf": [
              {
                "$ref": "#/components/schemas/ResponseMeta"
              }
            ],
            "description": "A meta object containing non-standard information"
          },
          "errors": {
            "title": "Errors",
            "uniqueItems": true,
            "type": "array",
            "items": {
              "$ref": "#/components/schemas/Error"
            },
            "description": "A list of unique errors"
          },
          "included": {
            "title": "Included",
            "uniqueItems": true,
            "anyOf": [
              {
                "type": "array",
                "items": {
                  "$ref": "#/components/schemas/EntryResource"
                }
              },
              {
                "type": "array",
                "items": {
                  "type": "object"
                }
              }
            ]
          },
          "links": {
            "title": "Links",
            "allOf": [
              {
                "$ref": "#/components/schemas/ToplevelLinks"
              }
            ],
            "description": "Links associated with the primary data or errors"
          },
          "jsonapi": {
            "title": "Jsonapi",
            "allOf": [
              {
                "$ref": "#/components/schemas/JsonApi"
              }
            ],
            "description": "Information about the JSON API used"
          }
        },
        "description": "errors are not allowed"
      },
      "Warnings": {
        "title": "Warnings",
        "required": [
          "detail",
          "type"
        ],
        "type": "object",
        "properties": {
          "id": {
            "title": "Id",
            "type": "string",
            "description": "A unique identifier for this particular occurrence of the problem."
          },
          "links": {
            "title": "Links",
            "allOf": [
              {
                "$ref": "#/components/schemas/ErrorLinks"
              }
            ],
            "description": "A links object storing about"
          },
          "code": {
            "title": "Code",
            "type": "string",
            "description": "an application-specific error code, expressed as a string value."
          },
          "title": {
            "title": "Title",
            "type": "string",
            "description": "A short, human-readable summary of the problem. It **SHOULD NOT** change from occurrence to occurrence of the problem, except for purposes of localization."
          },
          "detail": {
            "title": "Detail",
            "type": "string",
            "description": "A human-readable explanation specific to this occurrence of the problem."
          },
          "source": {
            "title": "Source",
            "allOf": [
              {
                "$ref": "#/components/schemas/ErrorSource"
              }
            ],
            "description": "An object containing references to the source of the error"
          },
          "meta": {
            "title": "Meta",
            "allOf": [
              {
                "$ref": "#/components/schemas/Meta"
              }
            ],
            "description": "a meta object containing non-standard meta-information about the error."
          },
          "type": {
            "title": "Type",
            "pattern": "^warning$",
            "type": "string",
            "description": "Warnings must be of type \"warning\"",
            "default": "warning"
          }
        },
        "description": "OPTIMADE-specific warning class based on OPTIMADE-specific JSON API Error.\n\nFrom the specification:\n\nA warning resource object is defined similarly to a JSON API error object, but MUST also include the field type, which MUST have the value \"warning\".\nThe field detail MUST be present and SHOULD contain a non-critical message, e.g., reporting unrecognized search attributes or deprecated features.\n\nNote: Must be named \"Warnings\", since \"Warning\" is a built-in Python class."
      }
    }
  }
}<|MERGE_RESOLUTION|>--- conflicted
+++ resolved
@@ -1647,8 +1647,7 @@
               "title": "Page Number",
               "minimum": 1.0,
               "type": "integer",
-              "description": "RECOMMENDED for use with _page-based_ pagination: using `page_number` and `page_limit` is RECOMMENDED.\nIt is RECOMMENDED that the first page has number 1, i.e., that `page_number` is 1-based.\nExample: Fetch page 2 of up to 50 structures per page: `/structures?page_number=2&page_limit=50`.",
-              "default": 0
+              "description": "RECOMMENDED for use with _page-based_ pagination: using `page_number` and `page_limit` is RECOMMENDED.\nIt is RECOMMENDED that the first page has number 1, i.e., that `page_number` is 1-based.\nExample: Fetch page 2 of up to 50 structures per page: `/structures?page_number=2&page_limit=50`."
             },
             "name": "page_number",
             "in": "query"
@@ -2427,7 +2426,7 @@
           "dictionary",
           "unknown"
         ],
-        "description": "Optimade Data Types\n\nSee the section \"Data types\" in the OPTIMADE API specification for more information."
+        "description": "Optimade Data Types\n\n    See the section \"Data types\" in the OPTIMADE API specification for more information.\n    "
       },
       "EntryInfoProperty": {
         "title": "EntryInfoProperty",
@@ -3169,40 +3168,7 @@
                 "$ref": "#/components/schemas/Link"
               }
             ],
-<<<<<<< HEAD
             "description": "JSON API links object, pointing to the base URL for this implementation"
-=======
-            "description": "Relationship meta field. MUST contain 'description' if supplied."
-          }
-        },
-        "description": "Minimum requirements to represent a relationship resource"
-      },
-      "DataType": {
-        "title": "DataType",
-        "enum": [
-          "string",
-          "integer",
-          "float",
-          "boolean",
-          "timestamp",
-          "list",
-          "dictionary",
-          "unknown"
-        ],
-        "description": "Optimade Data Types\n\n    See the section \"Data types\" in the OPTIMADE API specification for more information.\n    "
-      },
-      "EntryInfoProperty": {
-        "title": "EntryInfoProperty",
-        "required": [
-          "description"
-        ],
-        "type": "object",
-        "properties": {
-          "description": {
-            "title": "Description",
-            "type": "string",
-            "description": "A human-readable description of the entry property"
->>>>>>> 3387a8ae
           },
           "homepage": {
             "title": "Homepage",
@@ -3542,12 +3508,8 @@
             "title": "Type",
             "pattern": "^references$",
             "type": "string",
-<<<<<<< HEAD
             "description": "The name of the type of an entry.\n- **Type**: string.\n- **Requirements/Conventions**:\n    - **Support**: MUST be supported by all implementations, MUST NOT be `null`.\n    - **Query**: MUST be a queryable property with support for all mandatory filter features.\n    - **Response**: REQUIRED in the response.\n    - MUST be an existing entry type.\n    - The entry of type <type> and ID <id> MUST be returned in response to a request for `/<type>/<id>` under the versioned base URL.\n- **Example**: `\"structures\"`",
             "default": "references",
-=======
-            "description": "The name of the type of an entry.\n\n- **Type**: string.\n\n- **Requirements/Conventions**:\n    - **Support**: MUST be supported by all implementations, MUST NOT be `null`.\n    - **Query**: MUST be a queryable property with support for all mandatory filter features.\n    - **Response**: REQUIRED in the response.\n    - MUST be an existing entry type.\n    - The entry of type `<type>` and ID `<id>` MUST be returned in response to a request for `/<type>/<id>` under the versioned base URL.\n\n- **Example**: `\"structures\"`",
->>>>>>> 3387a8ae
             "x-optimade-queryable": "must",
             "x-optimade-support": "must"
           },
@@ -4015,13 +3977,7 @@
           "id": {
             "title": "Id",
             "type": "string",
-<<<<<<< HEAD
             "description": "Resource ID"
-=======
-            "description": "An entry's ID as defined in section Definition of Terms.\n\n- **Type**: string.\n\n- **Requirements/Conventions**:\n    - **Support**: MUST be supported by all implementations, MUST NOT be `null`.\n    - **Query**: MUST be a queryable property with support for all mandatory filter features.\n    - **Response**: REQUIRED in the response.\n\n- **Examples**:\n    - `\"db/1234567\"`\n    - `\"cod/2000000\"`\n    - `\"cod/2000000@1234567\"`\n    - `\"nomad/L1234567890\"`\n    - `\"42\"`",
-            "x-optimade-queryable": "must",
-            "x-optimade-support": "must"
->>>>>>> 3387a8ae
           },
           "type": {
             "title": "Type",
@@ -4254,8 +4210,8 @@
             },
             "description": "If present MUST be a list of floats expressed in a.m.u.\nElements denoting vacancies MUST have masses equal to 0.",
             "x-optimade-queryable": "optional",
-            "x-optimade-unit": "a.m.u.",
-            "x-optimade-support": "optional"
+            "x-optimade-support": "optional",
+            "x-optimade-unit": "a.m.u."
           },
           "original_name": {
             "title": "Original Name",
@@ -4408,8 +4364,8 @@
             "description": "The three lattice vectors in Cartesian coordinates, in \u00e5ngstr\u00f6m (\u00c5).\n\n- **Type**: list of list of floats or unknown values.\n\n- **Requirements/Conventions**:\n    - **Support**: SHOULD be supported by all implementations, i.e., SHOULD NOT be `null`.\n    - **Query**: Support for queries on this property is OPTIONAL.\n      If supported, filters MAY support only a subset of comparison operators.\n    - MUST be a list of three vectors *a*, *b*, and *c*, where each of the vectors MUST BE a list of the vector's coordinates along the x, y, and z Cartesian coordinates.\n      (Therefore, the first index runs over the three lattice vectors and the second index runs over the x, y, z Cartesian coordinates).\n    - For databases that do not define an absolute Cartesian system (e.g., only defining the length and angles between vectors), the first lattice vector SHOULD be set along *x* and the second on the *xy*-plane.\n    - MUST always contain three vectors of three coordinates each, independently of the elements of property `dimension_types`.\n      The vectors SHOULD by convention be chosen so the determinant of the `lattice_vectors` matrix is different from zero.\n      The vectors in the non-periodic directions have no significance beyond fulfilling these requirements.\n    - The coordinates of the lattice vectors of non-periodic dimensions (i.e., those dimensions for which `dimension_types` is `0`) MAY be given as a list of all `null` values.\n        If a lattice vector contains the value `null`, all coordinates of that lattice vector MUST be `null`.\n\n- **Examples**:\n    - `[[4.0,0.0,0.0],[0.0,4.0,0.0],[0.0,1.0,4.0]]` represents a cell, where the first vector is `(4, 0, 0)`, i.e., a vector aligned along the `x` axis of length 4 \u00c5; the second vector is `(0, 4, 0)`; and the third vector is `(0, 1, 4)`.",
             "nullable": true,
             "x-optimade-queryable": "optional",
-            "x-optimade-unit": "\u00c5",
-            "x-optimade-support": "should"
+            "x-optimade-support": "should",
+            "x-optimade-unit": "\u00c5"
           },
           "cartesian_site_positions": {
             "title": "Cartesian Site Positions",
@@ -4421,13 +4377,12 @@
               "items": {
                 "type": "number"
               }
-<<<<<<< HEAD
             },
             "description": "Cartesian positions of each site in the structure.\nA site is usually used to describe positions of atoms; what atoms can be encountered at a given site is conveyed by the `species_at_sites` property, and the species themselves are described in the `species` property.\n\n- **Type**: list of list of floats\n\n- **Requirements/Conventions**:\n    - **Support**: SHOULD be supported by all implementations, i.e., SHOULD NOT be `null`.\n    - **Query**: Support for queries on this property is OPTIONAL.\n      If supported, filters MAY support only a subset of comparison operators.\n    - It MUST be a list of length equal to the number of sites in the structure, where every element is a list of the three Cartesian coordinates of a site expressed as float values in the unit angstrom (\u00c5).\n    - An entry MAY have multiple sites at the same Cartesian position (for a relevant use of this, see e.g., the property `assemblies`).\n\n- **Examples**:\n    - `[[0,0,0],[0,0,2]]` indicates a structure with two sites, one sitting at the origin and one along the (positive) *z*-axis, 2 \u00c5 away from the origin.",
             "nullable": true,
             "x-optimade-queryable": "optional",
-            "x-optimade-unit": "\u00c5",
-            "x-optimade-support": "should"
+            "x-optimade-support": "should",
+            "x-optimade-unit": "\u00c5"
           },
           "nsites": {
             "title": "Nsites",
@@ -4478,50 +4433,6 @@
             "description": "A list of strings that flag which special features are used by the structure.\n\n- **Type**: list of strings\n\n- **Requirements/Conventions**:\n    - **Support**: MUST be supported by all implementations, MUST NOT be `null`.\n    - **Query**: MUST be a queryable property.\n    Filters on the list MUST support all mandatory HAS-type queries.\n    Filter operators for comparisons on the string components MUST support equality, support for other comparison operators are OPTIONAL.\n    - MUST be an empty list if no special features are used.\n    - MUST be sorted alphabetically.\n    - If a special feature listed below is used, the list MUST contain the corresponding string.\n    - If a special feature listed below is not used, the list MUST NOT contain the corresponding string.\n    - **List of strings used to indicate special structure features**:\n        - `disorder`: this flag MUST be present if any one entry in the `species` list has a `chemical_symbols` list that is longer than 1 element.\n        - `implicit_atoms`: this flag MUST be present if the structure contains atoms that are not assigned to sites via the property `species_at_sites` (e.g., because their positions are unknown).\n           When this flag is present, the properties related to the chemical formula will likely not match the type and count of atoms represented by the `species_at_sites`, `species` and `assemblies` properties.\n        - `site_attachments`: this flag MUST be present if any one entry in the `species` list includes `attached` and `nattached`.\n        - `assemblies`: this flag MUST be present if the property `assemblies` is present.\n\n- **Examples**: A structure having implicit atoms and using assemblies: `[\"assemblies\", \"implicit_atoms\"]`",
             "x-optimade-queryable": "must",
             "x-optimade-support": "must"
-=======
-            ],
-            "description": "a meta object containing non-standard meta-information about the error."
-          }
-        },
-        "description": "detail MUST be present"
-      },
-      "Periodicity": {
-        "title": "Periodicity",
-        "enum": [
-          0,
-          1
-        ],
-        "type": "integer",
-        "description": "Integer enumeration of dimension_types values"
-      },
-      "Person": {
-        "title": "Person",
-        "required": [
-          "name"
-        ],
-        "type": "object",
-        "properties": {
-          "name": {
-            "title": "Name",
-            "type": "string",
-            "description": "Full name of the person, REQUIRED.",
-            "x-optimade-queryable": "optional",
-            "x-optimade-support": "must"
-          },
-          "firstname": {
-            "title": "Firstname",
-            "type": "string",
-            "description": "First name of the person.",
-            "x-optimade-queryable": "optional",
-            "x-optimade-support": "optional"
-          },
-          "lastname": {
-            "title": "Lastname",
-            "type": "string",
-            "description": "Last name of the person.",
-            "x-optimade-queryable": "optional",
-            "x-optimade-support": "optional"
->>>>>>> 3387a8ae
           }
         },
         "description": "This class contains the Field for the attributes used to represent a structure, e.g. unit cell, atoms, positions."
@@ -4656,28 +4567,8 @@
         ],
         "type": "object",
         "properties": {
-<<<<<<< HEAD
           "elements": {
             "title": "Elements",
-=======
-          "immutable_id": {
-            "title": "Immutable Id",
-            "type": "string",
-            "description": "The entry's immutable ID (e.g., an UUID). This is important for databases having preferred IDs that point to \"the latest version\" of a record, but still offer access to older variants. This ID maps to the version-specific record, in case it changes in the future.\n\n- **Type**: string.\n\n- **Requirements/Conventions**:\n    - **Support**: OPTIONAL support in implementations, i.e., MAY be `null`.\n    - **Query**: MUST be a queryable property with support for all mandatory filter features.\n\n- **Examples**:\n    - `\"8bd3e750-b477-41a0-9b11-3a799f21b44f\"`\n    - `\"fjeiwoj,54;@=%<>#32\"` (Strings that are not URL-safe are allowed.)",
-            "x-optimade-queryable": "must",
-            "x-optimade-support": "optional"
-          },
-          "last_modified": {
-            "title": "Last Modified",
-            "type": "string",
-            "description": "Date and time representing when the entry was last modified.\n\n- **Type**: timestamp.\n\n- **Requirements/Conventions**:\n    - **Support**: SHOULD be supported by all implementations, i.e., SHOULD NOT be `null`.\n    - **Query**: MUST be a queryable property with support for all mandatory filter features.\n    - **Response**: REQUIRED in the response unless the query parameter `response_fields` is present and does not include this property.\n\n- **Example**:\n    - As part of JSON response format: `\"2007-04-05T14:30:20Z\"` (i.e., encoded as an [RFC 3339 Internet Date/Time Format](https://tools.ietf.org/html/rfc3339#section-5.6) string.)",
-            "format": "date-time",
-            "x-optimade-support": "should",
-            "x-optimade-queryable": "must"
-          },
-          "authors": {
-            "title": "Authors",
->>>>>>> 3387a8ae
             "type": "array",
             "items": {
               "type": "string"
@@ -4701,121 +4592,33 @@
             "items": {
               "type": "number"
             },
-<<<<<<< HEAD
             "description": "Relative proportions of different elements in the structure.\n\n- **Type**: list of floats\n\n- **Requirements/Conventions**:\n    - **Support**: SHOULD be supported by all implementations, i.e., SHOULD NOT be `null`.\n    - **Query**: MUST be a queryable property with support for all mandatory filter features.\n    - Composed by the proportions of elements in the structure as a list of floating point numbers.\n    - The sum of the numbers MUST be 1.0 (within floating point accuracy)\n    - MUST refer to the same elements in the same order, and therefore be of the same length, as `elements`, if the latter is provided.\n\n- **Examples**:\n    - `[1.0]`\n    - `[0.3333333333333333, 0.2222222222222222, 0.4444444444444444]`\n\n- **Query examples**:\n    - Note: Useful filters can be formulated using the set operator syntax for correlated values.\n      However, since the values are floating point values, the use of equality comparisons is generally inadvisable.\n    - OPTIONAL: a filter that matches structures where approximately 1/3 of the atoms in the structure are the element Al is: `elements:elements_ratios HAS ALL \"Al\":>0.3333, \"Al\":<0.3334`.",
             "nullable": true,
             "x-optimade-queryable": "must",
             "x-optimade-support": "should"
-=======
-            "description": "List of person objects containing the editors of the reference.",
-            "x-optimade-support": "optional",
-            "x-optimade-queryable": "optional"
-          },
-          "doi": {
-            "title": "Doi",
-            "type": "string",
-            "description": "The digital object identifier of the reference.",
-            "x-optimade-queryable": "optional",
-            "x-optimade-support": "optional"
-          },
-          "url": {
-            "title": "Url",
-            "maxLength": 65536,
-            "minLength": 1,
-            "type": "string",
-            "description": "The URL of the reference.",
-            "format": "uri",
-            "x-optimade-support": "optional",
-            "x-optimade-queryable": "optional"
-          },
-          "address": {
-            "title": "Address",
-            "type": "string",
-            "description": "Meaning of property matches the BiBTeX specification.",
-            "x-optimade-queryable": "optional",
-            "x-optimade-support": "optional"
-          },
-          "annote": {
-            "title": "Annote",
-            "type": "string",
-            "description": "Meaning of property matches the BiBTeX specification.",
-            "x-optimade-queryable": "optional",
-            "x-optimade-support": "optional"
-          },
-          "booktitle": {
-            "title": "Booktitle",
-            "type": "string",
-            "description": "Meaning of property matches the BiBTeX specification.",
-            "x-optimade-queryable": "optional",
-            "x-optimade-support": "optional"
-          },
-          "chapter": {
-            "title": "Chapter",
-            "type": "string",
-            "description": "Meaning of property matches the BiBTeX specification.",
-            "x-optimade-queryable": "optional",
-            "x-optimade-support": "optional"
-          },
-          "crossref": {
-            "title": "Crossref",
-            "type": "string",
-            "description": "Meaning of property matches the BiBTeX specification.",
-            "x-optimade-queryable": "optional",
-            "x-optimade-support": "optional"
-          },
-          "edition": {
-            "title": "Edition",
-            "type": "string",
-            "description": "Meaning of property matches the BiBTeX specification.",
-            "x-optimade-queryable": "optional",
-            "x-optimade-support": "optional"
-          },
-          "howpublished": {
-            "title": "Howpublished",
-            "type": "string",
-            "description": "Meaning of property matches the BiBTeX specification.",
-            "x-optimade-queryable": "optional",
-            "x-optimade-support": "optional"
->>>>>>> 3387a8ae
           },
           "chemical_formula_descriptive": {
             "title": "Chemical Formula Descriptive",
             "type": "string",
-<<<<<<< HEAD
             "description": "The chemical formula for a structure as a string in a form chosen by the API implementation.\n\n- **Type**: string\n\n- **Requirements/Conventions**:\n    - **Support**: SHOULD be supported by all implementations, i.e., SHOULD NOT be `null`.\n    - **Query**: MUST be a queryable property with support for all mandatory filter features.\n    - The chemical formula is given as a string consisting of properly capitalized element symbols followed by integers or decimal numbers, balanced parentheses, square, and curly brackets `(`,`)`, `[`,`]`, `{`, `}`, commas, the `+`, `-`, `:` and `=` symbols. The parentheses are allowed to be followed by a number. Spaces are allowed anywhere except within chemical symbols. The order of elements and any groupings indicated by parentheses or brackets are chosen freely by the API implementation.\n    - The string SHOULD be arithmetically consistent with the element ratios in the `chemical_formula_reduced` property.\n    - It is RECOMMENDED, but not mandatory, that symbols, parentheses and brackets, if used, are used with the meanings prescribed by [IUPAC's Nomenclature of Organic Chemistry](https://www.qmul.ac.uk/sbcs/iupac/bibliog/blue.html).\n\n- **Examples**:\n    - `\"(H2O)2 Na\"`\n    - `\"NaCl\"`\n    - `\"CaCO3\"`\n    - `\"CCaO3\"`\n    - `\"(CH3)3N+ - [CH2]2-OH = Me3N+ - CH2 - CH2OH\"`\n\n- **Query examples**:\n    - Note: the free-form nature of this property is likely to make queries on it across different databases inconsistent.\n    - A filter that matches an exactly given formula: `chemical_formula_descriptive=\"(H2O)2 Na\"`.\n    - A filter that does a partial match: `chemical_formula_descriptive CONTAINS \"H2O\"`.",
             "nullable": true,
             "x-optimade-queryable": "must",
             "x-optimade-support": "should"
-=======
-            "description": "Meaning of property matches the BiBTeX specification.",
-            "x-optimade-queryable": "optional",
-            "x-optimade-support": "optional"
->>>>>>> 3387a8ae
           },
           "chemical_formula_reduced": {
             "title": "Chemical Formula Reduced",
             "pattern": "^([A-Z][a-z]?([2-9]|[1-9]\\d+)?)+$",
             "type": "string",
-<<<<<<< HEAD
             "description": "The reduced chemical formula for a structure as a string with element symbols and integer chemical proportion numbers.\nThe proportion number MUST be omitted if it is 1.\n\n- **Type**: string\n\n- **Requirements/Conventions**:\n    - **Support**: SHOULD be supported by all implementations, i.e., SHOULD NOT be `null`.\n    - **Query**: MUST be a queryable property.\n      However, support for filters using partial string matching with this property is OPTIONAL (i.e., BEGINS WITH, ENDS WITH, and CONTAINS).\n      Intricate queries on formula components are instead suggested to be formulated using set-type filter operators on the multi valued `elements` and `elements_ratios` properties.\n    - Element symbols MUST have proper capitalization (e.g., `\"Si\"`, not `\"SI\"` for \"silicon\").\n    - Elements MUST be placed in alphabetical order, followed by their integer chemical proportion number.\n    - For structures with no partial occupation, the chemical proportion numbers are the smallest integers for which the chemical proportion is exactly correct.\n    - For structures with partial occupation, the chemical proportion numbers are integers that within reasonable approximation indicate the correct chemical proportions. The precise details of how to perform the rounding is chosen by the API implementation.\n    - No spaces or separators are allowed.\n\n- **Examples**:\n    - `\"H2NaO\"`\n    - `\"ClNa\"`\n    - `\"CCaO3\"`\n\n- **Query examples**:\n    - A filter that matches an exactly given formula is `chemical_formula_reduced=\"H2NaO\"`.",
             "nullable": true,
             "x-optimade-queryable": "must",
             "x-optimade-support": "should"
-=======
-            "description": "Meaning of property matches the BiBTeX specification.",
-            "x-optimade-queryable": "optional",
-            "x-optimade-support": "optional"
->>>>>>> 3387a8ae
           },
           "chemical_formula_hill": {
             "title": "Chemical Formula Hill",
             "pattern": "^([A-Z][a-z]?([2-9]|[1-9]\\d+)?)+$",
             "type": "string",
-<<<<<<< HEAD
             "description": "The chemical formula for a structure in [Hill form](https://dx.doi.org/10.1021/ja02046a005) with element symbols followed by integer chemical proportion numbers. The proportion number MUST be omitted if it is 1.\n\n- **Type**: string\n\n- **Requirements/Conventions**:\n    - **Support**: OPTIONAL support in implementations, i.e., MAY be `null`.\n    - **Query**: Support for queries on this property is OPTIONAL.\n      If supported, only a subset of the filter features MAY be supported.\n    - The overall scale factor of the chemical proportions is chosen such that the resulting values are integers that indicate the most chemically relevant unit of which the system is composed.\n      For example, if the structure is a repeating unit cell with four hydrogens and four oxygens that represents two hydroperoxide molecules, `chemical_formula_hill` is `\"H2O2\"` (i.e., not `\"HO\"`, nor `\"H4O4\"`).\n    - If the chemical insight needed to ascribe a Hill formula to the system is not present, the property MUST be handled as unset.\n    - Element symbols MUST have proper capitalization (e.g., `\"Si\"`, not `\"SI\"` for \"silicon\").\n    - Elements MUST be placed in [Hill order](https://dx.doi.org/10.1021/ja02046a005), followed by their integer chemical proportion number.\n      Hill order means: if carbon is present, it is placed first, and if also present, hydrogen is placed second.\n      After that, all other elements are ordered alphabetically.\n      If carbon is not present, all elements are ordered alphabetically.\n    - If the system has sites with partial occupation and the total occupations of each element do not all sum up to integers, then the Hill formula SHOULD be handled as unset.\n    - No spaces or separators are allowed.\n\n- **Examples**:\n    - `\"H2O2\"`\n\n- **Query examples**:\n    - A filter that matches an exactly given formula is `chemical_formula_hill=\"H2O2\"`.",
-=======
-            "description": "Meaning of property matches the BiBTeX specification.",
->>>>>>> 3387a8ae
             "x-optimade-queryable": "optional",
             "x-optimade-support": "optional"
           },
@@ -4823,7 +4626,6 @@
             "title": "Chemical Formula Anonymous",
             "pattern": "^([A-Z][a-z]?([2-9]|[1-9]\\d+)?)+$",
             "type": "string",
-<<<<<<< HEAD
             "description": "The anonymous formula is the `chemical_formula_reduced`, but where the elements are instead first ordered by their chemical proportion number, and then, in order left to right, replaced by anonymous symbols A, B, C, ..., Z, Aa, Ba, ..., Za, Ab, Bb, ... and so on.\n\n- **Type**: string\n\n- **Requirements/Conventions**:\n    - **Support**: SHOULD be supported by all implementations, i.e., SHOULD NOT be `null`.\n    - **Query**: MUST be a queryable property.\n      However, support for filters using partial string matching with this property is OPTIONAL (i.e., BEGINS WITH, ENDS WITH, and CONTAINS).\n\n- **Examples**:\n    - `\"A2B\"`\n    - `\"A42B42C16D12E10F9G5\"`\n\n- **Querying**:\n    - A filter that matches an exactly given formula is `chemical_formula_anonymous=\"A2B\"`.",
             "nullable": true,
             "x-optimade-queryable": "must",
@@ -4866,8 +4668,8 @@
             "description": "The three lattice vectors in Cartesian coordinates, in \u00e5ngstr\u00f6m (\u00c5).\n\n- **Type**: list of list of floats or unknown values.\n\n- **Requirements/Conventions**:\n    - **Support**: SHOULD be supported by all implementations, i.e., SHOULD NOT be `null`.\n    - **Query**: Support for queries on this property is OPTIONAL.\n      If supported, filters MAY support only a subset of comparison operators.\n    - MUST be a list of three vectors *a*, *b*, and *c*, where each of the vectors MUST BE a list of the vector's coordinates along the x, y, and z Cartesian coordinates.\n      (Therefore, the first index runs over the three lattice vectors and the second index runs over the x, y, z Cartesian coordinates).\n    - For databases that do not define an absolute Cartesian system (e.g., only defining the length and angles between vectors), the first lattice vector SHOULD be set along *x* and the second on the *xy*-plane.\n    - MUST always contain three vectors of three coordinates each, independently of the elements of property `dimension_types`.\n      The vectors SHOULD by convention be chosen so the determinant of the `lattice_vectors` matrix is different from zero.\n      The vectors in the non-periodic directions have no significance beyond fulfilling these requirements.\n    - The coordinates of the lattice vectors of non-periodic dimensions (i.e., those dimensions for which `dimension_types` is `0`) MAY be given as a list of all `null` values.\n        If a lattice vector contains the value `null`, all coordinates of that lattice vector MUST be `null`.\n\n- **Examples**:\n    - `[[4.0,0.0,0.0],[0.0,4.0,0.0],[0.0,1.0,4.0]]` represents a cell, where the first vector is `(4, 0, 0)`, i.e., a vector aligned along the `x` axis of length 4 \u00c5; the second vector is `(0, 4, 0)`; and the third vector is `(0, 1, 4)`.",
             "nullable": true,
             "x-optimade-queryable": "optional",
-            "x-optimade-unit": "\u00c5",
-            "x-optimade-support": "should"
+            "x-optimade-support": "should",
+            "x-optimade-unit": "\u00c5"
           },
           "cartesian_site_positions": {
             "title": "Cartesian Site Positions",
@@ -4883,8 +4685,8 @@
             "description": "Cartesian positions of each site in the structure.\nA site is usually used to describe positions of atoms; what atoms can be encountered at a given site is conveyed by the `species_at_sites` property, and the species themselves are described in the `species` property.\n\n- **Type**: list of list of floats\n\n- **Requirements/Conventions**:\n    - **Support**: SHOULD be supported by all implementations, i.e., SHOULD NOT be `null`.\n    - **Query**: Support for queries on this property is OPTIONAL.\n      If supported, filters MAY support only a subset of comparison operators.\n    - It MUST be a list of length equal to the number of sites in the structure, where every element is a list of the three Cartesian coordinates of a site expressed as float values in the unit angstrom (\u00c5).\n    - An entry MAY have multiple sites at the same Cartesian position (for a relevant use of this, see e.g., the property `assemblies`).\n\n- **Examples**:\n    - `[[0,0,0],[0,0,2]]` indicates a structure with two sites, one sitting at the origin and one along the (positive) *z*-axis, 2 \u00c5 away from the origin.",
             "nullable": true,
             "x-optimade-queryable": "optional",
-            "x-optimade-unit": "\u00c5",
-            "x-optimade-support": "should"
+            "x-optimade-support": "should",
+            "x-optimade-unit": "\u00c5"
           },
           "nsites": {
             "title": "Nsites",
@@ -4935,101 +4737,22 @@
             "description": "A list of strings that flag which special features are used by the structure.\n\n- **Type**: list of strings\n\n- **Requirements/Conventions**:\n    - **Support**: MUST be supported by all implementations, MUST NOT be `null`.\n    - **Query**: MUST be a queryable property.\n    Filters on the list MUST support all mandatory HAS-type queries.\n    Filter operators for comparisons on the string components MUST support equality, support for other comparison operators are OPTIONAL.\n    - MUST be an empty list if no special features are used.\n    - MUST be sorted alphabetically.\n    - If a special feature listed below is used, the list MUST contain the corresponding string.\n    - If a special feature listed below is not used, the list MUST NOT contain the corresponding string.\n    - **List of strings used to indicate special structure features**:\n        - `disorder`: this flag MUST be present if any one entry in the `species` list has a `chemical_symbols` list that is longer than 1 element.\n        - `implicit_atoms`: this flag MUST be present if the structure contains atoms that are not assigned to sites via the property `species_at_sites` (e.g., because their positions are unknown).\n           When this flag is present, the properties related to the chemical formula will likely not match the type and count of atoms represented by the `species_at_sites`, `species` and `assemblies` properties.\n        - `site_attachments`: this flag MUST be present if any one entry in the `species` list includes `attached` and `nattached`.\n        - `assemblies`: this flag MUST be present if the property `assemblies` is present.\n\n- **Examples**: A structure having implicit atoms and using assemblies: `[\"assemblies\", \"implicit_atoms\"]`",
             "x-optimade-queryable": "must",
             "x-optimade-support": "must"
-=======
-            "description": "Meaning of property matches the BiBTeX specification.",
-            "x-optimade-queryable": "optional",
-            "x-optimade-support": "optional"
-          },
-          "note": {
-            "title": "Note",
-            "type": "string",
-            "description": "Meaning of property matches the BiBTeX specification.",
-            "x-optimade-queryable": "optional",
-            "x-optimade-support": "optional"
-          },
-          "number": {
-            "title": "Number",
-            "type": "string",
-            "description": "Meaning of property matches the BiBTeX specification.",
-            "x-optimade-queryable": "optional",
-            "x-optimade-support": "optional"
-          },
-          "organization": {
-            "title": "Organization",
-            "type": "string",
-            "description": "Meaning of property matches the BiBTeX specification.",
-            "x-optimade-queryable": "optional",
-            "x-optimade-support": "optional"
-          },
-          "pages": {
-            "title": "Pages",
-            "type": "string",
-            "description": "Meaning of property matches the BiBTeX specification.",
-            "x-optimade-queryable": "optional",
-            "x-optimade-support": "optional"
-          },
-          "publisher": {
-            "title": "Publisher",
-            "type": "string",
-            "description": "Meaning of property matches the BiBTeX specification.",
-            "x-optimade-queryable": "optional",
-            "x-optimade-support": "optional"
-          },
-          "school": {
-            "title": "School",
-            "type": "string",
-            "description": "Meaning of property matches the BiBTeX specification.",
-            "x-optimade-queryable": "optional",
-            "x-optimade-support": "optional"
-          },
-          "series": {
-            "title": "Series",
-            "type": "string",
-            "description": "Meaning of property matches the BiBTeX specification.",
-            "x-optimade-queryable": "optional",
-            "x-optimade-support": "optional"
-          },
-          "title": {
-            "title": "Title",
-            "type": "string",
-            "description": "Meaning of property matches the BiBTeX specification.",
-            "x-optimade-queryable": "optional",
-            "x-optimade-support": "optional"
-          },
-          "bib_type": {
-            "title": "Bib Type",
-            "type": "string",
-            "description": "Type of the reference, corresponding to the **type** property in the BiBTeX specification.",
-            "x-optimade-queryable": "optional",
-            "x-optimade-support": "optional"
->>>>>>> 3387a8ae
           },
           "immutable_id": {
             "title": "Immutable Id",
             "type": "string",
-<<<<<<< HEAD
             "description": "The entry's immutable ID (e.g., an UUID). This is important for databases having preferred IDs that point to \"the latest version\" of a record, but still offer access to older variants. This ID maps to the version-specific record, in case it changes in the future.\n\n- **Type**: string.\n\n- **Requirements/Conventions**:\n    - **Support**: OPTIONAL support in implementations, i.e., MAY be `null`.\n    - **Query**: MUST be a queryable property with support for all mandatory filter features.\n\n- **Examples**:\n    - `\"8bd3e750-b477-41a0-9b11-3a799f21b44f\"`\n    - `\"fjeiwoj,54;@=%<>#32\"` (Strings that are not URL-safe are allowed.)",
             "x-optimade-queryable": "must",
-=======
-            "description": "Meaning of property matches the BiBTeX specification.",
-            "x-optimade-queryable": "optional",
->>>>>>> 3387a8ae
             "x-optimade-support": "optional"
           },
           "last_modified": {
             "title": "Last Modified",
             "type": "string",
-<<<<<<< HEAD
             "description": "Date and time representing when the entry was last modified.\n\n- **Type**: timestamp.\n\n- **Requirements/Conventions**:\n    - **Support**: SHOULD be supported by all implementations, i.e., SHOULD NOT be `null`.\n    - **Query**: MUST be a queryable property with support for all mandatory filter features.\n    - **Response**: REQUIRED in the response unless the query parameter `response_fields` is present and does not include this property.\n\n- **Example**:\n    - As part of JSON response format: `\"2007-04-05T14:30:20Z\"` (i.e., encoded as an [RFC 3339 Internet Date/Time Format](https://tools.ietf.org/html/rfc3339#section-5.6) string.)",
             "format": "date-time",
             "nullable": true,
             "x-optimade-queryable": "must",
             "x-optimade-support": "should"
-=======
-            "description": "Meaning of property matches the BiBTeX specification.",
-            "x-optimade-queryable": "optional",
-            "x-optimade-support": "optional"
->>>>>>> 3387a8ae
           }
         },
         "description": "Contains key-value pairs representing the entry's properties."
@@ -5302,13 +5025,8 @@
           "frame_serialization_format": {
             "title": "Frame Serialization Format",
             "type": "string",
-<<<<<<< HEAD
             "description": "To improve the compactness of the data there are several ways to show to which frame a value belongs.\n    This is specified by the :property:`frame_serialization_format`.\n  - **Type**: string\n  - **Requirements/Conventions**: This field MUST be present.\n  - **Values**:\n\n    - **constant**: The value of the property is constant and thus has the same value for each frame in the trajectory.\n    - **explicit**: A value is given for each frame.\n      The number of values MUST thus be equal to the number of frames and MUST be in the same order as the frames.\n      If there is no value for a particular frame the value MUST be :val:`null`.\n    - **linear**: The value is a linear function of the frame number.\n      This function is defined by :property:`offset_linear` and :property:`step_size_linear`.\n    - **explicit_regular_sparse**: The value is set every one per :property:`step_size_sparse` frames, with :property:`offset_sparse` as the first frame.\n    - **explicit_custom_sparse**: A separate list with frame numbers is defined in the field :property:`sparse_frames` to indicate to which frame a value belongs.",
             "x-optimade-queryable": "must",
-=======
-            "description": "Gives the name of the species; the **name** value MUST be unique in the `species` list.",
-            "x-optimade-queryable": "optional",
->>>>>>> 3387a8ae
             "x-optimade-support": "must"
           },
           "nvalues": {
@@ -5325,7 +5043,6 @@
             "x-optimade-queryable": "optional",
             "x-optimade-support": "optional"
           },
-<<<<<<< HEAD
           "step_size_linear": {
             "title": "Step Size Linear",
             "type": "number",
@@ -5337,23 +5054,6 @@
             "title": "Offset Sparse",
             "type": "integer",
             "description": "If :property:`frame_serialization_format` is set to :val:` \"explicit_regular_sparse\"` this property gives the frame number to which the first value belongs.\n  - **Type**: integer\n  - **Requirements/Conventions**: The value MAY be present when :property:`frame_serialization_format` is set to :val:`\"explicit_regular_sparse\"`, otherwise the value MUST NOT be present.\n    The default value is 0.\n  - **Examples**:\n\n    - :val:`100`",
-=======
-          "mass": {
-            "title": "Mass",
-            "type": "array",
-            "items": {
-              "type": "number"
-            },
-            "description": "If present MUST be a list of floats expressed in a.m.u.\nElements denoting vacancies MUST have masses equal to 0.",
-            "x-optimade-unit": "a.m.u.",
-            "x-optimade-support": "optional",
-            "x-optimade-queryable": "optional"
-          },
-          "original_name": {
-            "title": "Original Name",
-            "type": "string",
-            "description": "Can be any valid Unicode string, and SHOULD contain (if specified) the name of the species that is used internally in the source database.\n\nNote: With regards to \"source database\", we refer to the immediate source being queried via the OPTIMADE API implementation.",
->>>>>>> 3387a8ae
             "x-optimade-queryable": "optional",
             "x-optimade-support": "optional"
           },
@@ -5456,9 +5156,10 @@
             "pattern": "^trajectories$",
             "type": "string",
             "description": "The name of the type of an entry.\n\n- **Type**: string.\n\n- **Requirements/Conventions**:\n    - **Support**: MUST be supported by all implementations, MUST NOT be `null`.\n    - **Query**: MUST be a queryable property with support for all mandatory filter features.\n    - **Response**: REQUIRED in the response.\n    - MUST be an existing entry type.\n    - The entry of type `<type>` and ID `<id>` MUST be returned in response to a request for `/<type>/<id>` under the versioned base URL.\n\n- **Examples**:\n    - `\"trajectories\"`",
+            "default": "trajectories",
             "x-optimade-queryable": "must",
-            "const": "trajectories",
-            "x-optimade-support": "must"
+            "x-optimade-support": "must",
+            "const": "trajectories"
           },
           "links": {
             "title": "Links",
@@ -5477,99 +5178,6 @@
               }
             ],
             "description": "a meta object containing non-standard meta-information about a resource that can not be represented as an attribute or relationship."
-<<<<<<< HEAD
-=======
-          },
-          "attributes": {
-            "$ref": "#/components/schemas/StructureResourceAttributes"
-          },
-          "relationships": {
-            "title": "Relationships",
-            "allOf": [
-              {
-                "$ref": "#/components/schemas/EntryRelationships"
-              }
-            ],
-            "description": "A dictionary containing references to other entries according to the description in section Relationships encoded as [JSON API Relationships](https://jsonapi.org/format/1.0/#document-resource-object-relationships).\nThe OPTIONAL human-readable description of the relationship MAY be provided in the `description` field inside the `meta` dictionary of the JSON API resource identifier object."
-          }
-        },
-        "description": "Representing a structure."
-      },
-      "StructureResourceAttributes": {
-        "title": "StructureResourceAttributes",
-        "required": [
-          "last_modified",
-          "elements",
-          "nelements",
-          "elements_ratios",
-          "chemical_formula_descriptive",
-          "chemical_formula_reduced",
-          "chemical_formula_anonymous",
-          "dimension_types",
-          "nperiodic_dimensions",
-          "lattice_vectors",
-          "cartesian_site_positions",
-          "nsites",
-          "species",
-          "species_at_sites",
-          "structure_features"
-        ],
-        "type": "object",
-        "properties": {
-          "immutable_id": {
-            "title": "Immutable Id",
-            "type": "string",
-            "description": "The entry's immutable ID (e.g., an UUID). This is important for databases having preferred IDs that point to \"the latest version\" of a record, but still offer access to older variants. This ID maps to the version-specific record, in case it changes in the future.\n\n- **Type**: string.\n\n- **Requirements/Conventions**:\n    - **Support**: OPTIONAL support in implementations, i.e., MAY be `null`.\n    - **Query**: MUST be a queryable property with support for all mandatory filter features.\n\n- **Examples**:\n    - `\"8bd3e750-b477-41a0-9b11-3a799f21b44f\"`\n    - `\"fjeiwoj,54;@=%<>#32\"` (Strings that are not URL-safe are allowed.)",
-            "x-optimade-queryable": "must",
-            "x-optimade-support": "optional"
-          },
-          "last_modified": {
-            "title": "Last Modified",
-            "type": "string",
-            "description": "Date and time representing when the entry was last modified.\n\n- **Type**: timestamp.\n\n- **Requirements/Conventions**:\n    - **Support**: SHOULD be supported by all implementations, i.e., SHOULD NOT be `null`.\n    - **Query**: MUST be a queryable property with support for all mandatory filter features.\n    - **Response**: REQUIRED in the response unless the query parameter `response_fields` is present and does not include this property.\n\n- **Example**:\n    - As part of JSON response format: `\"2007-04-05T14:30:20Z\"` (i.e., encoded as an [RFC 3339 Internet Date/Time Format](https://tools.ietf.org/html/rfc3339#section-5.6) string.)",
-            "format": "date-time",
-            "nullable": true,
-            "x-optimade-support": "should",
-            "x-optimade-queryable": "must"
-          },
-          "elements": {
-            "title": "Elements",
-            "type": "array",
-            "items": {
-              "type": "string"
-            },
-            "description": "The chemical symbols of the different elements present in the structure.\n\n- **Type**: list of strings.\n\n- **Requirements/Conventions**:\n    - **Support**: SHOULD be supported by all implementations, i.e., SHOULD NOT be `null`.\n    - **Query**: MUST be a queryable property with support for all mandatory filter features.\n    - The strings are the chemical symbols, i.e., either a single uppercase letter or an uppercase letter followed by a number of lowercase letters.\n    - The order MUST be alphabetical.\n    - MUST refer to the same elements in the same order, and therefore be of the same length, as `elements_ratios`, if the latter is provided.\n    - Note: This property SHOULD NOT contain the string \"X\" to indicate non-chemical elements or \"vacancy\" to indicate vacancies (in contrast to the field `chemical_symbols` for the `species` property).\n\n- **Examples**:\n    - `[\"Si\"]`\n    - `[\"Al\",\"O\",\"Si\"]`\n\n- **Query examples**:\n    - A filter that matches all records of structures that contain Si, Al **and** O, and possibly other elements: `elements HAS ALL \"Si\", \"Al\", \"O\"`.\n    - To match structures with exactly these three elements, use `elements HAS ALL \"Si\", \"Al\", \"O\" AND elements LENGTH 3`.\n    - Note: length queries on this property can be equivalently formulated by filtering on the `nelements`_ property directly.",
-            "nullable": true,
-            "x-optimade-support": "should",
-            "x-optimade-queryable": "must"
-          },
-          "nelements": {
-            "title": "Nelements",
-            "type": "integer",
-            "description": "Number of different elements in the structure as an integer.\n\n- **Type**: integer\n\n- **Requirements/Conventions**:\n    - **Support**: SHOULD be supported by all implementations, i.e., SHOULD NOT be `null`.\n    - **Query**: MUST be a queryable property with support for all mandatory filter features.\n    - MUST be equal to the lengths of the list properties `elements` and `elements_ratios`, if they are provided.\n\n- **Examples**:\n    - `3`\n\n- **Querying**:\n    - Note: queries on this property can equivalently be formulated using `elements LENGTH`.\n    - A filter that matches structures that have exactly 4 elements: `nelements=4`.\n    - A filter that matches structures that have between 2 and 7 elements: `nelements>=2 AND nelements<=7`.",
-            "nullable": true,
-            "x-optimade-support": "should",
-            "x-optimade-queryable": "must"
-          },
-          "elements_ratios": {
-            "title": "Elements Ratios",
-            "type": "array",
-            "items": {
-              "type": "number"
-            },
-            "description": "Relative proportions of different elements in the structure.\n\n- **Type**: list of floats\n\n- **Requirements/Conventions**:\n    - **Support**: SHOULD be supported by all implementations, i.e., SHOULD NOT be `null`.\n    - **Query**: MUST be a queryable property with support for all mandatory filter features.\n    - Composed by the proportions of elements in the structure as a list of floating point numbers.\n    - The sum of the numbers MUST be 1.0 (within floating point accuracy)\n    - MUST refer to the same elements in the same order, and therefore be of the same length, as `elements`, if the latter is provided.\n\n- **Examples**:\n    - `[1.0]`\n    - `[0.3333333333333333, 0.2222222222222222, 0.4444444444444444]`\n\n- **Query examples**:\n    - Note: Useful filters can be formulated using the set operator syntax for correlated values.\n      However, since the values are floating point values, the use of equality comparisons is generally inadvisable.\n    - OPTIONAL: a filter that matches structures where approximately 1/3 of the atoms in the structure are the element Al is: `elements:elements_ratios HAS ALL \"Al\":>0.3333, \"Al\":<0.3334`.",
-            "nullable": true,
-            "x-optimade-support": "should",
-            "x-optimade-queryable": "must"
-          },
-          "chemical_formula_descriptive": {
-            "title": "Chemical Formula Descriptive",
-            "type": "string",
-            "description": "The chemical formula for a structure as a string in a form chosen by the API implementation.\n\n- **Type**: string\n\n- **Requirements/Conventions**:\n    - **Support**: SHOULD be supported by all implementations, i.e., SHOULD NOT be `null`.\n    - **Query**: MUST be a queryable property with support for all mandatory filter features.\n    - The chemical formula is given as a string consisting of properly capitalized element symbols followed by integers or decimal numbers, balanced parentheses, square, and curly brackets `(`,`)`, `[`,`]`, `{`, `}`, commas, the `+`, `-`, `:` and `=` symbols. The parentheses are allowed to be followed by a number. Spaces are allowed anywhere except within chemical symbols. The order of elements and any groupings indicated by parentheses or brackets are chosen freely by the API implementation.\n    - The string SHOULD be arithmetically consistent with the element ratios in the `chemical_formula_reduced` property.\n    - It is RECOMMENDED, but not mandatory, that symbols, parentheses and brackets, if used, are used with the meanings prescribed by [IUPAC's Nomenclature of Organic Chemistry](https://www.qmul.ac.uk/sbcs/iupac/bibliog/blue.html).\n\n- **Examples**:\n    - `\"(H2O)2 Na\"`\n    - `\"NaCl\"`\n    - `\"CaCO3\"`\n    - `\"CCaO3\"`\n    - `\"(CH3)3N+ - [CH2]2-OH = Me3N+ - CH2 - CH2OH\"`\n\n- **Query examples**:\n    - Note: the free-form nature of this property is likely to make queries on it across different databases inconsistent.\n    - A filter that matches an exactly given formula: `chemical_formula_descriptive=\"(H2O)2 Na\"`.\n    - A filter that does a partial match: `chemical_formula_descriptive CONTAINS \"H2O\"`.",
-            "nullable": true,
-            "x-optimade-support": "should",
-            "x-optimade-queryable": "must"
->>>>>>> 3387a8ae
           },
           "attributes": {
             "$ref": "#/components/schemas/TrajectoryResourceAttributes"
@@ -5642,19 +5250,10 @@
               {
                 "$ref": "#/components/schemas/AvailablePropertyAttributes"
               }
-<<<<<<< HEAD
             ],
             "description": "A dictionary with an entry for each of the properties for which data is available in the trajectory.\n  The key is the name of the property.\n  The value is a dictionary containing information about which value belongs to which frame.\n  This makes it easier for a client to estimate the amount of data a query returns.\n\n  It is up to the server to decide which properties to share and there are no mandatory fields.\n  When sharing `cartesian_site_positions`_ the `lattice_vectors`_, `species`_, `dimension_types`_ and `species_at_sites`_ MUST however be shared as well.\n\n\n- **Type**: dictionary of dictionaries\n- **Requirements/Conventions**:\n\n  -   **Support**: MUST be supported by all implementations, i.e., MUST NOT be :val:`null`.\n  -   **Query**: MUST be a queryable property with support for all mandatory filter features.\n\n- **Sub dictionary fields**\n\n  - **frame_serialization_format**\n\n    -   **Description**: This property describes how the frames and the returned values of a property are related.\n        For each :property:`frame_serialization_format` method there are additional fields that describe how the values belong to the frames.\n        These fields should also be present here.\n        A complete description of the :property:`frame_serialization_format` methods and the fields belonging to these methods can be found in the section: `Return Format for Trajectory Data`_\n\n  - **nvalues**:\n\n    - **Description**: This field gives the number of values for this property.\n    - **Type**: integer\n    - **Requirements/Conventions**: The value MUST be present when :property:`frame_serialization_format` is set to explicit, explicit_regular_sparse or explicit_custom_sparse.\n    - **Examples**:\n\n      - :val:`100`\n      - **Examples**:\n\n    .. code:: jsonc\n\n         \"available_properties\": {\n           \"cartesian_site_positions\": {\n             \"frame_serialization_format\": \"explicit\",\n             \"nvalues\": 1000\n           },\n           \"lattice_vectors\":{\n             \"frame_serialization_format\": \"constant\",\n           },\n           \"species\":{\n             \"frame_serialization_format\": \"constant\",\n           },\n           \"dimension_types\":{\n             \"frame_serialization_format\": \"constant\",\n           },\n           \"species_at_sites\":{\n             \"frame_serialization_format\": \"constant\",\n           },\n           \"_exmpl_pressure\":{\n             \"frame_serialization_format\": \"explicit_custom_sparse\",\n             \"nvalues\": 20\n           }\n           \"_exmpl_temperature\":{\n             \"frame_serialization_format\": \"explicit_regular_sparse\",\n             \"step_size_sparse\": 10\n             \"nvalues\": 100\n           }\n         }",
             "x-optimade-queryable": "must",
             "x-optimade-support": "must"
-=======
-            },
-            "description": "The three lattice vectors in Cartesian coordinates, in \u00e5ngstr\u00f6m (\u00c5).\n\n- **Type**: list of list of floats or unknown values.\n\n- **Requirements/Conventions**:\n    - **Support**: SHOULD be supported by all implementations, i.e., SHOULD NOT be `null`.\n    - **Query**: Support for queries on this property is OPTIONAL.\n      If supported, filters MAY support only a subset of comparison operators.\n    - MUST be a list of three vectors *a*, *b*, and *c*, where each of the vectors MUST BE a list of the vector's coordinates along the x, y, and z Cartesian coordinates.\n      (Therefore, the first index runs over the three lattice vectors and the second index runs over the x, y, z Cartesian coordinates).\n    - For databases that do not define an absolute Cartesian system (e.g., only defining the length and angles between vectors), the first lattice vector SHOULD be set along *x* and the second on the *xy*-plane.\n    - MUST always contain three vectors of three coordinates each, independently of the elements of property `dimension_types`.\n      The vectors SHOULD by convention be chosen so the determinant of the `lattice_vectors` matrix is different from zero.\n      The vectors in the non-periodic directions have no significance beyond fulfilling these requirements.\n    - The coordinates of the lattice vectors of non-periodic dimensions (i.e., those dimensions for which `dimension_types` is `0`) MAY be given as a list of all `null` values.\n        If a lattice vector contains the value `null`, all coordinates of that lattice vector MUST be `null`.\n\n- **Examples**:\n    - `[[4.0,0.0,0.0],[0.0,4.0,0.0],[0.0,1.0,4.0]]` represents a cell, where the first vector is `(4, 0, 0)`, i.e., a vector aligned along the `x` axis of length 4 \u00c5; the second vector is `(0, 4, 0)`; and the third vector is `(0, 1, 4)`.",
-            "nullable": true,
-            "x-optimade-unit": "\u00c5",
-            "x-optimade-support": "should",
-            "x-optimade-queryable": "optional"
->>>>>>> 3387a8ae
           },
           "cartesian_site_positions": {
             "title": "Cartesian Site Positions",
@@ -5662,19 +5261,10 @@
               {
                 "$ref": "#/components/schemas/TrajectoryDataAttributes"
               }
-<<<<<<< HEAD
             ],
             "description": "Cartesian positions of each site in the structure. A site is usually used\n    to describe positions of atoms; what atoms can be encountered at a given site is conveyed by the species_at_sites\n    property, and the species themselves are described in the species property.\n    Type: list of list of floats\nRequirements/Conventions:\nQuery: Support for queries on this property is OPTIONAL. If supported, filters MAY support only a subset of comparison operators.\nIt MUST be a list of length equal to the number of sites in the structure, where every element is a list of the three Cartesian coordinates of a site expressed as float values in the unit angstrom (\u00c5).\nAn entry MAY have multiple sites at the same Cartesian position (for a relevant use of this, see e.g., the property assemblies).\nWhen sharing `cartesian_site_positions`_ the `lattice_vectors`_, `species`_, `dimension_types`_ and `species_at_sites`_ MUST however be shared as well.\nExamples:\n[[0,0,0],[0,0,2]] indicates a structure with two sites, one sitting at the origin and one along the (positive) z-axis, 2 \u00c5 away from the origin.\nTo define how this property is stored for each of the frames in the trajectory the following properties have been defined:\n- **frame_serialization_format**:\n\n  - **Description**: To improve the compactness of the data there are several ways to show to which frame a value belongs.\n    This is specified by the :property:`frame_serialization_format`.\n  - **Type**: string\n  - **Requirements/Conventions**: This field MUST be present.\n  - **Values**:\n\n    - **constant**: The value of the property is constant and thus has the same value for each frame in the trajectory.\n    - **explicit**: A value is given for each frame.\n      The number of values MUST thus be equal to the number of frames and MUST be in the same order as the frames.\n      If there is no value for a particular frame the value MUST be :val:`null`.\n    - **linear**: The value is a linear function of the frame number.\n      This function is defined by :property:`offset_linear` and :property:`step_size_linear`.\n    - **explicit_regular_sparse**: The value is set every one per :property:`step_size_sparse` frames, with :property:`offset_sparse` as the first frame.\n    - **explicit_custom_sparse**: A separate list with frame numbers is defined in the field :property:`sparse_frames` to indicate to which frame a value belongs.\n\n- **offset_linear**:\n\n  - **Description**: If :property:`frame_serialization_format` is set to :val:`\"linear\"` this property gives the value at frame 0.\n  - **Type**: float\n  - **Requirements/Conventions**: The value MAY be present when :property:`frame_serialization_format` is set to :val:`\"linear\"`, otherwise the value MUST NOT be present.\n    The default value is 0.\n  - **Examples**:\n\n    - :val:`1.5`\n\n- **step_size_linear**:\n\n  - **Description**: If :property:`frame_serialization_format` is set to :val:`\"linear\"`, this value gives the change in the value of the property per unit of frame number.\n    e.g. If at frame 3 the value of the property is 0.6 and :property:`step_size_linear` = 0.2 than at frame 4 the value of the property will be 0.8.\n  - **Type**: float\n  - **Requirements/Conventions**: The value MUST be present when :property:`frame_serialization_format` is set to \"linear\".\n    Otherwise it MUST NOT be present.\n  - **Examples**:\n\n    - :val:`0.0005`\n\n- **offset_sparse**:\n\n  - **Description**: If :property:`frame_serialization_format` is set to :val:` \"explicit_regular_sparse\"` this property gives the frame number to which the first value belongs.\n  - **Type**: integer\n  - **Requirements/Conventions**: The value MAY be present when :property:`frame_serialization_format` is set to :val:`\"explicit_regular_sparse\"`, otherwise the value MUST NOT be present.\n    The default value is 0.\n  - **Examples**:\n\n    - :val:`100`\n\n- **step_size_sparse**:\n\n  - **Description**: If :property:`frame_serialization_format` is set to :val:` \"explicit_regular_sparse\"`, this value indicates that every step_size_sparse frames a value is defined.\n  - **Type**: integer\n  - **Requirements/Conventions**: The value MUST be present when :property:`frame_serialization_format` is set to :val:`\"explicit_regular_sparse\"`.\n    Otherwise it MUST NOT be present.\n  - **Examples**:\n\n    - :val:`100`\n\n- **sparse_frames**:\n\n  - **Description**: If :property:`frame_serialization_format` is set to :val:`\"explicit_custom_sparse\"`, this field holds the frames to which the values in the value field belong.\n  - **Type**: List of integers\n  - **Requirements/Conventions**: The value MUST be present when :property:`frame_serialization_format` is set to \"explicit_custom_sparse\".\n    Otherwise it MUST NOT be present.\n    The frame numbers in :property:`sparse_frames` MUST be in the same order as the values.\n  - **Examples**:\n\n    - :val:`[0,20,78,345]`\n\n\n- **values**:- **Description**: The values belonging to this property.\n    The format of this field depends on the property and on the :property:`frame_serialization_format` parameter.\n  - **Type**: List of Any\n  - **Requirements/Conventions**: The value MUST be present when :property:`frame_serialization_format` is not set to :val:`\"linear\"`.\n    If a value has not been sampled for a particular frame the value should be set to :val:`null` at the highest possible nesting level.\n    In case of `cartesian_site_positions`_, a site that has the value :val:`null` for the x,y and z coordinates means that the site is not in the simulation volume.\n    This may be useful for grand canonical simulations where the number of particles in the simulation volume is not constant.",
             "x-optimade-queryable": "optional",
             "x-optimade-support": "optional"
-=======
-            },
-            "description": "Cartesian positions of each site in the structure.\nA site is usually used to describe positions of atoms; what atoms can be encountered at a given site is conveyed by the `species_at_sites` property, and the species themselves are described in the `species` property.\n\n- **Type**: list of list of floats\n\n- **Requirements/Conventions**:\n    - **Support**: SHOULD be supported by all implementations, i.e., SHOULD NOT be `null`.\n    - **Query**: Support for queries on this property is OPTIONAL.\n      If supported, filters MAY support only a subset of comparison operators.\n    - It MUST be a list of length equal to the number of sites in the structure, where every element is a list of the three Cartesian coordinates of a site expressed as float values in the unit angstrom (\u00c5).\n    - An entry MAY have multiple sites at the same Cartesian position (for a relevant use of this, see e.g., the property `assemblies`).\n\n- **Examples**:\n    - `[[0,0,0],[0,0,2]]` indicates a structure with two sites, one sitting at the origin and one along the (positive) *z*-axis, 2 \u00c5 away from the origin.",
-            "nullable": true,
-            "x-optimade-unit": "\u00c5",
-            "x-optimade-support": "should",
-            "x-optimade-queryable": "optional"
->>>>>>> 3387a8ae
           },
           "lattice_vectors": {
             "title": "Lattice Vectors",
