{
  "openapi": "3.1.0",
  "info": {
    "title": "OPTIMADE API",
    "description": "The [Open Databases Integration for Materials Design (OPTIMADE) consortium](https://www.optimade.org/) aims to make materials databases interoperational by developing a common REST API.\n\nThis specification is generated using [`optimade-python-tools`](https://github.com/Materials-Consortia/optimade-python-tools/tree/v0.25.3) v0.25.3.",
    "version": "1.1.0"
  },
  "paths": {
    "/info": {
      "get": {
        "tags": [
          "Info"
        ],
        "summary": "Get Info",
        "operationId": "get_info_info_get",
        "responses": {
          "200": {
            "description": "Successful Response",
            "content": {
              "application/vnd.api+json": {
                "schema": {
                  "$ref": "#/components/schemas/InfoResponse"
                }
              }
            }
          },
          "400": {
            "description": "Bad Request",
            "content": {
              "application/vnd.api+json": {
                "schema": {
                  "$ref": "#/components/schemas/ErrorResponse"
                }
              }
            }
          },
          "403": {
            "description": "Forbidden",
            "content": {
              "application/vnd.api+json": {
                "schema": {
                  "$ref": "#/components/schemas/ErrorResponse"
                }
              }
            }
          },
          "404": {
            "description": "Not Found",
            "content": {
              "application/vnd.api+json": {
                "schema": {
                  "$ref": "#/components/schemas/ErrorResponse"
                }
              }
            }
          },
          "422": {
            "description": "Unprocessable Entity",
            "content": {
              "application/vnd.api+json": {
                "schema": {
                  "$ref": "#/components/schemas/ErrorResponse"
                }
              }
            }
          },
          "500": {
            "description": "Internal Server Error",
            "content": {
              "application/vnd.api+json": {
                "schema": {
                  "$ref": "#/components/schemas/ErrorResponse"
                }
              }
            }
          },
          "501": {
            "description": "Not Implemented",
            "content": {
              "application/vnd.api+json": {
                "schema": {
                  "$ref": "#/components/schemas/ErrorResponse"
                }
              }
            }
          },
          "553": {
            "description": "Version Not Supported",
            "content": {
              "application/vnd.api+json": {
                "schema": {
                  "$ref": "#/components/schemas/ErrorResponse"
                }
              }
            }
          }
        }
      }
    },
    "/info/{entry}": {
      "get": {
        "tags": [
          "Info"
        ],
        "summary": "Get Entry Info",
        "operationId": "get_entry_info_info__entry__get",
        "parameters": [
          {
            "required": true,
            "schema": {
              "type": "string",
              "title": "Entry"
            },
            "name": "entry",
            "in": "path"
          }
        ],
        "responses": {
          "200": {
            "description": "Successful Response",
            "content": {
              "application/vnd.api+json": {
                "schema": {
                  "$ref": "#/components/schemas/EntryInfoResponse"
                }
              }
            }
          },
          "400": {
            "description": "Bad Request",
            "content": {
              "application/vnd.api+json": {
                "schema": {
                  "$ref": "#/components/schemas/ErrorResponse"
                }
              }
            }
          },
          "403": {
            "description": "Forbidden",
            "content": {
              "application/vnd.api+json": {
                "schema": {
                  "$ref": "#/components/schemas/ErrorResponse"
                }
              }
            }
          },
          "404": {
            "description": "Not Found",
            "content": {
              "application/vnd.api+json": {
                "schema": {
                  "$ref": "#/components/schemas/ErrorResponse"
                }
              }
            }
          },
          "422": {
            "description": "Unprocessable Entity",
            "content": {
              "application/vnd.api+json": {
                "schema": {
                  "$ref": "#/components/schemas/ErrorResponse"
                }
              }
            }
          },
          "500": {
            "description": "Internal Server Error",
            "content": {
              "application/vnd.api+json": {
                "schema": {
                  "$ref": "#/components/schemas/ErrorResponse"
                }
              }
            }
          },
          "501": {
            "description": "Not Implemented",
            "content": {
              "application/vnd.api+json": {
                "schema": {
                  "$ref": "#/components/schemas/ErrorResponse"
                }
              }
            }
          },
          "553": {
            "description": "Version Not Supported",
            "content": {
              "application/vnd.api+json": {
                "schema": {
                  "$ref": "#/components/schemas/ErrorResponse"
                }
              }
            }
          }
        }
      }
    },
    "/links": {
      "get": {
        "tags": [
          "Links"
        ],
        "summary": "Get Links",
        "operationId": "get_links_links_get",
        "parameters": [
          {
            "description": "A filter string, in the format described in section API Filtering Format Specification of the specification.",
            "required": false,
            "schema": {
              "type": "string",
              "title": "Filter",
              "description": "A filter string, in the format described in section API Filtering Format Specification of the specification.",
              "default": ""
            },
            "name": "filter",
            "in": "query"
          },
          {
            "description": "The output format requested (see section Response Format).\nDefaults to the format string 'json', which specifies the standard output format described in this specification.\nExample: `http://example.com/v1/structures?response_format=xml`",
            "required": false,
            "schema": {
              "type": "string",
              "title": "Response Format",
              "description": "The output format requested (see section Response Format).\nDefaults to the format string 'json', which specifies the standard output format described in this specification.\nExample: `http://example.com/v1/structures?response_format=xml`",
              "default": "json"
            },
            "name": "response_format",
            "in": "query"
          },
          {
            "description": "An email address of the user making the request.\nThe email SHOULD be that of a person and not an automatic system.\nExample: `http://example.com/v1/structures?email_address=user@example.com`",
            "required": false,
            "schema": {
              "type": "string",
              "format": "email",
              "title": "Email Address",
              "description": "An email address of the user making the request.\nThe email SHOULD be that of a person and not an automatic system.\nExample: `http://example.com/v1/structures?email_address=user@example.com`",
              "default": ""
            },
            "name": "email_address",
            "in": "query"
          },
          {
            "description": "A comma-delimited set of fields to be provided in the output.\nIf provided, these fields MUST be returned along with the REQUIRED fields.\nOther OPTIONAL fields MUST NOT be returned when this parameter is present.\nExample: `http://example.com/v1/structures?response_fields=last_modified,nsites`",
            "required": false,
            "schema": {
              "type": "string",
              "pattern": "([a-z_][a-z_0-9]*(,[a-z_][a-z_0-9]*)*)?",
              "title": "Response Fields",
              "description": "A comma-delimited set of fields to be provided in the output.\nIf provided, these fields MUST be returned along with the REQUIRED fields.\nOther OPTIONAL fields MUST NOT be returned when this parameter is present.\nExample: `http://example.com/v1/structures?response_fields=last_modified,nsites`",
              "default": ""
            },
            "name": "response_fields",
            "in": "query"
          },
          {
            "description": "If supporting sortable queries, an implementation MUST use the `sort` query parameter with format as specified by [JSON API 1.0](https://jsonapi.org/format/1.0/#fetching-sorting).\n\nAn implementation MAY support multiple sort fields for a single query.\nIf it does, it again MUST conform to the JSON API 1.0 specification.\n\nIf an implementation supports sorting for an entry listing endpoint, then the `/info/<entries>` endpoint MUST include, for each field name `<fieldname>` in its `data.properties.<fieldname>` response value that can be used for sorting, the key `sortable` with value `true`.\nIf a field name under an entry listing endpoint supporting sorting cannot be used for sorting, the server MUST either leave out the `sortable` key or set it equal to `false` for the specific field name.\nThe set of field names, with `sortable` equal to `true` are allowed to be used in the \"sort fields\" list according to its definition in the JSON API 1.0 specification.\nThe field `sortable` is in addition to each property description and other OPTIONAL fields.\nAn example is shown in the section Entry Listing Info Endpoints.",
            "required": false,
            "schema": {
              "type": "string",
              "pattern": "([a-z_][a-z_0-9]*(,[a-z_][a-z_0-9]*)*)?",
              "title": "Sort",
              "description": "If supporting sortable queries, an implementation MUST use the `sort` query parameter with format as specified by [JSON API 1.0](https://jsonapi.org/format/1.0/#fetching-sorting).\n\nAn implementation MAY support multiple sort fields for a single query.\nIf it does, it again MUST conform to the JSON API 1.0 specification.\n\nIf an implementation supports sorting for an entry listing endpoint, then the `/info/<entries>` endpoint MUST include, for each field name `<fieldname>` in its `data.properties.<fieldname>` response value that can be used for sorting, the key `sortable` with value `true`.\nIf a field name under an entry listing endpoint supporting sorting cannot be used for sorting, the server MUST either leave out the `sortable` key or set it equal to `false` for the specific field name.\nThe set of field names, with `sortable` equal to `true` are allowed to be used in the \"sort fields\" list according to its definition in the JSON API 1.0 specification.\nThe field `sortable` is in addition to each property description and other OPTIONAL fields.\nAn example is shown in the section Entry Listing Info Endpoints.",
              "default": ""
            },
            "name": "sort",
            "in": "query"
          },
          {
            "description": "Sets a numerical limit on the number of entries returned.\nSee [JSON API 1.0](https://jsonapi.org/format/1.0/#fetching-pagination).\nThe API implementation MUST return no more than the number specified.\nIt MAY return fewer.\nThe database MAY have a maximum limit and not accept larger numbers (in which case an error code -- 403 Forbidden -- MUST be returned).\nThe default limit value is up to the API implementation to decide.\nExample: `http://example.com/optimade/v1/structures?page_limit=100`",
            "required": false,
            "schema": {
              "type": "integer",
              "minimum": 0.0,
              "title": "Page Limit",
              "description": "Sets a numerical limit on the number of entries returned.\nSee [JSON API 1.0](https://jsonapi.org/format/1.0/#fetching-pagination).\nThe API implementation MUST return no more than the number specified.\nIt MAY return fewer.\nThe database MAY have a maximum limit and not accept larger numbers (in which case an error code -- 403 Forbidden -- MUST be returned).\nThe default limit value is up to the API implementation to decide.\nExample: `http://example.com/optimade/v1/structures?page_limit=100`",
              "default": 20
            },
            "name": "page_limit",
            "in": "query"
          },
          {
            "description": "RECOMMENDED for use with _offset-based_ pagination: using `page_offset` and `page_limit` is RECOMMENDED.\nExample: Skip 50 structures and fetch up to 100: `/structures?page_offset=50&page_limit=100`.",
            "required": false,
            "schema": {
              "type": "integer",
              "minimum": 0.0,
              "title": "Page Offset",
              "description": "RECOMMENDED for use with _offset-based_ pagination: using `page_offset` and `page_limit` is RECOMMENDED.\nExample: Skip 50 structures and fetch up to 100: `/structures?page_offset=50&page_limit=100`.",
              "default": 0
            },
            "name": "page_offset",
            "in": "query"
          },
          {
            "description": "RECOMMENDED for use with _page-based_ pagination: using `page_number` and `page_limit` is RECOMMENDED.\nIt is RECOMMENDED that the first page has number 1, i.e., that `page_number` is 1-based.\nExample: Fetch page 2 of up to 50 structures per page: `/structures?page_number=2&page_limit=50`.",
            "required": false,
            "schema": {
              "type": "integer",
              "title": "Page Number",
              "description": "RECOMMENDED for use with _page-based_ pagination: using `page_number` and `page_limit` is RECOMMENDED.\nIt is RECOMMENDED that the first page has number 1, i.e., that `page_number` is 1-based.\nExample: Fetch page 2 of up to 50 structures per page: `/structures?page_number=2&page_limit=50`."
            },
            "name": "page_number",
            "in": "query"
          },
          {
            "description": "RECOMMENDED for use with _cursor-based_ pagination: using `page_cursor` and `page_limit` is RECOMMENDED.",
            "required": false,
            "schema": {
              "type": "integer",
              "minimum": 0.0,
              "title": "Page Cursor",
              "description": "RECOMMENDED for use with _cursor-based_ pagination: using `page_cursor` and `page_limit` is RECOMMENDED.",
              "default": 0
            },
            "name": "page_cursor",
            "in": "query"
          },
          {
            "description": "RECOMMENDED for use with _value-based_ pagination: using `page_above`/`page_below` and `page_limit` is RECOMMENDED.\nExample: Fetch up to 100 structures above sort-field value 4000 (in this example, server chooses to fetch results sorted by increasing `id`, so `page_above` value refers to an `id` value): `/structures?page_above=4000&page_limit=100`.",
            "required": false,
            "schema": {
              "type": "string",
              "title": "Page Above",
              "description": "RECOMMENDED for use with _value-based_ pagination: using `page_above`/`page_below` and `page_limit` is RECOMMENDED.\nExample: Fetch up to 100 structures above sort-field value 4000 (in this example, server chooses to fetch results sorted by increasing `id`, so `page_above` value refers to an `id` value): `/structures?page_above=4000&page_limit=100`."
            },
            "name": "page_above",
            "in": "query"
          },
          {
            "description": "RECOMMENDED for use with _value-based_ pagination: using `page_above`/`page_below` and `page_limit` is RECOMMENDED.",
            "required": false,
            "schema": {
              "type": "string",
              "title": "Page Below",
              "description": "RECOMMENDED for use with _value-based_ pagination: using `page_above`/`page_below` and `page_limit` is RECOMMENDED."
            },
            "name": "page_below",
            "in": "query"
          },
          {
            "description": "A server MAY implement the JSON API concept of returning [compound documents](https://jsonapi.org/format/1.0/#document-compound-documents) by utilizing the `include` query parameter as specified by [JSON API 1.0](https://jsonapi.org/format/1.0/#fetching-includes).\n\nAll related resource objects MUST be returned as part of an array value for the top-level `included` field, see the section JSON Response Schema: Common Fields.\n\nThe value of `include` MUST be a comma-separated list of \"relationship paths\", as defined in the [JSON API](https://jsonapi.org/format/1.0/#fetching-includes).\nIf relationship paths are not supported, or a server is unable to identify a relationship path a `400 Bad Request` response MUST be made.\n\nThe **default value** for `include` is `references`.\nThis means `references` entries MUST always be included under the top-level field `included` as default, since a server assumes if `include` is not specified by a client in the request, it is still specified as `include=references`.\nNote, if a client explicitly specifies `include` and leaves out `references`, `references` resource objects MUST NOT be included under the top-level field `included`, as per the definition of `included`, see section JSON Response Schema: Common Fields.\n\n> **Note**: A query with the parameter `include` set to the empty string means no related resource objects are to be returned under the top-level field `included`.",
            "required": false,
            "schema": {
              "type": "string",
              "title": "Include",
              "description": "A server MAY implement the JSON API concept of returning [compound documents](https://jsonapi.org/format/1.0/#document-compound-documents) by utilizing the `include` query parameter as specified by [JSON API 1.0](https://jsonapi.org/format/1.0/#fetching-includes).\n\nAll related resource objects MUST be returned as part of an array value for the top-level `included` field, see the section JSON Response Schema: Common Fields.\n\nThe value of `include` MUST be a comma-separated list of \"relationship paths\", as defined in the [JSON API](https://jsonapi.org/format/1.0/#fetching-includes).\nIf relationship paths are not supported, or a server is unable to identify a relationship path a `400 Bad Request` response MUST be made.\n\nThe **default value** for `include` is `references`.\nThis means `references` entries MUST always be included under the top-level field `included` as default, since a server assumes if `include` is not specified by a client in the request, it is still specified as `include=references`.\nNote, if a client explicitly specifies `include` and leaves out `references`, `references` resource objects MUST NOT be included under the top-level field `included`, as per the definition of `included`, see section JSON Response Schema: Common Fields.\n\n> **Note**: A query with the parameter `include` set to the empty string means no related resource objects are to be returned under the top-level field `included`.",
              "default": "references"
            },
            "name": "include",
            "in": "query"
          },
          {
            "description": "If the client provides the parameter, the value SHOULD have the format `vMAJOR` or `vMAJOR.MINOR`, where MAJOR is a major version and MINOR is a minor version of the API. For example, if a client appends `api_hint=v1.0` to the query string, the hint provided is for major version 1 and minor version 0.",
            "required": false,
            "schema": {
              "type": "string",
              "pattern": "(v[0-9]+(\\.[0-9]+)?)?",
              "title": "Api Hint",
              "description": "If the client provides the parameter, the value SHOULD have the format `vMAJOR` or `vMAJOR.MINOR`, where MAJOR is a major version and MINOR is a minor version of the API. For example, if a client appends `api_hint=v1.0` to the query string, the hint provided is for major version 1 and minor version 0.",
              "default": ""
            },
            "name": "api_hint",
            "in": "query"
          }
        ],
        "responses": {
          "200": {
            "description": "Successful Response",
            "content": {
              "application/vnd.api+json": {
                "schema": {
                  "$ref": "#/components/schemas/LinksResponse"
                }
              }
            }
          },
          "400": {
            "description": "Bad Request",
            "content": {
              "application/vnd.api+json": {
                "schema": {
                  "$ref": "#/components/schemas/ErrorResponse"
                }
              }
            }
          },
          "403": {
            "description": "Forbidden",
            "content": {
              "application/vnd.api+json": {
                "schema": {
                  "$ref": "#/components/schemas/ErrorResponse"
                }
              }
            }
          },
          "404": {
            "description": "Not Found",
            "content": {
              "application/vnd.api+json": {
                "schema": {
                  "$ref": "#/components/schemas/ErrorResponse"
                }
              }
            }
          },
          "422": {
            "description": "Unprocessable Entity",
            "content": {
              "application/vnd.api+json": {
                "schema": {
                  "$ref": "#/components/schemas/ErrorResponse"
                }
              }
            }
          },
          "500": {
            "description": "Internal Server Error",
            "content": {
              "application/vnd.api+json": {
                "schema": {
                  "$ref": "#/components/schemas/ErrorResponse"
                }
              }
            }
          },
          "501": {
            "description": "Not Implemented",
            "content": {
              "application/vnd.api+json": {
                "schema": {
                  "$ref": "#/components/schemas/ErrorResponse"
                }
              }
            }
          },
          "553": {
            "description": "Version Not Supported",
            "content": {
              "application/vnd.api+json": {
                "schema": {
                  "$ref": "#/components/schemas/ErrorResponse"
                }
              }
            }
          }
        }
      }
    },
    "/references": {
      "get": {
        "tags": [
          "References"
        ],
        "summary": "Get References",
        "operationId": "get_references_references_get",
        "parameters": [
          {
            "description": "A filter string, in the format described in section API Filtering Format Specification of the specification.",
            "required": false,
            "schema": {
              "type": "string",
              "title": "Filter",
              "description": "A filter string, in the format described in section API Filtering Format Specification of the specification.",
              "default": ""
            },
            "name": "filter",
            "in": "query"
          },
          {
            "description": "The output format requested (see section Response Format).\nDefaults to the format string 'json', which specifies the standard output format described in this specification.\nExample: `http://example.com/v1/structures?response_format=xml`",
            "required": false,
            "schema": {
              "type": "string",
              "title": "Response Format",
              "description": "The output format requested (see section Response Format).\nDefaults to the format string 'json', which specifies the standard output format described in this specification.\nExample: `http://example.com/v1/structures?response_format=xml`",
              "default": "json"
            },
            "name": "response_format",
            "in": "query"
          },
          {
            "description": "An email address of the user making the request.\nThe email SHOULD be that of a person and not an automatic system.\nExample: `http://example.com/v1/structures?email_address=user@example.com`",
            "required": false,
            "schema": {
              "type": "string",
              "format": "email",
              "title": "Email Address",
              "description": "An email address of the user making the request.\nThe email SHOULD be that of a person and not an automatic system.\nExample: `http://example.com/v1/structures?email_address=user@example.com`",
              "default": ""
            },
            "name": "email_address",
            "in": "query"
          },
          {
            "description": "A comma-delimited set of fields to be provided in the output.\nIf provided, these fields MUST be returned along with the REQUIRED fields.\nOther OPTIONAL fields MUST NOT be returned when this parameter is present.\nExample: `http://example.com/v1/structures?response_fields=last_modified,nsites`",
            "required": false,
            "schema": {
              "type": "string",
              "pattern": "([a-z_][a-z_0-9]*(,[a-z_][a-z_0-9]*)*)?",
              "title": "Response Fields",
              "description": "A comma-delimited set of fields to be provided in the output.\nIf provided, these fields MUST be returned along with the REQUIRED fields.\nOther OPTIONAL fields MUST NOT be returned when this parameter is present.\nExample: `http://example.com/v1/structures?response_fields=last_modified,nsites`",
              "default": ""
            },
            "name": "response_fields",
            "in": "query"
          },
          {
            "description": "If supporting sortable queries, an implementation MUST use the `sort` query parameter with format as specified by [JSON API 1.0](https://jsonapi.org/format/1.0/#fetching-sorting).\n\nAn implementation MAY support multiple sort fields for a single query.\nIf it does, it again MUST conform to the JSON API 1.0 specification.\n\nIf an implementation supports sorting for an entry listing endpoint, then the `/info/<entries>` endpoint MUST include, for each field name `<fieldname>` in its `data.properties.<fieldname>` response value that can be used for sorting, the key `sortable` with value `true`.\nIf a field name under an entry listing endpoint supporting sorting cannot be used for sorting, the server MUST either leave out the `sortable` key or set it equal to `false` for the specific field name.\nThe set of field names, with `sortable` equal to `true` are allowed to be used in the \"sort fields\" list according to its definition in the JSON API 1.0 specification.\nThe field `sortable` is in addition to each property description and other OPTIONAL fields.\nAn example is shown in the section Entry Listing Info Endpoints.",
            "required": false,
            "schema": {
              "type": "string",
              "pattern": "([a-z_][a-z_0-9]*(,[a-z_][a-z_0-9]*)*)?",
              "title": "Sort",
              "description": "If supporting sortable queries, an implementation MUST use the `sort` query parameter with format as specified by [JSON API 1.0](https://jsonapi.org/format/1.0/#fetching-sorting).\n\nAn implementation MAY support multiple sort fields for a single query.\nIf it does, it again MUST conform to the JSON API 1.0 specification.\n\nIf an implementation supports sorting for an entry listing endpoint, then the `/info/<entries>` endpoint MUST include, for each field name `<fieldname>` in its `data.properties.<fieldname>` response value that can be used for sorting, the key `sortable` with value `true`.\nIf a field name under an entry listing endpoint supporting sorting cannot be used for sorting, the server MUST either leave out the `sortable` key or set it equal to `false` for the specific field name.\nThe set of field names, with `sortable` equal to `true` are allowed to be used in the \"sort fields\" list according to its definition in the JSON API 1.0 specification.\nThe field `sortable` is in addition to each property description and other OPTIONAL fields.\nAn example is shown in the section Entry Listing Info Endpoints.",
              "default": ""
            },
            "name": "sort",
            "in": "query"
          },
          {
            "description": "Sets a numerical limit on the number of entries returned.\nSee [JSON API 1.0](https://jsonapi.org/format/1.0/#fetching-pagination).\nThe API implementation MUST return no more than the number specified.\nIt MAY return fewer.\nThe database MAY have a maximum limit and not accept larger numbers (in which case an error code -- 403 Forbidden -- MUST be returned).\nThe default limit value is up to the API implementation to decide.\nExample: `http://example.com/optimade/v1/structures?page_limit=100`",
            "required": false,
            "schema": {
              "type": "integer",
              "minimum": 0.0,
              "title": "Page Limit",
              "description": "Sets a numerical limit on the number of entries returned.\nSee [JSON API 1.0](https://jsonapi.org/format/1.0/#fetching-pagination).\nThe API implementation MUST return no more than the number specified.\nIt MAY return fewer.\nThe database MAY have a maximum limit and not accept larger numbers (in which case an error code -- 403 Forbidden -- MUST be returned).\nThe default limit value is up to the API implementation to decide.\nExample: `http://example.com/optimade/v1/structures?page_limit=100`",
              "default": 20
            },
            "name": "page_limit",
            "in": "query"
          },
          {
            "description": "RECOMMENDED for use with _offset-based_ pagination: using `page_offset` and `page_limit` is RECOMMENDED.\nExample: Skip 50 structures and fetch up to 100: `/structures?page_offset=50&page_limit=100`.",
            "required": false,
            "schema": {
              "type": "integer",
              "minimum": 0.0,
              "title": "Page Offset",
              "description": "RECOMMENDED for use with _offset-based_ pagination: using `page_offset` and `page_limit` is RECOMMENDED.\nExample: Skip 50 structures and fetch up to 100: `/structures?page_offset=50&page_limit=100`.",
              "default": 0
            },
            "name": "page_offset",
            "in": "query"
          },
          {
            "description": "RECOMMENDED for use with _page-based_ pagination: using `page_number` and `page_limit` is RECOMMENDED.\nIt is RECOMMENDED that the first page has number 1, i.e., that `page_number` is 1-based.\nExample: Fetch page 2 of up to 50 structures per page: `/structures?page_number=2&page_limit=50`.",
            "required": false,
            "schema": {
              "type": "integer",
              "title": "Page Number",
              "description": "RECOMMENDED for use with _page-based_ pagination: using `page_number` and `page_limit` is RECOMMENDED.\nIt is RECOMMENDED that the first page has number 1, i.e., that `page_number` is 1-based.\nExample: Fetch page 2 of up to 50 structures per page: `/structures?page_number=2&page_limit=50`."
            },
            "name": "page_number",
            "in": "query"
          },
          {
            "description": "RECOMMENDED for use with _cursor-based_ pagination: using `page_cursor` and `page_limit` is RECOMMENDED.",
            "required": false,
            "schema": {
              "type": "integer",
              "minimum": 0.0,
              "title": "Page Cursor",
              "description": "RECOMMENDED for use with _cursor-based_ pagination: using `page_cursor` and `page_limit` is RECOMMENDED.",
              "default": 0
            },
            "name": "page_cursor",
            "in": "query"
          },
          {
            "description": "RECOMMENDED for use with _value-based_ pagination: using `page_above`/`page_below` and `page_limit` is RECOMMENDED.\nExample: Fetch up to 100 structures above sort-field value 4000 (in this example, server chooses to fetch results sorted by increasing `id`, so `page_above` value refers to an `id` value): `/structures?page_above=4000&page_limit=100`.",
            "required": false,
            "schema": {
              "type": "string",
              "title": "Page Above",
              "description": "RECOMMENDED for use with _value-based_ pagination: using `page_above`/`page_below` and `page_limit` is RECOMMENDED.\nExample: Fetch up to 100 structures above sort-field value 4000 (in this example, server chooses to fetch results sorted by increasing `id`, so `page_above` value refers to an `id` value): `/structures?page_above=4000&page_limit=100`."
            },
            "name": "page_above",
            "in": "query"
          },
          {
            "description": "RECOMMENDED for use with _value-based_ pagination: using `page_above`/`page_below` and `page_limit` is RECOMMENDED.",
            "required": false,
            "schema": {
              "type": "string",
              "title": "Page Below",
              "description": "RECOMMENDED for use with _value-based_ pagination: using `page_above`/`page_below` and `page_limit` is RECOMMENDED."
            },
            "name": "page_below",
            "in": "query"
          },
          {
            "description": "A server MAY implement the JSON API concept of returning [compound documents](https://jsonapi.org/format/1.0/#document-compound-documents) by utilizing the `include` query parameter as specified by [JSON API 1.0](https://jsonapi.org/format/1.0/#fetching-includes).\n\nAll related resource objects MUST be returned as part of an array value for the top-level `included` field, see the section JSON Response Schema: Common Fields.\n\nThe value of `include` MUST be a comma-separated list of \"relationship paths\", as defined in the [JSON API](https://jsonapi.org/format/1.0/#fetching-includes).\nIf relationship paths are not supported, or a server is unable to identify a relationship path a `400 Bad Request` response MUST be made.\n\nThe **default value** for `include` is `references`.\nThis means `references` entries MUST always be included under the top-level field `included` as default, since a server assumes if `include` is not specified by a client in the request, it is still specified as `include=references`.\nNote, if a client explicitly specifies `include` and leaves out `references`, `references` resource objects MUST NOT be included under the top-level field `included`, as per the definition of `included`, see section JSON Response Schema: Common Fields.\n\n> **Note**: A query with the parameter `include` set to the empty string means no related resource objects are to be returned under the top-level field `included`.",
            "required": false,
            "schema": {
              "type": "string",
              "title": "Include",
              "description": "A server MAY implement the JSON API concept of returning [compound documents](https://jsonapi.org/format/1.0/#document-compound-documents) by utilizing the `include` query parameter as specified by [JSON API 1.0](https://jsonapi.org/format/1.0/#fetching-includes).\n\nAll related resource objects MUST be returned as part of an array value for the top-level `included` field, see the section JSON Response Schema: Common Fields.\n\nThe value of `include` MUST be a comma-separated list of \"relationship paths\", as defined in the [JSON API](https://jsonapi.org/format/1.0/#fetching-includes).\nIf relationship paths are not supported, or a server is unable to identify a relationship path a `400 Bad Request` response MUST be made.\n\nThe **default value** for `include` is `references`.\nThis means `references` entries MUST always be included under the top-level field `included` as default, since a server assumes if `include` is not specified by a client in the request, it is still specified as `include=references`.\nNote, if a client explicitly specifies `include` and leaves out `references`, `references` resource objects MUST NOT be included under the top-level field `included`, as per the definition of `included`, see section JSON Response Schema: Common Fields.\n\n> **Note**: A query with the parameter `include` set to the empty string means no related resource objects are to be returned under the top-level field `included`.",
              "default": "references"
            },
            "name": "include",
            "in": "query"
          },
          {
            "description": "If the client provides the parameter, the value SHOULD have the format `vMAJOR` or `vMAJOR.MINOR`, where MAJOR is a major version and MINOR is a minor version of the API. For example, if a client appends `api_hint=v1.0` to the query string, the hint provided is for major version 1 and minor version 0.",
            "required": false,
            "schema": {
              "type": "string",
              "pattern": "(v[0-9]+(\\.[0-9]+)?)?",
              "title": "Api Hint",
              "description": "If the client provides the parameter, the value SHOULD have the format `vMAJOR` or `vMAJOR.MINOR`, where MAJOR is a major version and MINOR is a minor version of the API. For example, if a client appends `api_hint=v1.0` to the query string, the hint provided is for major version 1 and minor version 0.",
              "default": ""
            },
            "name": "api_hint",
            "in": "query"
          }
        ],
        "responses": {
          "200": {
            "description": "Successful Response",
            "content": {
              "application/vnd.api+json": {
                "schema": {
                  "$ref": "#/components/schemas/ReferenceResponseMany"
                }
              }
            }
          },
          "400": {
            "description": "Bad Request",
            "content": {
              "application/vnd.api+json": {
                "schema": {
                  "$ref": "#/components/schemas/ErrorResponse"
                }
              }
            }
          },
          "403": {
            "description": "Forbidden",
            "content": {
              "application/vnd.api+json": {
                "schema": {
                  "$ref": "#/components/schemas/ErrorResponse"
                }
              }
            }
          },
          "404": {
            "description": "Not Found",
            "content": {
              "application/vnd.api+json": {
                "schema": {
                  "$ref": "#/components/schemas/ErrorResponse"
                }
              }
            }
          },
          "422": {
            "description": "Unprocessable Entity",
            "content": {
              "application/vnd.api+json": {
                "schema": {
                  "$ref": "#/components/schemas/ErrorResponse"
                }
              }
            }
          },
          "500": {
            "description": "Internal Server Error",
            "content": {
              "application/vnd.api+json": {
                "schema": {
                  "$ref": "#/components/schemas/ErrorResponse"
                }
              }
            }
          },
          "501": {
            "description": "Not Implemented",
            "content": {
              "application/vnd.api+json": {
                "schema": {
                  "$ref": "#/components/schemas/ErrorResponse"
                }
              }
            }
          },
          "553": {
            "description": "Version Not Supported",
            "content": {
              "application/vnd.api+json": {
                "schema": {
                  "$ref": "#/components/schemas/ErrorResponse"
                }
              }
            }
          }
        }
      }
    },
    "/references/{entry_id}": {
      "get": {
        "tags": [
          "References"
        ],
        "summary": "Get Single Reference",
        "operationId": "get_single_reference_references__entry_id__get",
        "parameters": [
          {
            "required": true,
            "schema": {
              "type": "string",
              "title": "Entry Id"
            },
            "name": "entry_id",
            "in": "path"
          },
          {
            "description": "The output format requested (see section Response Format).\nDefaults to the format string 'json', which specifies the standard output format described in this specification.\nExample: `http://example.com/v1/structures?response_format=xml`",
            "required": false,
            "schema": {
              "type": "string",
              "title": "Response Format",
              "description": "The output format requested (see section Response Format).\nDefaults to the format string 'json', which specifies the standard output format described in this specification.\nExample: `http://example.com/v1/structures?response_format=xml`",
              "default": "json"
            },
            "name": "response_format",
            "in": "query"
          },
          {
            "description": "An email address of the user making the request.\nThe email SHOULD be that of a person and not an automatic system.\nExample: `http://example.com/v1/structures?email_address=user@example.com`",
            "required": false,
            "schema": {
              "type": "string",
              "format": "email",
              "title": "Email Address",
              "description": "An email address of the user making the request.\nThe email SHOULD be that of a person and not an automatic system.\nExample: `http://example.com/v1/structures?email_address=user@example.com`",
              "default": ""
            },
            "name": "email_address",
            "in": "query"
          },
          {
            "description": "A comma-delimited set of fields to be provided in the output.\nIf provided, these fields MUST be returned along with the REQUIRED fields.\nOther OPTIONAL fields MUST NOT be returned when this parameter is present.\nExample: `http://example.com/v1/structures?response_fields=last_modified,nsites`",
            "required": false,
            "schema": {
              "type": "string",
              "pattern": "([a-z_][a-z_0-9]*(,[a-z_][a-z_0-9]*)*)?",
              "title": "Response Fields",
              "description": "A comma-delimited set of fields to be provided in the output.\nIf provided, these fields MUST be returned along with the REQUIRED fields.\nOther OPTIONAL fields MUST NOT be returned when this parameter is present.\nExample: `http://example.com/v1/structures?response_fields=last_modified,nsites`",
              "default": ""
            },
            "name": "response_fields",
            "in": "query"
          },
          {
            "description": "A server MAY implement the JSON API concept of returning [compound documents](https://jsonapi.org/format/1.0/#document-compound-documents) by utilizing the `include` query parameter as specified by [JSON API 1.0](https://jsonapi.org/format/1.0/#fetching-includes).\n\nAll related resource objects MUST be returned as part of an array value for the top-level `included` field, see the section JSON Response Schema: Common Fields.\n\nThe value of `include` MUST be a comma-separated list of \"relationship paths\", as defined in the [JSON API](https://jsonapi.org/format/1.0/#fetching-includes).\nIf relationship paths are not supported, or a server is unable to identify a relationship path a `400 Bad Request` response MUST be made.\n\nThe **default value** for `include` is `references`.\nThis means `references` entries MUST always be included under the top-level field `included` as default, since a server assumes if `include` is not specified by a client in the request, it is still specified as `include=references`.\nNote, if a client explicitly specifies `include` and leaves out `references`, `references` resource objects MUST NOT be included under the top-level field `included`, as per the definition of `included`, see section JSON Response Schema: Common Fields.\n\n> **Note**: A query with the parameter `include` set to the empty string means no related resource objects are to be returned under the top-level field `included`.",
            "required": false,
            "schema": {
              "type": "string",
              "title": "Include",
              "description": "A server MAY implement the JSON API concept of returning [compound documents](https://jsonapi.org/format/1.0/#document-compound-documents) by utilizing the `include` query parameter as specified by [JSON API 1.0](https://jsonapi.org/format/1.0/#fetching-includes).\n\nAll related resource objects MUST be returned as part of an array value for the top-level `included` field, see the section JSON Response Schema: Common Fields.\n\nThe value of `include` MUST be a comma-separated list of \"relationship paths\", as defined in the [JSON API](https://jsonapi.org/format/1.0/#fetching-includes).\nIf relationship paths are not supported, or a server is unable to identify a relationship path a `400 Bad Request` response MUST be made.\n\nThe **default value** for `include` is `references`.\nThis means `references` entries MUST always be included under the top-level field `included` as default, since a server assumes if `include` is not specified by a client in the request, it is still specified as `include=references`.\nNote, if a client explicitly specifies `include` and leaves out `references`, `references` resource objects MUST NOT be included under the top-level field `included`, as per the definition of `included`, see section JSON Response Schema: Common Fields.\n\n> **Note**: A query with the parameter `include` set to the empty string means no related resource objects are to be returned under the top-level field `included`.",
              "default": "references"
            },
            "name": "include",
            "in": "query"
          },
          {
            "description": "If the client provides the parameter, the value SHOULD have the format `vMAJOR` or `vMAJOR.MINOR`, where MAJOR is a major version and MINOR is a minor version of the API. For example, if a client appends `api_hint=v1.0` to the query string, the hint provided is for major version 1 and minor version 0.",
            "required": false,
            "schema": {
              "type": "string",
              "pattern": "(v[0-9]+(\\.[0-9]+)?)?",
              "title": "Api Hint",
              "description": "If the client provides the parameter, the value SHOULD have the format `vMAJOR` or `vMAJOR.MINOR`, where MAJOR is a major version and MINOR is a minor version of the API. For example, if a client appends `api_hint=v1.0` to the query string, the hint provided is for major version 1 and minor version 0.",
              "default": ""
            },
            "name": "api_hint",
            "in": "query"
          }
        ],
        "responses": {
          "200": {
            "description": "Successful Response",
            "content": {
              "application/vnd.api+json": {
                "schema": {
                  "$ref": "#/components/schemas/ReferenceResponseOne"
                }
              }
            }
          },
          "400": {
            "description": "Bad Request",
            "content": {
              "application/vnd.api+json": {
                "schema": {
                  "$ref": "#/components/schemas/ErrorResponse"
                }
              }
            }
          },
          "403": {
            "description": "Forbidden",
            "content": {
              "application/vnd.api+json": {
                "schema": {
                  "$ref": "#/components/schemas/ErrorResponse"
                }
              }
            }
          },
          "404": {
            "description": "Not Found",
            "content": {
              "application/vnd.api+json": {
                "schema": {
                  "$ref": "#/components/schemas/ErrorResponse"
                }
              }
            }
          },
          "422": {
            "description": "Unprocessable Entity",
            "content": {
              "application/vnd.api+json": {
                "schema": {
                  "$ref": "#/components/schemas/ErrorResponse"
                }
              }
            }
          },
          "500": {
            "description": "Internal Server Error",
            "content": {
              "application/vnd.api+json": {
                "schema": {
                  "$ref": "#/components/schemas/ErrorResponse"
                }
              }
            }
          },
          "501": {
            "description": "Not Implemented",
            "content": {
              "application/vnd.api+json": {
                "schema": {
                  "$ref": "#/components/schemas/ErrorResponse"
                }
              }
            }
          },
          "553": {
            "description": "Version Not Supported",
            "content": {
              "application/vnd.api+json": {
                "schema": {
                  "$ref": "#/components/schemas/ErrorResponse"
                }
              }
            }
          }
        }
      }
    },
    "/structures": {
      "get": {
        "tags": [
          "Structures"
        ],
        "summary": "Get Structures",
        "operationId": "get_structures_structures_get",
        "parameters": [
          {
            "description": "A filter string, in the format described in section API Filtering Format Specification of the specification.",
            "required": false,
            "schema": {
              "type": "string",
              "title": "Filter",
              "description": "A filter string, in the format described in section API Filtering Format Specification of the specification.",
              "default": ""
            },
            "name": "filter",
            "in": "query"
          },
          {
            "description": "The output format requested (see section Response Format).\nDefaults to the format string 'json', which specifies the standard output format described in this specification.\nExample: `http://example.com/v1/structures?response_format=xml`",
            "required": false,
            "schema": {
              "type": "string",
              "title": "Response Format",
              "description": "The output format requested (see section Response Format).\nDefaults to the format string 'json', which specifies the standard output format described in this specification.\nExample: `http://example.com/v1/structures?response_format=xml`",
              "default": "json"
            },
            "name": "response_format",
            "in": "query"
          },
          {
            "description": "An email address of the user making the request.\nThe email SHOULD be that of a person and not an automatic system.\nExample: `http://example.com/v1/structures?email_address=user@example.com`",
            "required": false,
            "schema": {
              "type": "string",
              "format": "email",
              "title": "Email Address",
              "description": "An email address of the user making the request.\nThe email SHOULD be that of a person and not an automatic system.\nExample: `http://example.com/v1/structures?email_address=user@example.com`",
              "default": ""
            },
            "name": "email_address",
            "in": "query"
          },
          {
            "description": "A comma-delimited set of fields to be provided in the output.\nIf provided, these fields MUST be returned along with the REQUIRED fields.\nOther OPTIONAL fields MUST NOT be returned when this parameter is present.\nExample: `http://example.com/v1/structures?response_fields=last_modified,nsites`",
            "required": false,
            "schema": {
              "type": "string",
              "pattern": "([a-z_][a-z_0-9]*(,[a-z_][a-z_0-9]*)*)?",
              "title": "Response Fields",
              "description": "A comma-delimited set of fields to be provided in the output.\nIf provided, these fields MUST be returned along with the REQUIRED fields.\nOther OPTIONAL fields MUST NOT be returned when this parameter is present.\nExample: `http://example.com/v1/structures?response_fields=last_modified,nsites`",
              "default": ""
            },
            "name": "response_fields",
            "in": "query"
          },
          {
            "description": "If supporting sortable queries, an implementation MUST use the `sort` query parameter with format as specified by [JSON API 1.0](https://jsonapi.org/format/1.0/#fetching-sorting).\n\nAn implementation MAY support multiple sort fields for a single query.\nIf it does, it again MUST conform to the JSON API 1.0 specification.\n\nIf an implementation supports sorting for an entry listing endpoint, then the `/info/<entries>` endpoint MUST include, for each field name `<fieldname>` in its `data.properties.<fieldname>` response value that can be used for sorting, the key `sortable` with value `true`.\nIf a field name under an entry listing endpoint supporting sorting cannot be used for sorting, the server MUST either leave out the `sortable` key or set it equal to `false` for the specific field name.\nThe set of field names, with `sortable` equal to `true` are allowed to be used in the \"sort fields\" list according to its definition in the JSON API 1.0 specification.\nThe field `sortable` is in addition to each property description and other OPTIONAL fields.\nAn example is shown in the section Entry Listing Info Endpoints.",
            "required": false,
            "schema": {
              "type": "string",
              "pattern": "([a-z_][a-z_0-9]*(,[a-z_][a-z_0-9]*)*)?",
              "title": "Sort",
              "description": "If supporting sortable queries, an implementation MUST use the `sort` query parameter with format as specified by [JSON API 1.0](https://jsonapi.org/format/1.0/#fetching-sorting).\n\nAn implementation MAY support multiple sort fields for a single query.\nIf it does, it again MUST conform to the JSON API 1.0 specification.\n\nIf an implementation supports sorting for an entry listing endpoint, then the `/info/<entries>` endpoint MUST include, for each field name `<fieldname>` in its `data.properties.<fieldname>` response value that can be used for sorting, the key `sortable` with value `true`.\nIf a field name under an entry listing endpoint supporting sorting cannot be used for sorting, the server MUST either leave out the `sortable` key or set it equal to `false` for the specific field name.\nThe set of field names, with `sortable` equal to `true` are allowed to be used in the \"sort fields\" list according to its definition in the JSON API 1.0 specification.\nThe field `sortable` is in addition to each property description and other OPTIONAL fields.\nAn example is shown in the section Entry Listing Info Endpoints.",
              "default": ""
            },
            "name": "sort",
            "in": "query"
          },
          {
            "description": "Sets a numerical limit on the number of entries returned.\nSee [JSON API 1.0](https://jsonapi.org/format/1.0/#fetching-pagination).\nThe API implementation MUST return no more than the number specified.\nIt MAY return fewer.\nThe database MAY have a maximum limit and not accept larger numbers (in which case an error code -- 403 Forbidden -- MUST be returned).\nThe default limit value is up to the API implementation to decide.\nExample: `http://example.com/optimade/v1/structures?page_limit=100`",
            "required": false,
            "schema": {
              "type": "integer",
              "minimum": 0.0,
              "title": "Page Limit",
              "description": "Sets a numerical limit on the number of entries returned.\nSee [JSON API 1.0](https://jsonapi.org/format/1.0/#fetching-pagination).\nThe API implementation MUST return no more than the number specified.\nIt MAY return fewer.\nThe database MAY have a maximum limit and not accept larger numbers (in which case an error code -- 403 Forbidden -- MUST be returned).\nThe default limit value is up to the API implementation to decide.\nExample: `http://example.com/optimade/v1/structures?page_limit=100`",
              "default": 20
            },
            "name": "page_limit",
            "in": "query"
          },
          {
            "description": "RECOMMENDED for use with _offset-based_ pagination: using `page_offset` and `page_limit` is RECOMMENDED.\nExample: Skip 50 structures and fetch up to 100: `/structures?page_offset=50&page_limit=100`.",
            "required": false,
            "schema": {
              "type": "integer",
              "minimum": 0.0,
              "title": "Page Offset",
              "description": "RECOMMENDED for use with _offset-based_ pagination: using `page_offset` and `page_limit` is RECOMMENDED.\nExample: Skip 50 structures and fetch up to 100: `/structures?page_offset=50&page_limit=100`.",
              "default": 0
            },
            "name": "page_offset",
            "in": "query"
          },
          {
            "description": "RECOMMENDED for use with _page-based_ pagination: using `page_number` and `page_limit` is RECOMMENDED.\nIt is RECOMMENDED that the first page has number 1, i.e., that `page_number` is 1-based.\nExample: Fetch page 2 of up to 50 structures per page: `/structures?page_number=2&page_limit=50`.",
            "required": false,
            "schema": {
              "type": "integer",
              "title": "Page Number",
              "description": "RECOMMENDED for use with _page-based_ pagination: using `page_number` and `page_limit` is RECOMMENDED.\nIt is RECOMMENDED that the first page has number 1, i.e., that `page_number` is 1-based.\nExample: Fetch page 2 of up to 50 structures per page: `/structures?page_number=2&page_limit=50`."
            },
            "name": "page_number",
            "in": "query"
          },
          {
            "description": "RECOMMENDED for use with _cursor-based_ pagination: using `page_cursor` and `page_limit` is RECOMMENDED.",
            "required": false,
            "schema": {
              "type": "integer",
              "minimum": 0.0,
              "title": "Page Cursor",
              "description": "RECOMMENDED for use with _cursor-based_ pagination: using `page_cursor` and `page_limit` is RECOMMENDED.",
              "default": 0
            },
            "name": "page_cursor",
            "in": "query"
          },
          {
            "description": "RECOMMENDED for use with _value-based_ pagination: using `page_above`/`page_below` and `page_limit` is RECOMMENDED.\nExample: Fetch up to 100 structures above sort-field value 4000 (in this example, server chooses to fetch results sorted by increasing `id`, so `page_above` value refers to an `id` value): `/structures?page_above=4000&page_limit=100`.",
            "required": false,
            "schema": {
              "type": "string",
              "title": "Page Above",
              "description": "RECOMMENDED for use with _value-based_ pagination: using `page_above`/`page_below` and `page_limit` is RECOMMENDED.\nExample: Fetch up to 100 structures above sort-field value 4000 (in this example, server chooses to fetch results sorted by increasing `id`, so `page_above` value refers to an `id` value): `/structures?page_above=4000&page_limit=100`."
            },
            "name": "page_above",
            "in": "query"
          },
          {
            "description": "RECOMMENDED for use with _value-based_ pagination: using `page_above`/`page_below` and `page_limit` is RECOMMENDED.",
            "required": false,
            "schema": {
              "type": "string",
              "title": "Page Below",
              "description": "RECOMMENDED for use with _value-based_ pagination: using `page_above`/`page_below` and `page_limit` is RECOMMENDED."
            },
            "name": "page_below",
            "in": "query"
          },
          {
            "description": "A server MAY implement the JSON API concept of returning [compound documents](https://jsonapi.org/format/1.0/#document-compound-documents) by utilizing the `include` query parameter as specified by [JSON API 1.0](https://jsonapi.org/format/1.0/#fetching-includes).\n\nAll related resource objects MUST be returned as part of an array value for the top-level `included` field, see the section JSON Response Schema: Common Fields.\n\nThe value of `include` MUST be a comma-separated list of \"relationship paths\", as defined in the [JSON API](https://jsonapi.org/format/1.0/#fetching-includes).\nIf relationship paths are not supported, or a server is unable to identify a relationship path a `400 Bad Request` response MUST be made.\n\nThe **default value** for `include` is `references`.\nThis means `references` entries MUST always be included under the top-level field `included` as default, since a server assumes if `include` is not specified by a client in the request, it is still specified as `include=references`.\nNote, if a client explicitly specifies `include` and leaves out `references`, `references` resource objects MUST NOT be included under the top-level field `included`, as per the definition of `included`, see section JSON Response Schema: Common Fields.\n\n> **Note**: A query with the parameter `include` set to the empty string means no related resource objects are to be returned under the top-level field `included`.",
            "required": false,
            "schema": {
              "type": "string",
              "title": "Include",
              "description": "A server MAY implement the JSON API concept of returning [compound documents](https://jsonapi.org/format/1.0/#document-compound-documents) by utilizing the `include` query parameter as specified by [JSON API 1.0](https://jsonapi.org/format/1.0/#fetching-includes).\n\nAll related resource objects MUST be returned as part of an array value for the top-level `included` field, see the section JSON Response Schema: Common Fields.\n\nThe value of `include` MUST be a comma-separated list of \"relationship paths\", as defined in the [JSON API](https://jsonapi.org/format/1.0/#fetching-includes).\nIf relationship paths are not supported, or a server is unable to identify a relationship path a `400 Bad Request` response MUST be made.\n\nThe **default value** for `include` is `references`.\nThis means `references` entries MUST always be included under the top-level field `included` as default, since a server assumes if `include` is not specified by a client in the request, it is still specified as `include=references`.\nNote, if a client explicitly specifies `include` and leaves out `references`, `references` resource objects MUST NOT be included under the top-level field `included`, as per the definition of `included`, see section JSON Response Schema: Common Fields.\n\n> **Note**: A query with the parameter `include` set to the empty string means no related resource objects are to be returned under the top-level field `included`.",
              "default": "references"
            },
            "name": "include",
            "in": "query"
          },
          {
            "description": "If the client provides the parameter, the value SHOULD have the format `vMAJOR` or `vMAJOR.MINOR`, where MAJOR is a major version and MINOR is a minor version of the API. For example, if a client appends `api_hint=v1.0` to the query string, the hint provided is for major version 1 and minor version 0.",
            "required": false,
            "schema": {
              "type": "string",
              "pattern": "(v[0-9]+(\\.[0-9]+)?)?",
              "title": "Api Hint",
              "description": "If the client provides the parameter, the value SHOULD have the format `vMAJOR` or `vMAJOR.MINOR`, where MAJOR is a major version and MINOR is a minor version of the API. For example, if a client appends `api_hint=v1.0` to the query string, the hint provided is for major version 1 and minor version 0.",
              "default": ""
            },
            "name": "api_hint",
            "in": "query"
          }
        ],
        "responses": {
          "200": {
            "description": "Successful Response",
            "content": {
              "application/vnd.api+json": {
                "schema": {
                  "$ref": "#/components/schemas/StructureResponseMany"
                }
              }
            }
          },
          "400": {
            "description": "Bad Request",
            "content": {
              "application/vnd.api+json": {
                "schema": {
                  "$ref": "#/components/schemas/ErrorResponse"
                }
              }
            }
          },
          "403": {
            "description": "Forbidden",
            "content": {
              "application/vnd.api+json": {
                "schema": {
                  "$ref": "#/components/schemas/ErrorResponse"
                }
              }
            }
          },
          "404": {
            "description": "Not Found",
            "content": {
              "application/vnd.api+json": {
                "schema": {
                  "$ref": "#/components/schemas/ErrorResponse"
                }
              }
            }
          },
          "422": {
            "description": "Unprocessable Entity",
            "content": {
              "application/vnd.api+json": {
                "schema": {
                  "$ref": "#/components/schemas/ErrorResponse"
                }
              }
            }
          },
          "500": {
            "description": "Internal Server Error",
            "content": {
              "application/vnd.api+json": {
                "schema": {
                  "$ref": "#/components/schemas/ErrorResponse"
                }
              }
            }
          },
          "501": {
            "description": "Not Implemented",
            "content": {
              "application/vnd.api+json": {
                "schema": {
                  "$ref": "#/components/schemas/ErrorResponse"
                }
              }
            }
          },
          "553": {
            "description": "Version Not Supported",
            "content": {
              "application/vnd.api+json": {
                "schema": {
                  "$ref": "#/components/schemas/ErrorResponse"
                }
              }
            }
          }
        }
      }
    },
    "/structures/{entry_id}": {
      "get": {
        "tags": [
          "Structures"
        ],
        "summary": "Get Single Structure",
        "operationId": "get_single_structure_structures__entry_id__get",
        "parameters": [
          {
            "required": true,
            "schema": {
              "type": "string",
              "title": "Entry Id"
            },
            "name": "entry_id",
            "in": "path"
          },
          {
            "description": "The output format requested (see section Response Format).\nDefaults to the format string 'json', which specifies the standard output format described in this specification.\nExample: `http://example.com/v1/structures?response_format=xml`",
            "required": false,
            "schema": {
              "type": "string",
              "title": "Response Format",
              "description": "The output format requested (see section Response Format).\nDefaults to the format string 'json', which specifies the standard output format described in this specification.\nExample: `http://example.com/v1/structures?response_format=xml`",
              "default": "json"
            },
            "name": "response_format",
            "in": "query"
          },
          {
            "description": "An email address of the user making the request.\nThe email SHOULD be that of a person and not an automatic system.\nExample: `http://example.com/v1/structures?email_address=user@example.com`",
            "required": false,
            "schema": {
              "type": "string",
              "format": "email",
              "title": "Email Address",
              "description": "An email address of the user making the request.\nThe email SHOULD be that of a person and not an automatic system.\nExample: `http://example.com/v1/structures?email_address=user@example.com`",
              "default": ""
            },
            "name": "email_address",
            "in": "query"
          },
          {
            "description": "A comma-delimited set of fields to be provided in the output.\nIf provided, these fields MUST be returned along with the REQUIRED fields.\nOther OPTIONAL fields MUST NOT be returned when this parameter is present.\nExample: `http://example.com/v1/structures?response_fields=last_modified,nsites`",
            "required": false,
            "schema": {
              "type": "string",
              "pattern": "([a-z_][a-z_0-9]*(,[a-z_][a-z_0-9]*)*)?",
              "title": "Response Fields",
              "description": "A comma-delimited set of fields to be provided in the output.\nIf provided, these fields MUST be returned along with the REQUIRED fields.\nOther OPTIONAL fields MUST NOT be returned when this parameter is present.\nExample: `http://example.com/v1/structures?response_fields=last_modified,nsites`",
              "default": ""
            },
            "name": "response_fields",
            "in": "query"
          },
          {
            "description": "A server MAY implement the JSON API concept of returning [compound documents](https://jsonapi.org/format/1.0/#document-compound-documents) by utilizing the `include` query parameter as specified by [JSON API 1.0](https://jsonapi.org/format/1.0/#fetching-includes).\n\nAll related resource objects MUST be returned as part of an array value for the top-level `included` field, see the section JSON Response Schema: Common Fields.\n\nThe value of `include` MUST be a comma-separated list of \"relationship paths\", as defined in the [JSON API](https://jsonapi.org/format/1.0/#fetching-includes).\nIf relationship paths are not supported, or a server is unable to identify a relationship path a `400 Bad Request` response MUST be made.\n\nThe **default value** for `include` is `references`.\nThis means `references` entries MUST always be included under the top-level field `included` as default, since a server assumes if `include` is not specified by a client in the request, it is still specified as `include=references`.\nNote, if a client explicitly specifies `include` and leaves out `references`, `references` resource objects MUST NOT be included under the top-level field `included`, as per the definition of `included`, see section JSON Response Schema: Common Fields.\n\n> **Note**: A query with the parameter `include` set to the empty string means no related resource objects are to be returned under the top-level field `included`.",
            "required": false,
            "schema": {
              "type": "string",
              "title": "Include",
              "description": "A server MAY implement the JSON API concept of returning [compound documents](https://jsonapi.org/format/1.0/#document-compound-documents) by utilizing the `include` query parameter as specified by [JSON API 1.0](https://jsonapi.org/format/1.0/#fetching-includes).\n\nAll related resource objects MUST be returned as part of an array value for the top-level `included` field, see the section JSON Response Schema: Common Fields.\n\nThe value of `include` MUST be a comma-separated list of \"relationship paths\", as defined in the [JSON API](https://jsonapi.org/format/1.0/#fetching-includes).\nIf relationship paths are not supported, or a server is unable to identify a relationship path a `400 Bad Request` response MUST be made.\n\nThe **default value** for `include` is `references`.\nThis means `references` entries MUST always be included under the top-level field `included` as default, since a server assumes if `include` is not specified by a client in the request, it is still specified as `include=references`.\nNote, if a client explicitly specifies `include` and leaves out `references`, `references` resource objects MUST NOT be included under the top-level field `included`, as per the definition of `included`, see section JSON Response Schema: Common Fields.\n\n> **Note**: A query with the parameter `include` set to the empty string means no related resource objects are to be returned under the top-level field `included`.",
              "default": "references"
            },
            "name": "include",
            "in": "query"
          },
          {
            "description": "If the client provides the parameter, the value SHOULD have the format `vMAJOR` or `vMAJOR.MINOR`, where MAJOR is a major version and MINOR is a minor version of the API. For example, if a client appends `api_hint=v1.0` to the query string, the hint provided is for major version 1 and minor version 0.",
            "required": false,
            "schema": {
              "type": "string",
              "pattern": "(v[0-9]+(\\.[0-9]+)?)?",
              "title": "Api Hint",
              "description": "If the client provides the parameter, the value SHOULD have the format `vMAJOR` or `vMAJOR.MINOR`, where MAJOR is a major version and MINOR is a minor version of the API. For example, if a client appends `api_hint=v1.0` to the query string, the hint provided is for major version 1 and minor version 0.",
              "default": ""
            },
            "name": "api_hint",
            "in": "query"
          }
        ],
        "responses": {
          "200": {
            "description": "Successful Response",
            "content": {
              "application/vnd.api+json": {
                "schema": {
                  "$ref": "#/components/schemas/StructureResponseOne"
                }
              }
            }
          },
          "400": {
            "description": "Bad Request",
            "content": {
              "application/vnd.api+json": {
                "schema": {
                  "$ref": "#/components/schemas/ErrorResponse"
                }
              }
            }
          },
          "403": {
            "description": "Forbidden",
            "content": {
              "application/vnd.api+json": {
                "schema": {
                  "$ref": "#/components/schemas/ErrorResponse"
                }
              }
            }
          },
          "404": {
            "description": "Not Found",
            "content": {
              "application/vnd.api+json": {
                "schema": {
                  "$ref": "#/components/schemas/ErrorResponse"
                }
              }
            }
          },
          "422": {
            "description": "Unprocessable Entity",
            "content": {
              "application/vnd.api+json": {
                "schema": {
                  "$ref": "#/components/schemas/ErrorResponse"
                }
              }
            }
          },
          "500": {
            "description": "Internal Server Error",
            "content": {
              "application/vnd.api+json": {
                "schema": {
                  "$ref": "#/components/schemas/ErrorResponse"
                }
              }
            }
          },
          "501": {
            "description": "Not Implemented",
            "content": {
              "application/vnd.api+json": {
                "schema": {
                  "$ref": "#/components/schemas/ErrorResponse"
                }
              }
            }
          },
          "553": {
            "description": "Version Not Supported",
            "content": {
              "application/vnd.api+json": {
                "schema": {
                  "$ref": "#/components/schemas/ErrorResponse"
                }
              }
            }
          }
        }
      }
    },
    "/versions": {
      "get": {
        "tags": [
          "Versions"
        ],
        "summary": "Get Versions",
        "description": "Respond with the text/csv representation for the served versions.",
        "operationId": "get_versions_versions_get",
        "responses": {
          "200": {
            "description": "Successful Response",
            "content": {
              "text/csv; header=present": {
                "schema": {
                  "type": "string"
                }
              }
            }
          }
        }
      }
    }
  },
  "components": {
    "schemas": {
      "Aggregate": {
        "enum": [
          "ok",
          "test",
          "staging",
          "no"
        ],
        "title": "Aggregate",
        "description": "Enumeration of aggregate values"
      },
      "Assembly": {
        "properties": {
          "sites_in_groups": {
            "items": {
              "items": {
                "type": "integer"
              },
              "type": "array"
            },
            "type": "array",
            "title": "Sites In Groups",
            "description": "Index of the sites (0-based) that belong to each group for each assembly.\n\n- **Examples**:\n    - `[[1], [2]]`: two groups, one with the second site, one with the third.\n    - `[[1,2], [3]]`: one group with the second and third site, one with the fourth.",
            "x-optimade-queryable": "optional",
            "x-optimade-support": "must"
          },
          "group_probabilities": {
            "items": {
              "type": "number"
            },
            "type": "array",
            "title": "Group Probabilities",
            "description": "Statistical probability of each group. It MUST have the same length as `sites_in_groups`.\nIt SHOULD sum to one.\nSee below for examples of how to specify the probability of the occurrence of a vacancy.\nThe possible reasons for the values not to sum to one are the same as already specified above for the `concentration` of each `species`.",
            "x-optimade-queryable": "optional",
            "x-optimade-support": "must"
          }
        },
        "type": "object",
        "required": [
          "sites_in_groups",
          "group_probabilities"
        ],
        "title": "Assembly",
        "description": "A description of groups of sites that are statistically correlated.\n\n- **Examples** (for each entry of the assemblies list):\n    - `{\"sites_in_groups\": [[0], [1]], \"group_probabilities: [0.3, 0.7]}`: the first site and the second site never occur at the same time in the unit cell.\n      Statistically, 30 % of the times the first site is present, while 70 % of the times the second site is present.\n    - `{\"sites_in_groups\": [[1,2], [3]], \"group_probabilities: [0.3, 0.7]}`: the second and third site are either present together or not present; they form the first group of atoms for this assembly.\n      The second group is formed by the fourth site. Sites of the first group (the second and the third) are never present at the same time as the fourth site.\n      30 % of times sites 1 and 2 are present (and site 3 is absent); 70 % of times site 3 is present (and sites 1 and 2 are absent)."
      },
      "Attributes": {
        "properties": {},
        "type": "object",
        "title": "Attributes",
        "description": "Members of the attributes object (\"attributes\") represent information about the resource object in which it's defined.\nThe keys for Attributes MUST NOT be:\n    relationships\n    links\n    id\n    type"
      },
      "AvailableApiVersion": {
        "properties": {
          "url": {
            "type": "string",
            "maxLength": 65536,
            "minLength": 1,
            "pattern": ".+/v[0-1](\\.[0-9]+)*/?$",
            "format": "uri",
            "title": "Url",
            "description": "A string specifying a versioned base URL that MUST adhere to the rules in section Base URL"
          },
          "version": {
            "type": "string",
            "pattern": "^(0|[1-9]\\d*)\\.(0|[1-9]\\d*)\\.(0|[1-9]\\d*)(?:-((?:0|[1-9]\\d*|\\d*[a-zA-Z-][0-9a-zA-Z-]*)(?:\\.(?:0|[1-9]\\d*|\\d*[a-zA-Z-][0-9a-zA-Z-]*))*))?(?:\\+([0-9a-zA-Z-]+(?:\\.[0-9a-zA-Z-]+)*))?$",
            "title": "Version",
            "description": "A string containing the full version number of the API served at that versioned base URL.\nThe version number string MUST NOT be prefixed by, e.g., 'v'.\nExamples: `1.0.0`, `1.0.0-rc.2`.",
            "example": [
              "0.10.1",
              "1.0.0-rc.2",
              "1.2.3-rc.5+develop"
            ]
          }
        },
        "type": "object",
        "required": [
          "url",
          "version"
        ],
        "title": "AvailableApiVersion",
        "description": "A JSON object containing information about an available API version"
      },
      "BaseInfoAttributes": {
        "properties": {
          "api_version": {
            "type": "string",
            "pattern": "^(0|[1-9]\\d*)\\.(0|[1-9]\\d*)\\.(0|[1-9]\\d*)(?:-((?:0|[1-9]\\d*|\\d*[a-zA-Z-][0-9a-zA-Z-]*)(?:\\.(?:0|[1-9]\\d*|\\d*[a-zA-Z-][0-9a-zA-Z-]*))*))?(?:\\+([0-9a-zA-Z-]+(?:\\.[0-9a-zA-Z-]+)*))?$",
            "title": "Api Version",
            "description": "Presently used full version of the OPTIMADE API.\nThe version number string MUST NOT be prefixed by, e.g., \"v\".\nExamples: `1.0.0`, `1.0.0-rc.2`.",
            "example": [
              "0.10.1",
              "1.0.0-rc.2",
              "1.2.3-rc.5+develop"
            ]
          },
          "available_api_versions": {
            "items": {
              "$ref": "#/components/schemas/AvailableApiVersion"
            },
            "type": "array",
            "title": "Available Api Versions",
            "description": "A list of dictionaries of available API versions at other base URLs"
          },
          "formats": {
            "items": {
              "type": "string"
            },
            "type": "array",
            "title": "Formats",
            "description": "List of available output formats.",
            "default": [
              "json"
            ]
          },
          "available_endpoints": {
            "items": {
              "type": "string"
            },
            "type": "array",
            "title": "Available Endpoints",
            "description": "List of available endpoints (i.e., the string to be appended to the versioned base URL)."
          },
          "entry_types_by_format": {
            "additionalProperties": {
              "items": {
                "type": "string"
              },
              "type": "array"
            },
            "type": "object",
            "title": "Entry Types By Format",
            "description": "Available entry endpoints as a function of output formats."
          },
          "is_index": {
            "type": "boolean",
            "title": "Is Index",
            "description": "If true, this is an index meta-database base URL (see section Index Meta-Database). If this member is not provided, the client MUST assume this is not an index meta-database base URL (i.e., the default is for `is_index` to be `false`).",
            "default": false
          }
        },
        "type": "object",
        "required": [
          "api_version",
          "available_api_versions",
          "available_endpoints",
          "entry_types_by_format"
        ],
        "title": "BaseInfoAttributes",
        "description": "Attributes for Base URL Info endpoint"
      },
      "BaseInfoResource": {
        "properties": {
          "id": {
            "type": "string",
            "pattern": "^/$",
            "title": "Id",
            "default": "/"
          },
          "type": {
            "type": "string",
            "pattern": "^info$",
            "title": "Type",
            "default": "info"
          },
          "links": {
            "allOf": [
              {
                "$ref": "#/components/schemas/ResourceLinks"
              }
            ],
            "title": "Links",
            "description": "a links object containing links related to the resource."
          },
          "meta": {
            "allOf": [
              {
                "$ref": "#/components/schemas/Meta"
              }
            ],
            "title": "Meta",
            "description": "a meta object containing non-standard meta-information about a resource that can not be represented as an attribute or relationship."
          },
          "attributes": {
            "$ref": "#/components/schemas/BaseInfoAttributes"
          },
          "relationships": {
            "allOf": [
              {
                "$ref": "#/components/schemas/Relationships"
              }
            ],
            "title": "Relationships",
            "description": "[Relationships object](https://jsonapi.org/format/1.0/#document-resource-object-relationships)\ndescribing relationships between the resource and other JSON API resources."
          }
        },
        "type": "object",
        "required": [
          "id",
          "type",
          "attributes"
        ],
        "title": "BaseInfoResource",
        "description": "Resource objects appear in a JSON API document to represent resources."
      },
      "BaseRelationshipMeta": {
        "properties": {
          "description": {
            "type": "string",
            "title": "Description",
            "description": "OPTIONAL human-readable description of the relationship."
          }
        },
        "type": "object",
        "required": [
          "description"
        ],
        "title": "BaseRelationshipMeta",
        "description": "Specific meta field for base relationship resource"
      },
      "BaseRelationshipResource": {
        "properties": {
          "id": {
            "type": "string",
            "title": "Id",
            "description": "Resource ID"
          },
          "type": {
            "type": "string",
            "title": "Type",
            "description": "Resource type"
          },
          "meta": {
            "allOf": [
              {
                "$ref": "#/components/schemas/BaseRelationshipMeta"
              }
            ],
            "title": "Meta",
            "description": "Relationship meta field. MUST contain 'description' if supplied."
          }
        },
        "type": "object",
        "required": [
          "id",
          "type"
        ],
        "title": "BaseRelationshipResource",
        "description": "Minimum requirements to represent a relationship resource"
      },
      "DataType": {
        "enum": [
          "string",
          "integer",
          "float",
          "boolean",
          "timestamp",
          "list",
          "dictionary",
          "unknown"
        ],
        "title": "DataType",
        "description": "Optimade Data Types\n\nSee the section \"Data types\" in the OPTIMADE API specification for more information."
      },
      "EntryInfoProperty": {
        "properties": {
          "description": {
            "type": "string",
            "title": "Description",
            "description": "A human-readable description of the entry property"
          },
          "unit": {
            "type": "string",
            "title": "Unit",
            "description": "The physical unit of the entry property.\nThis MUST be a valid representation of units according to version 2.1 of [The Unified Code for Units of Measure](https://unitsofmeasure.org/ucum.html).\nIt is RECOMMENDED that non-standard (non-SI) units are described in the description for the property."
          },
          "sortable": {
            "type": "boolean",
            "title": "Sortable",
            "description": "Defines whether the entry property can be used for sorting with the \"sort\" parameter.\nIf the entry listing endpoint supports sorting, this key MUST be present for sortable properties with value `true`."
          },
          "type": {
            "allOf": [
              {
                "$ref": "#/components/schemas/DataType"
              }
            ],
            "title": "Type",
            "description": "The type of the property's value.\nThis MUST be any of the types defined in the Data types section.\nFor the purpose of compatibility with future versions of this specification, a client MUST accept values that are not `string` values specifying any of the OPTIMADE Data types, but MUST then also disregard the `type` field.\nNote, if the value is a nested type, only the outermost type should be reported.\nE.g., for the entry resource `structures`, the `species` property is defined as a list of dictionaries, hence its `type` value would be `list`."
          }
        },
        "type": "object",
        "required": [
          "description"
        ],
        "title": "EntryInfoProperty"
      },
      "EntryInfoResource": {
        "properties": {
          "formats": {
            "items": {
              "type": "string"
            },
            "type": "array",
            "title": "Formats",
            "description": "List of output formats available for this type of entry."
          },
          "description": {
            "type": "string",
            "title": "Description",
            "description": "Description of the entry."
          },
          "properties": {
            "additionalProperties": {
              "$ref": "#/components/schemas/EntryInfoProperty"
            },
            "type": "object",
            "title": "Properties",
            "description": "A dictionary describing queryable properties for this entry type, where each key is a property name."
          },
          "output_fields_by_format": {
            "additionalProperties": {
              "items": {
                "type": "string"
              },
              "type": "array"
            },
            "type": "object",
            "title": "Output Fields By Format",
            "description": "Dictionary of available output fields for this entry type, where the keys are the values of the `formats` list and the values are the keys of the `properties` dictionary."
          }
        },
        "type": "object",
        "required": [
          "formats",
          "description",
          "properties",
          "output_fields_by_format"
        ],
        "title": "EntryInfoResource"
      },
      "EntryInfoResponse": {
        "properties": {
          "data": {
            "allOf": [
              {
                "$ref": "#/components/schemas/EntryInfoResource"
              }
            ],
            "title": "Data",
            "description": "OPTIMADE information for an entry endpoint."
          },
          "meta": {
            "allOf": [
              {
                "$ref": "#/components/schemas/ResponseMeta"
              }
            ],
            "title": "Meta",
            "description": "A meta object containing non-standard information"
          },
          "errors": {
            "items": {
              "$ref": "#/components/schemas/Error"
            },
            "type": "array",
            "uniqueItems": true,
            "title": "Errors",
            "description": "A list of unique errors"
          },
          "included": {
            "items": {
              "$ref": "#/components/schemas/Resource"
            },
            "type": "array",
            "uniqueItems": true,
            "title": "Included",
            "description": "A list of unique included resources"
          },
          "links": {
            "allOf": [
              {
                "$ref": "#/components/schemas/ToplevelLinks"
              }
            ],
            "title": "Links",
            "description": "Links associated with the primary data or errors"
          },
          "jsonapi": {
            "allOf": [
              {
                "$ref": "#/components/schemas/JsonApi"
              }
            ],
            "title": "Jsonapi",
            "description": "Information about the JSON API used"
          }
        },
        "type": "object",
        "required": [
          "data",
          "meta"
        ],
        "title": "EntryInfoResponse",
        "description": "errors are not allowed"
      },
      "EntryMetadata": {
        "properties": {
          "property_metadata": {
            "type": "object",
            "title": "Property Metadata",
            "description": "An object containing per-entry and per-property metadata. The keys are the names of the fields in attributes for which metadata is available. The values belonging to these keys are dictionaries containing the relevant metadata fields. See also [Metadata properties](https://github.com/Materials-Consortia/OPTIMADE/blob/develop/optimade.rst#metadata-properties)"
          }
        },
        "type": "object",
        "title": "EntryMetadata",
        "description": "Contains the metadata for the attributes of an entry"
      },
      "EntryRelationships": {
        "properties": {
          "references": {
            "allOf": [
              {
                "$ref": "#/components/schemas/ReferenceRelationship"
              }
            ],
            "title": "References",
            "description": "Object containing links to relationships with entries of the `references` type."
          },
          "structures": {
            "allOf": [
              {
                "$ref": "#/components/schemas/StructureRelationship"
              }
            ],
            "title": "Structures",
            "description": "Object containing links to relationships with entries of the `structures` type."
          }
        },
        "type": "object",
        "title": "EntryRelationships",
        "description": "This model wraps the JSON API Relationships to include type-specific top level keys."
      },
      "EntryResource": {
        "properties": {
          "id": {
            "type": "string",
            "title": "Id",
            "description": "An entry's ID as defined in section Definition of Terms.\n\n- **Type**: string.\n\n- **Requirements/Conventions**:\n    - **Support**: MUST be supported by all implementations, MUST NOT be `null`.\n    - **Query**: MUST be a queryable property with support for all mandatory filter features.\n    - **Response**: REQUIRED in the response.\n\n- **Examples**:\n    - `\"db/1234567\"`\n    - `\"cod/2000000\"`\n    - `\"cod/2000000@1234567\"`\n    - `\"nomad/L1234567890\"`\n    - `\"42\"`",
            "x-optimade-queryable": "must",
            "x-optimade-support": "must"
          },
          "type": {
            "type": "string",
            "title": "Type",
            "description": "The name of the type of an entry.\n\n- **Type**: string.\n\n- **Requirements/Conventions**:\n    - **Support**: MUST be supported by all implementations, MUST NOT be `null`.\n    - **Query**: MUST be a queryable property with support for all mandatory filter features.\n    - **Response**: REQUIRED in the response.\n    - MUST be an existing entry type.\n    - The entry of type `<type>` and ID `<id>` MUST be returned in response to a request for `/<type>/<id>` under the versioned base URL.\n\n- **Example**: `\"structures\"`",
            "x-optimade-queryable": "must",
            "x-optimade-support": "must"
          },
          "links": {
            "allOf": [
              {
                "$ref": "#/components/schemas/ResourceLinks"
              }
            ],
            "title": "Links",
            "description": "a links object containing links related to the resource."
          },
          "meta": {
            "allOf": [
              {
                "$ref": "#/components/schemas/EntryMetadata"
              }
            ],
            "title": "Meta",
            "description": "A [JSON API meta object](https://jsonapi.org/format/1.1/#document-meta) that is used to communicate metadata."
          },
          "attributes": {
            "allOf": [
              {
                "$ref": "#/components/schemas/EntryResourceAttributes"
              }
            ],
            "title": "Attributes",
            "description": "A dictionary, containing key-value pairs representing the entry's properties, except for `type` and `id`.\nDatabase-provider-specific properties need to include the database-provider-specific prefix (see section on Database-Provider-Specific Namespace Prefixes)."
          },
          "relationships": {
            "allOf": [
              {
                "$ref": "#/components/schemas/EntryRelationships"
              }
            ],
            "title": "Relationships",
            "description": "A dictionary containing references to other entries according to the description in section Relationships encoded as [JSON API Relationships](https://jsonapi.org/format/1.0/#document-resource-object-relationships).\nThe OPTIONAL human-readable description of the relationship MAY be provided in the `description` field inside the `meta` dictionary of the JSON API resource identifier object."
          }
        },
        "type": "object",
        "required": [
          "id",
          "type",
          "attributes"
        ],
        "title": "EntryResource",
        "description": "The base model for an entry resource."
      },
      "EntryResourceAttributes": {
        "properties": {
          "immutable_id": {
            "type": "string",
            "title": "Immutable Id",
            "description": "The entry's immutable ID (e.g., an UUID). This is important for databases having preferred IDs that point to \"the latest version\" of a record, but still offer access to older variants. This ID maps to the version-specific record, in case it changes in the future.\n\n- **Type**: string.\n\n- **Requirements/Conventions**:\n    - **Support**: OPTIONAL support in implementations, i.e., MAY be `null`.\n    - **Query**: MUST be a queryable property with support for all mandatory filter features.\n\n- **Examples**:\n    - `\"8bd3e750-b477-41a0-9b11-3a799f21b44f\"`\n    - `\"fjeiwoj,54;@=%<>#32\"` (Strings that are not URL-safe are allowed.)",
            "x-optimade-queryable": "must",
            "x-optimade-support": "optional"
          },
          "last_modified": {
            "type": "string",
            "format": "date-time",
            "title": "Last Modified",
            "description": "Date and time representing when the entry was last modified.\n\n- **Type**: timestamp.\n\n- **Requirements/Conventions**:\n    - **Support**: SHOULD be supported by all implementations, i.e., SHOULD NOT be `null`.\n    - **Query**: MUST be a queryable property with support for all mandatory filter features.\n    - **Response**: REQUIRED in the response unless the query parameter `response_fields` is present and does not include this property.\n\n- **Example**:\n    - As part of JSON response format: `\"2007-04-05T14:30:20Z\"` (i.e., encoded as an [RFC 3339 Internet Date/Time Format](https://tools.ietf.org/html/rfc3339#section-5.6) string.)",
            "x-optimade-queryable": "must",
            "x-optimade-support": "should"
          }
        },
        "type": "object",
        "required": [
          "last_modified"
        ],
        "title": "EntryResourceAttributes",
        "description": "Contains key-value pairs representing the entry's properties."
      },
      "Error": {
        "properties": {
          "id": {
            "type": "string",
            "title": "Id",
            "description": "A unique identifier for this particular occurrence of the problem."
          },
          "links": {
            "allOf": [
              {
                "$ref": "#/components/schemas/ErrorLinks"
              }
            ],
            "title": "Links",
            "description": "A links object storing about"
          },
          "status": {
            "type": "string",
            "title": "Status",
            "description": "the HTTP status code applicable to this problem, expressed as a string value."
          },
          "code": {
            "type": "string",
            "title": "Code",
            "description": "an application-specific error code, expressed as a string value."
          },
          "title": {
            "type": "string",
            "title": "Title",
            "description": "A short, human-readable summary of the problem. It **SHOULD NOT** change from occurrence to occurrence of the problem, except for purposes of localization."
          },
          "detail": {
            "type": "string",
            "title": "Detail",
            "description": "A human-readable explanation specific to this occurrence of the problem."
          },
          "source": {
            "allOf": [
              {
                "$ref": "#/components/schemas/ErrorSource"
              }
            ],
            "title": "Source",
            "description": "An object containing references to the source of the error"
          },
          "meta": {
            "allOf": [
              {
                "$ref": "#/components/schemas/Meta"
              }
            ],
            "title": "Meta",
            "description": "a meta object containing non-standard meta-information about the error."
          }
        },
        "type": "object",
        "title": "Error",
        "description": "An error response"
      },
      "ErrorLinks": {
        "properties": {
          "about": {
            "anyOf": [
              {
                "type": "string",
                "maxLength": 65536,
                "minLength": 1,
                "format": "uri"
              },
              {
                "$ref": "#/components/schemas/Link"
              }
            ],
            "title": "About",
            "description": "A link that leads to further details about this particular occurrence of the problem."
          }
        },
        "type": "object",
        "title": "ErrorLinks",
        "description": "A Links object specific to Error objects"
      },
      "ErrorResponse": {
        "properties": {
          "data": {
            "anyOf": [
              {
                "$ref": "#/components/schemas/Resource"
              },
              {
                "items": {
                  "$ref": "#/components/schemas/Resource"
                },
                "type": "array"
              }
            ],
            "uniqueItems": true,
            "title": "Data",
            "description": "Outputted Data"
          },
          "meta": {
            "allOf": [
              {
                "$ref": "#/components/schemas/ResponseMeta"
              }
            ],
            "title": "Meta",
            "description": "A meta object containing non-standard information."
          },
          "errors": {
            "items": {
              "$ref": "#/components/schemas/OptimadeError"
            },
            "type": "array",
            "uniqueItems": true,
            "title": "Errors",
            "description": "A list of OPTIMADE-specific JSON API error objects, where the field detail MUST be present."
          },
          "included": {
            "items": {
              "$ref": "#/components/schemas/Resource"
            },
            "type": "array",
            "uniqueItems": true,
            "title": "Included",
            "description": "A list of unique included resources"
          },
          "links": {
            "allOf": [
              {
                "$ref": "#/components/schemas/ToplevelLinks"
              }
            ],
            "title": "Links",
            "description": "Links associated with the primary data or errors"
          },
          "jsonapi": {
            "allOf": [
              {
                "$ref": "#/components/schemas/JsonApi"
              }
            ],
            "title": "Jsonapi",
            "description": "Information about the JSON API used"
          }
        },
        "type": "object",
        "required": [
          "meta",
          "errors"
        ],
        "title": "ErrorResponse",
        "description": "errors MUST be present and data MUST be skipped"
      },
      "ErrorSource": {
        "properties": {
          "pointer": {
            "type": "string",
            "title": "Pointer",
            "description": "a JSON Pointer [RFC6901] to the associated entity in the request document [e.g. \"/data\" for a primary data object, or \"/data/attributes/title\" for a specific attribute]."
          },
          "parameter": {
            "type": "string",
            "title": "Parameter",
            "description": "a string indicating which URI query parameter caused the error."
          }
        },
        "type": "object",
        "title": "ErrorSource",
        "description": "an object containing references to the source of the error"
      },
      "Implementation": {
        "properties": {
          "name": {
            "type": "string",
            "title": "Name",
            "description": "name of the implementation"
          },
          "version": {
            "type": "string",
            "title": "Version",
            "description": "version string of the current implementation"
          },
          "homepage": {
            "anyOf": [
              {
                "type": "string",
                "maxLength": 65536,
                "minLength": 1,
                "format": "uri"
              },
              {
                "$ref": "#/components/schemas/Link"
              }
            ],
            "title": "Homepage",
            "description": "A [JSON API links object](http://jsonapi.org/format/1.0/#document-links) pointing to the homepage of the implementation."
          },
          "source_url": {
            "anyOf": [
              {
                "type": "string",
                "maxLength": 65536,
                "minLength": 1,
                "format": "uri"
              },
              {
                "$ref": "#/components/schemas/Link"
              }
            ],
            "title": "Source Url",
            "description": "A [JSON API links object](http://jsonapi.org/format/1.0/#document-links) pointing to the implementation source, either downloadable archive or version control system."
          },
          "maintainer": {
            "allOf": [
              {
                "$ref": "#/components/schemas/ImplementationMaintainer"
              }
            ],
            "title": "Maintainer",
            "description": "A dictionary providing details about the maintainer of the implementation."
          },
          "issue_tracker": {
            "anyOf": [
              {
                "type": "string",
                "maxLength": 65536,
                "minLength": 1,
                "format": "uri"
              },
              {
                "$ref": "#/components/schemas/Link"
              }
            ],
            "title": "Issue Tracker",
            "description": "A [JSON API links object](http://jsonapi.org/format/1.0/#document-links) pointing to the implementation's issue tracker."
          }
        },
        "type": "object",
        "title": "Implementation",
        "description": "Information on the server implementation"
      },
      "ImplementationMaintainer": {
        "properties": {
          "email": {
            "type": "string",
            "format": "email",
            "title": "Email",
            "description": "the maintainer's email address"
          }
        },
        "type": "object",
        "required": [
          "email"
        ],
        "title": "ImplementationMaintainer",
        "description": "Details about the maintainer of the implementation"
      },
      "InfoResponse": {
        "properties": {
          "data": {
            "allOf": [
              {
                "$ref": "#/components/schemas/BaseInfoResource"
              }
            ],
            "title": "Data",
            "description": "The implementations /info data."
          },
          "meta": {
            "allOf": [
              {
                "$ref": "#/components/schemas/ResponseMeta"
              }
            ],
            "title": "Meta",
            "description": "A meta object containing non-standard information"
          },
          "errors": {
            "items": {
              "$ref": "#/components/schemas/Error"
            },
            "type": "array",
            "uniqueItems": true,
            "title": "Errors",
            "description": "A list of unique errors"
          },
          "included": {
            "items": {
              "$ref": "#/components/schemas/Resource"
            },
            "type": "array",
            "uniqueItems": true,
            "title": "Included",
            "description": "A list of unique included resources"
          },
          "links": {
            "allOf": [
              {
                "$ref": "#/components/schemas/ToplevelLinks"
              }
            ],
            "title": "Links",
            "description": "Links associated with the primary data or errors"
          },
          "jsonapi": {
            "allOf": [
              {
                "$ref": "#/components/schemas/JsonApi"
              }
            ],
            "title": "Jsonapi",
            "description": "Information about the JSON API used"
          }
        },
        "type": "object",
        "required": [
          "data",
          "meta"
        ],
        "title": "InfoResponse",
        "description": "errors are not allowed"
      },
      "JsonApi": {
        "properties": {
          "version": {
            "type": "string",
            "title": "Version",
            "description": "Version of the json API used",
            "default": "1.0"
          },
          "meta": {
            "allOf": [
              {
                "$ref": "#/components/schemas/Meta"
              }
            ],
            "title": "Meta",
            "description": "Non-standard meta information"
          }
        },
        "type": "object",
        "title": "JsonApi",
        "description": "An object describing the server's implementation"
      },
      "Link": {
        "properties": {
          "href": {
            "type": "string",
            "maxLength": 65536,
            "minLength": 1,
            "format": "uri",
            "title": "Href",
            "description": "a string containing the link\u2019s URL."
          },
          "meta": {
            "allOf": [
              {
                "$ref": "#/components/schemas/Meta"
              }
            ],
            "title": "Meta",
            "description": "a meta object containing non-standard meta-information about the link."
          }
        },
        "type": "object",
        "required": [
          "href"
        ],
        "title": "Link",
        "description": "A link **MUST** be represented as either: a string containing the link's URL or a link object."
      },
      "LinkType": {
        "enum": [
          "child",
          "root",
          "external",
          "providers"
        ],
        "title": "LinkType",
        "description": "Enumeration of link_type values"
      },
      "LinksResource": {
        "properties": {
          "id": {
            "type": "string",
            "title": "Id",
            "description": "An entry's ID as defined in section Definition of Terms.\n\n- **Type**: string.\n\n- **Requirements/Conventions**:\n    - **Support**: MUST be supported by all implementations, MUST NOT be `null`.\n    - **Query**: MUST be a queryable property with support for all mandatory filter features.\n    - **Response**: REQUIRED in the response.\n\n- **Examples**:\n    - `\"db/1234567\"`\n    - `\"cod/2000000\"`\n    - `\"cod/2000000@1234567\"`\n    - `\"nomad/L1234567890\"`\n    - `\"42\"`",
            "x-optimade-queryable": "must",
            "x-optimade-support": "must"
          },
          "type": {
            "type": "string",
            "pattern": "^links$",
            "title": "Type",
            "description": "These objects are described in detail in the section Links Endpoint",
            "default": "links"
          },
          "links": {
            "allOf": [
              {
                "$ref": "#/components/schemas/ResourceLinks"
              }
            ],
            "title": "Links",
            "description": "a links object containing links related to the resource."
          },
          "meta": {
            "allOf": [
              {
                "$ref": "#/components/schemas/EntryMetadata"
              }
            ],
            "title": "Meta",
            "description": "A [JSON API meta object](https://jsonapi.org/format/1.1/#document-meta) that is used to communicate metadata."
          },
          "attributes": {
            "allOf": [
              {
                "$ref": "#/components/schemas/LinksResourceAttributes"
              }
            ],
            "title": "Attributes",
            "description": "A dictionary containing key-value pairs representing the Links resource's properties."
          },
          "relationships": {
            "allOf": [
              {
                "$ref": "#/components/schemas/EntryRelationships"
              }
            ],
            "title": "Relationships",
            "description": "A dictionary containing references to other entries according to the description in section Relationships encoded as [JSON API Relationships](https://jsonapi.org/format/1.0/#document-resource-object-relationships).\nThe OPTIONAL human-readable description of the relationship MAY be provided in the `description` field inside the `meta` dictionary of the JSON API resource identifier object."
          }
        },
        "type": "object",
        "required": [
          "id",
          "type",
          "attributes"
        ],
        "title": "LinksResource",
        "description": "A Links endpoint resource object"
      },
      "LinksResourceAttributes": {
        "properties": {
          "name": {
            "type": "string",
            "title": "Name",
            "description": "Human-readable name for the OPTIMADE API implementation, e.g., for use in clients to show the name to the end-user."
          },
          "description": {
            "type": "string",
            "title": "Description",
            "description": "Human-readable description for the OPTIMADE API implementation, e.g., for use in clients to show a description to the end-user."
          },
          "base_url": {
            "anyOf": [
              {
                "type": "string",
                "maxLength": 65536,
                "minLength": 1,
                "format": "uri"
              },
              {
                "$ref": "#/components/schemas/Link"
              }
            ],
            "title": "Base Url",
            "description": "JSON API links object, pointing to the base URL for this implementation"
          },
          "homepage": {
            "anyOf": [
              {
                "type": "string",
                "maxLength": 65536,
                "minLength": 1,
                "format": "uri"
              },
              {
                "$ref": "#/components/schemas/Link"
              }
            ],
            "title": "Homepage",
            "description": "JSON API links object, pointing to a homepage URL for this implementation"
          },
          "link_type": {
            "allOf": [
              {
                "$ref": "#/components/schemas/LinkType"
              }
            ],
            "title": "Link Type",
            "description": "The type of the linked relation.\nMUST be one of these values: 'child', 'root', 'external', 'providers'."
          },
          "aggregate": {
            "allOf": [
              {
                "$ref": "#/components/schemas/Aggregate"
              }
            ],
            "title": "Aggregate",
            "description": "A string indicating whether a client that is following links to aggregate results from different OPTIMADE implementations should follow this link or not.\nThis flag SHOULD NOT be indicated for links where `link_type` is not `child`.\n\nIf not specified, clients MAY assume that the value is `ok`.\nIf specified, and the value is anything different than `ok`, the client MUST assume that the server is suggesting not to follow the link during aggregation by default (also if the value is not among the known ones, in case a future specification adds new accepted values).\n\nSpecific values indicate the reason why the server is providing the suggestion.\nA client MAY follow the link anyway if it has reason to do so (e.g., if the client is looking for all test databases, it MAY follow the links marked with `aggregate`=`test`).\n\nIf specified, it MUST be one of the values listed in section Link Aggregate Options.",
            "default": "ok"
          },
          "no_aggregate_reason": {
            "type": "string",
            "title": "No Aggregate Reason",
            "description": "An OPTIONAL human-readable string indicating the reason for suggesting not to aggregate results following the link.\nIt SHOULD NOT be present if `aggregate`=`ok`."
          }
        },
        "type": "object",
        "required": [
          "name",
          "description",
          "base_url",
          "homepage",
          "link_type"
        ],
        "title": "LinksResourceAttributes",
        "description": "Links endpoint resource object attributes"
      },
      "LinksResponse": {
        "properties": {
          "data": {
            "anyOf": [
              {
                "items": {
                  "$ref": "#/components/schemas/LinksResource"
                },
                "type": "array"
              },
              {
                "items": {
                  "type": "object"
                },
                "type": "array"
              }
            ],
            "uniqueItems": true,
            "title": "Data",
            "description": "List of unique OPTIMADE links resource objects."
          },
          "meta": {
            "allOf": [
              {
                "$ref": "#/components/schemas/ResponseMeta"
              }
            ],
            "title": "Meta",
            "description": "A meta object containing non-standard information"
          },
          "errors": {
            "items": {
              "$ref": "#/components/schemas/Error"
            },
            "type": "array",
            "uniqueItems": true,
            "title": "Errors",
            "description": "A list of unique errors"
          },
          "included": {
            "anyOf": [
              {
                "items": {
                  "$ref": "#/components/schemas/EntryResource"
                },
                "type": "array"
              },
              {
                "items": {
                  "type": "object"
                },
                "type": "array"
              }
            ],
            "uniqueItems": true,
            "title": "Included"
          },
          "links": {
            "allOf": [
              {
                "$ref": "#/components/schemas/ToplevelLinks"
              }
            ],
            "title": "Links",
            "description": "Links associated with the primary data or errors"
          },
          "jsonapi": {
            "allOf": [
              {
                "$ref": "#/components/schemas/JsonApi"
              }
            ],
            "title": "Jsonapi",
            "description": "Information about the JSON API used"
          }
        },
        "type": "object",
        "required": [
          "data",
          "meta"
        ],
        "title": "LinksResponse",
        "description": "errors are not allowed"
      },
      "Meta": {
        "properties": {},
        "type": "object",
        "title": "Meta",
        "description": "Non-standard meta-information that can not be represented as an attribute or relationship."
      },
      "OptimadeError": {
        "properties": {
          "id": {
            "type": "string",
            "title": "Id",
            "description": "A unique identifier for this particular occurrence of the problem."
          },
          "links": {
            "allOf": [
              {
                "$ref": "#/components/schemas/ErrorLinks"
              }
            ],
            "title": "Links",
            "description": "A links object storing about"
          },
          "status": {
            "type": "string",
            "title": "Status",
            "description": "the HTTP status code applicable to this problem, expressed as a string value."
          },
          "code": {
            "type": "string",
            "title": "Code",
            "description": "an application-specific error code, expressed as a string value."
          },
          "title": {
            "type": "string",
            "title": "Title",
            "description": "A short, human-readable summary of the problem. It **SHOULD NOT** change from occurrence to occurrence of the problem, except for purposes of localization."
          },
          "detail": {
            "type": "string",
            "title": "Detail",
            "description": "A human-readable explanation specific to this occurrence of the problem."
          },
          "source": {
            "allOf": [
              {
                "$ref": "#/components/schemas/ErrorSource"
              }
            ],
            "title": "Source",
            "description": "An object containing references to the source of the error"
          },
          "meta": {
            "allOf": [
              {
                "$ref": "#/components/schemas/Meta"
              }
            ],
            "title": "Meta",
            "description": "a meta object containing non-standard meta-information about the error."
          }
        },
        "type": "object",
        "required": [
          "detail"
        ],
        "title": "OptimadeError",
        "description": "detail MUST be present"
      },
      "Periodicity": {
        "type": "integer",
        "enum": [
          0,
          1
        ],
        "title": "Periodicity",
        "description": "Integer enumeration of dimension_types values"
      },
      "Person": {
        "properties": {
          "name": {
            "type": "string",
            "title": "Name",
            "description": "Full name of the person, REQUIRED.",
            "x-optimade-queryable": "optional",
            "x-optimade-support": "must"
          },
          "firstname": {
            "type": "string",
            "title": "Firstname",
            "description": "First name of the person.",
            "x-optimade-queryable": "optional",
            "x-optimade-support": "optional"
          },
          "lastname": {
            "type": "string",
            "title": "Lastname",
            "description": "Last name of the person.",
            "x-optimade-queryable": "optional",
            "x-optimade-support": "optional"
          }
        },
        "type": "object",
        "required": [
          "name"
        ],
        "title": "Person",
        "description": "A person, i.e., an author, editor or other."
      },
      "Provider": {
        "properties": {
          "name": {
            "type": "string",
            "title": "Name",
            "description": "a short name for the database provider"
          },
          "description": {
            "type": "string",
            "title": "Description",
            "description": "a longer description of the database provider"
          },
          "prefix": {
            "type": "string",
            "pattern": "^[a-z]([a-z]|[0-9]|_)*$",
            "title": "Prefix",
            "description": "database-provider-specific prefix as found in section Database-Provider-Specific Namespace Prefixes."
          },
          "homepage": {
            "anyOf": [
              {
                "type": "string",
                "maxLength": 65536,
                "minLength": 1,
                "format": "uri"
              },
              {
                "$ref": "#/components/schemas/Link"
              }
            ],
            "title": "Homepage",
            "description": "a [JSON API links object](http://jsonapi.org/format/1.0#document-links) pointing to homepage of the database provider, either directly as a string, or as a link object."
          }
        },
        "type": "object",
        "required": [
          "name",
          "description",
          "prefix"
        ],
        "title": "Provider",
        "description": "Information on the database provider of the implementation."
      },
      "ReferenceRelationship": {
        "properties": {
          "links": {
            "allOf": [
              {
                "$ref": "#/components/schemas/RelationshipLinks"
              }
            ],
            "title": "Links",
            "description": "a links object containing at least one of the following: self, related"
          },
          "data": {
            "anyOf": [
              {
                "$ref": "#/components/schemas/BaseRelationshipResource"
              },
              {
                "items": {
                  "$ref": "#/components/schemas/BaseRelationshipResource"
                },
                "type": "array"
              }
            ],
            "uniqueItems": true,
            "title": "Data",
            "description": "Resource linkage"
          },
          "meta": {
            "allOf": [
              {
                "$ref": "#/components/schemas/Meta"
              }
            ],
            "title": "Meta",
            "description": "a meta object that contains non-standard meta-information about the relationship."
          }
        },
        "type": "object",
        "title": "ReferenceRelationship",
        "description": "Similar to normal JSON API relationship, but with addition of OPTIONAL meta field for a resource."
      },
      "ReferenceResource": {
        "properties": {
          "id": {
            "type": "string",
            "title": "Id",
            "description": "An entry's ID as defined in section Definition of Terms.\n\n- **Type**: string.\n\n- **Requirements/Conventions**:\n    - **Support**: MUST be supported by all implementations, MUST NOT be `null`.\n    - **Query**: MUST be a queryable property with support for all mandatory filter features.\n    - **Response**: REQUIRED in the response.\n\n- **Examples**:\n    - `\"db/1234567\"`\n    - `\"cod/2000000\"`\n    - `\"cod/2000000@1234567\"`\n    - `\"nomad/L1234567890\"`\n    - `\"42\"`",
            "x-optimade-queryable": "must",
            "x-optimade-support": "must"
          },
          "type": {
            "type": "string",
            "pattern": "^references$",
            "title": "Type",
            "description": "The name of the type of an entry.\n- **Type**: string.\n- **Requirements/Conventions**:\n    - **Support**: MUST be supported by all implementations, MUST NOT be `null`.\n    - **Query**: MUST be a queryable property with support for all mandatory filter features.\n    - **Response**: REQUIRED in the response.\n    - MUST be an existing entry type.\n    - The entry of type <type> and ID <id> MUST be returned in response to a request for `/<type>/<id>` under the versioned base URL.\n- **Example**: `\"structures\"`",
            "default": "references",
            "x-optimade-queryable": "must",
            "x-optimade-support": "must"
          },
          "links": {
            "allOf": [
              {
                "$ref": "#/components/schemas/ResourceLinks"
              }
            ],
            "title": "Links",
            "description": "a links object containing links related to the resource."
          },
          "meta": {
            "allOf": [
              {
                "$ref": "#/components/schemas/EntryMetadata"
              }
            ],
            "title": "Meta",
            "description": "A [JSON API meta object](https://jsonapi.org/format/1.1/#document-meta) that is used to communicate metadata."
          },
          "attributes": {
            "$ref": "#/components/schemas/ReferenceResourceAttributes"
          },
          "relationships": {
            "allOf": [
              {
                "$ref": "#/components/schemas/EntryRelationships"
              }
            ],
            "title": "Relationships",
            "description": "A dictionary containing references to other entries according to the description in section Relationships encoded as [JSON API Relationships](https://jsonapi.org/format/1.0/#document-resource-object-relationships).\nThe OPTIONAL human-readable description of the relationship MAY be provided in the `description` field inside the `meta` dictionary of the JSON API resource identifier object."
          }
        },
        "type": "object",
        "required": [
          "id",
          "type",
          "attributes"
        ],
        "title": "ReferenceResource",
        "description": "The `references` entries describe bibliographic references.\n\nThe following properties are used to provide the bibliographic details:\n\n- **address**, **annote**, **booktitle**, **chapter**, **crossref**, **edition**, **howpublished**, **institution**, **journal**, **key**, **month**, **note**, **number**, **organization**, **pages**, **publisher**, **school**, **series**, **title**, **volume**, **year**: meanings of these properties match the [BibTeX specification](http://bibtexml.sourceforge.net/btxdoc.pdf), values are strings;\n- **bib_type**: type of the reference, corresponding to **type** property in the BibTeX specification, value is string;\n- **authors** and **editors**: lists of *person objects* which are dictionaries with the following keys:\n    - **name**: Full name of the person, REQUIRED.\n    - **firstname**, **lastname**: Parts of the person's name, OPTIONAL.\n- **doi** and **url**: values are strings.\n- **Requirements/Conventions**:\n    - **Support**: OPTIONAL support in implementations, i.e., any of the properties MAY be `null`.\n    - **Query**: Support for queries on any of these properties is OPTIONAL.\n        If supported, filters MAY support only a subset of comparison operators.\n    - Every references entry MUST contain at least one of the properties."
      },
      "ReferenceResourceAttributes": {
        "properties": {
          "immutable_id": {
            "type": "string",
            "title": "Immutable Id",
            "description": "The entry's immutable ID (e.g., an UUID). This is important for databases having preferred IDs that point to \"the latest version\" of a record, but still offer access to older variants. This ID maps to the version-specific record, in case it changes in the future.\n\n- **Type**: string.\n\n- **Requirements/Conventions**:\n    - **Support**: OPTIONAL support in implementations, i.e., MAY be `null`.\n    - **Query**: MUST be a queryable property with support for all mandatory filter features.\n\n- **Examples**:\n    - `\"8bd3e750-b477-41a0-9b11-3a799f21b44f\"`\n    - `\"fjeiwoj,54;@=%<>#32\"` (Strings that are not URL-safe are allowed.)",
            "x-optimade-queryable": "must",
            "x-optimade-support": "optional"
          },
          "last_modified": {
            "type": "string",
            "format": "date-time",
            "title": "Last Modified",
            "description": "Date and time representing when the entry was last modified.\n\n- **Type**: timestamp.\n\n- **Requirements/Conventions**:\n    - **Support**: SHOULD be supported by all implementations, i.e., SHOULD NOT be `null`.\n    - **Query**: MUST be a queryable property with support for all mandatory filter features.\n    - **Response**: REQUIRED in the response unless the query parameter `response_fields` is present and does not include this property.\n\n- **Example**:\n    - As part of JSON response format: `\"2007-04-05T14:30:20Z\"` (i.e., encoded as an [RFC 3339 Internet Date/Time Format](https://tools.ietf.org/html/rfc3339#section-5.6) string.)",
            "x-optimade-queryable": "must",
            "x-optimade-support": "should"
          },
          "authors": {
            "items": {
              "$ref": "#/components/schemas/Person"
            },
            "type": "array",
            "title": "Authors",
            "description": "List of person objects containing the authors of the reference.",
            "x-optimade-queryable": "optional",
            "x-optimade-support": "optional"
          },
          "editors": {
            "items": {
              "$ref": "#/components/schemas/Person"
            },
            "type": "array",
            "title": "Editors",
            "description": "List of person objects containing the editors of the reference.",
            "x-optimade-queryable": "optional",
            "x-optimade-support": "optional"
          },
          "doi": {
            "type": "string",
            "title": "Doi",
            "description": "The digital object identifier of the reference.",
            "x-optimade-queryable": "optional",
            "x-optimade-support": "optional"
          },
          "url": {
            "type": "string",
            "maxLength": 65536,
            "minLength": 1,
            "format": "uri",
            "title": "Url",
            "description": "The URL of the reference.",
            "x-optimade-support": "optional",
            "x-optimade-queryable": "optional"
          },
          "address": {
            "type": "string",
            "title": "Address",
            "description": "Meaning of property matches the BiBTeX specification.",
            "x-optimade-queryable": "optional",
            "x-optimade-support": "optional"
          },
          "annote": {
            "type": "string",
            "title": "Annote",
            "description": "Meaning of property matches the BiBTeX specification.",
            "x-optimade-queryable": "optional",
            "x-optimade-support": "optional"
          },
          "booktitle": {
            "type": "string",
            "title": "Booktitle",
            "description": "Meaning of property matches the BiBTeX specification.",
            "x-optimade-queryable": "optional",
            "x-optimade-support": "optional"
          },
          "chapter": {
            "type": "string",
            "title": "Chapter",
            "description": "Meaning of property matches the BiBTeX specification.",
            "x-optimade-queryable": "optional",
            "x-optimade-support": "optional"
          },
          "crossref": {
            "type": "string",
            "title": "Crossref",
            "description": "Meaning of property matches the BiBTeX specification.",
            "x-optimade-queryable": "optional",
            "x-optimade-support": "optional"
          },
          "edition": {
            "type": "string",
            "title": "Edition",
            "description": "Meaning of property matches the BiBTeX specification.",
            "x-optimade-queryable": "optional",
            "x-optimade-support": "optional"
          },
          "howpublished": {
            "type": "string",
            "title": "Howpublished",
            "description": "Meaning of property matches the BiBTeX specification.",
            "x-optimade-queryable": "optional",
            "x-optimade-support": "optional"
          },
          "institution": {
            "type": "string",
            "title": "Institution",
            "description": "Meaning of property matches the BiBTeX specification.",
            "x-optimade-queryable": "optional",
            "x-optimade-support": "optional"
          },
          "journal": {
            "type": "string",
            "title": "Journal",
            "description": "Meaning of property matches the BiBTeX specification.",
            "x-optimade-queryable": "optional",
            "x-optimade-support": "optional"
          },
          "key": {
            "type": "string",
            "title": "Key",
            "description": "Meaning of property matches the BiBTeX specification.",
            "x-optimade-queryable": "optional",
            "x-optimade-support": "optional"
          },
          "month": {
            "type": "string",
            "title": "Month",
            "description": "Meaning of property matches the BiBTeX specification.",
            "x-optimade-queryable": "optional",
            "x-optimade-support": "optional"
          },
          "note": {
            "type": "string",
            "title": "Note",
            "description": "Meaning of property matches the BiBTeX specification.",
            "x-optimade-queryable": "optional",
            "x-optimade-support": "optional"
          },
          "number": {
            "type": "string",
            "title": "Number",
            "description": "Meaning of property matches the BiBTeX specification.",
            "x-optimade-queryable": "optional",
            "x-optimade-support": "optional"
          },
          "organization": {
            "type": "string",
            "title": "Organization",
            "description": "Meaning of property matches the BiBTeX specification.",
            "x-optimade-queryable": "optional",
            "x-optimade-support": "optional"
          },
          "pages": {
            "type": "string",
            "title": "Pages",
            "description": "Meaning of property matches the BiBTeX specification.",
            "x-optimade-queryable": "optional",
            "x-optimade-support": "optional"
          },
          "publisher": {
            "type": "string",
            "title": "Publisher",
            "description": "Meaning of property matches the BiBTeX specification.",
            "x-optimade-queryable": "optional",
            "x-optimade-support": "optional"
          },
          "school": {
            "type": "string",
            "title": "School",
            "description": "Meaning of property matches the BiBTeX specification.",
            "x-optimade-queryable": "optional",
            "x-optimade-support": "optional"
          },
          "series": {
            "type": "string",
            "title": "Series",
            "description": "Meaning of property matches the BiBTeX specification.",
            "x-optimade-queryable": "optional",
            "x-optimade-support": "optional"
          },
          "title": {
            "type": "string",
            "title": "Title",
            "description": "Meaning of property matches the BiBTeX specification.",
            "x-optimade-queryable": "optional",
            "x-optimade-support": "optional"
          },
          "bib_type": {
            "type": "string",
            "title": "Bib Type",
            "description": "Type of the reference, corresponding to the **type** property in the BiBTeX specification.",
            "x-optimade-queryable": "optional",
            "x-optimade-support": "optional"
          },
          "volume": {
            "type": "string",
            "title": "Volume",
            "description": "Meaning of property matches the BiBTeX specification.",
            "x-optimade-queryable": "optional",
            "x-optimade-support": "optional"
          },
          "year": {
            "type": "string",
            "title": "Year",
            "description": "Meaning of property matches the BiBTeX specification.",
            "x-optimade-queryable": "optional",
            "x-optimade-support": "optional"
          }
        },
        "type": "object",
        "required": [
          "last_modified"
        ],
        "title": "ReferenceResourceAttributes",
        "description": "Model that stores the attributes of a reference.\n\nMany properties match the meaning described in the\n[BibTeX specification](http://bibtexml.sourceforge.net/btxdoc.pdf)."
      },
      "ReferenceResponseMany": {
        "properties": {
          "data": {
            "anyOf": [
              {
                "items": {
                  "$ref": "#/components/schemas/ReferenceResource"
                },
                "type": "array"
              },
              {
                "items": {
                  "type": "object"
                },
                "type": "array"
              }
            ],
            "uniqueItems": true,
            "title": "Data",
            "description": "List of unique OPTIMADE references entry resource objects."
          },
          "meta": {
            "allOf": [
              {
                "$ref": "#/components/schemas/ResponseMeta"
              }
            ],
            "title": "Meta",
            "description": "A meta object containing non-standard information"
          },
          "errors": {
            "items": {
              "$ref": "#/components/schemas/Error"
            },
            "type": "array",
            "uniqueItems": true,
            "title": "Errors",
            "description": "A list of unique errors"
          },
          "included": {
            "anyOf": [
              {
                "items": {
                  "$ref": "#/components/schemas/EntryResource"
                },
                "type": "array"
              },
              {
                "items": {
                  "type": "object"
                },
                "type": "array"
              }
            ],
            "uniqueItems": true,
            "title": "Included"
          },
          "links": {
            "allOf": [
              {
                "$ref": "#/components/schemas/ToplevelLinks"
              }
            ],
            "title": "Links",
            "description": "Links associated with the primary data or errors"
          },
          "jsonapi": {
            "allOf": [
              {
                "$ref": "#/components/schemas/JsonApi"
              }
            ],
            "title": "Jsonapi",
            "description": "Information about the JSON API used"
          }
        },
        "type": "object",
        "required": [
          "data",
          "meta"
        ],
        "title": "ReferenceResponseMany",
        "description": "errors are not allowed"
      },
      "ReferenceResponseOne": {
        "properties": {
          "data": {
            "anyOf": [
              {
                "$ref": "#/components/schemas/ReferenceResource"
              },
              {
                "type": "object"
              }
            ],
            "title": "Data",
            "description": "A single references entry resource."
          },
          "meta": {
            "allOf": [
              {
                "$ref": "#/components/schemas/ResponseMeta"
              }
            ],
            "title": "Meta",
            "description": "A meta object containing non-standard information"
          },
          "errors": {
            "items": {
              "$ref": "#/components/schemas/Error"
            },
            "type": "array",
            "uniqueItems": true,
            "title": "Errors",
            "description": "A list of unique errors"
          },
          "included": {
            "anyOf": [
              {
                "items": {
                  "$ref": "#/components/schemas/EntryResource"
                },
                "type": "array"
              },
              {
                "items": {
                  "type": "object"
                },
                "type": "array"
              }
            ],
            "uniqueItems": true,
            "title": "Included"
          },
          "links": {
            "allOf": [
              {
                "$ref": "#/components/schemas/ToplevelLinks"
              }
            ],
            "title": "Links",
            "description": "Links associated with the primary data or errors"
          },
          "jsonapi": {
            "allOf": [
              {
                "$ref": "#/components/schemas/JsonApi"
              }
            ],
            "title": "Jsonapi",
            "description": "Information about the JSON API used"
          }
        },
        "type": "object",
        "required": [
          "data",
          "meta"
        ],
        "title": "ReferenceResponseOne",
        "description": "errors are not allowed"
      },
      "RelationshipLinks": {
        "properties": {
          "self": {
            "anyOf": [
              {
                "type": "string",
                "maxLength": 65536,
                "minLength": 1,
                "format": "uri"
              },
              {
                "$ref": "#/components/schemas/Link"
              }
            ],
            "title": "Self",
            "description": "A link for the relationship itself (a 'relationship link').\nThis link allows the client to directly manipulate the relationship.\nWhen fetched successfully, this link returns the [linkage](https://jsonapi.org/format/1.0/#document-resource-object-linkage) for the related resources as its primary data.\n(See [Fetching Relationships](https://jsonapi.org/format/1.0/#fetching-relationships).)"
          },
          "related": {
            "anyOf": [
              {
                "type": "string",
                "maxLength": 65536,
                "minLength": 1,
                "format": "uri"
              },
              {
                "$ref": "#/components/schemas/Link"
              }
            ],
            "title": "Related",
            "description": "A [related resource link](https://jsonapi.org/format/1.0/#document-resource-object-related-resource-links)."
          }
        },
        "type": "object",
        "title": "RelationshipLinks",
        "description": "A resource object **MAY** contain references to other resource objects (\"relationships\").\nRelationships may be to-one or to-many.\nRelationships can be specified by including a member in a resource's links object."
      },
      "Relationships": {
        "properties": {},
        "type": "object",
        "title": "Relationships",
        "description": "Members of the relationships object (\"relationships\") represent references from the resource object in which it's defined to other resource objects.\nKeys MUST NOT be:\n    type\n    id"
      },
      "Resource": {
        "properties": {
          "id": {
            "type": "string",
            "title": "Id",
            "description": "Resource ID"
          },
          "type": {
            "type": "string",
            "title": "Type",
            "description": "Resource type"
          },
          "links": {
            "allOf": [
              {
                "$ref": "#/components/schemas/ResourceLinks"
              }
            ],
            "title": "Links",
            "description": "a links object containing links related to the resource."
          },
          "meta": {
            "allOf": [
              {
                "$ref": "#/components/schemas/Meta"
              }
            ],
            "title": "Meta",
            "description": "a meta object containing non-standard meta-information about a resource that can not be represented as an attribute or relationship."
          },
          "attributes": {
            "allOf": [
              {
                "$ref": "#/components/schemas/Attributes"
              }
            ],
            "title": "Attributes",
            "description": "an attributes object representing some of the resource\u2019s data."
          },
          "relationships": {
            "allOf": [
              {
                "$ref": "#/components/schemas/Relationships"
              }
            ],
            "title": "Relationships",
            "description": "[Relationships object](https://jsonapi.org/format/1.0/#document-resource-object-relationships)\ndescribing relationships between the resource and other JSON API resources."
          }
        },
        "type": "object",
        "required": [
          "id",
          "type"
        ],
        "title": "Resource",
        "description": "Resource objects appear in a JSON API document to represent resources."
      },
      "ResourceLinks": {
        "properties": {
          "self": {
            "anyOf": [
              {
                "type": "string",
                "maxLength": 65536,
                "minLength": 1,
                "format": "uri"
              },
              {
                "$ref": "#/components/schemas/Link"
              }
            ],
            "title": "Self",
            "description": "A link that identifies the resource represented by the resource object."
          }
        },
        "type": "object",
        "title": "ResourceLinks",
        "description": "A Resource Links object"
      },
      "ResponseMeta": {
        "properties": {
          "query": {
            "allOf": [
              {
                "$ref": "#/components/schemas/ResponseMetaQuery"
              }
            ],
            "title": "Query",
            "description": "Information on the Query that was requested"
          },
          "api_version": {
            "type": "string",
            "pattern": "^(0|[1-9]\\d*)\\.(0|[1-9]\\d*)\\.(0|[1-9]\\d*)(?:-((?:0|[1-9]\\d*|\\d*[a-zA-Z-][0-9a-zA-Z-]*)(?:\\.(?:0|[1-9]\\d*|\\d*[a-zA-Z-][0-9a-zA-Z-]*))*))?(?:\\+([0-9a-zA-Z-]+(?:\\.[0-9a-zA-Z-]+)*))?$",
            "title": "Api Version",
            "description": "Presently used full version of the OPTIMADE API.\nThe version number string MUST NOT be prefixed by, e.g., \"v\".\nExamples: `1.0.0`, `1.0.0-rc.2`.",
            "example": [
              "0.10.1",
              "1.0.0-rc.2",
              "1.2.3-rc.5+develop"
            ]
          },
          "more_data_available": {
            "type": "boolean",
            "title": "More Data Available",
            "description": "`false` if the response contains all data for the request (e.g., a request issued to a single entry endpoint, or a `filter` query at the last page of a paginated response) and `true` if the response is incomplete in the sense that multiple objects match the request, and not all of them have been included in the response (e.g., a query with multiple pages that is not at the last page)."
          },
          "schema": {
            "anyOf": [
              {
                "type": "string",
                "maxLength": 65536,
                "minLength": 1,
                "format": "uri"
              },
              {
                "$ref": "#/components/schemas/Link"
              }
            ],
            "title": "Schema",
            "description": "A [JSON API links object](http://jsonapi.org/format/1.0/#document-links) that points to a schema for the response.\nIf it is a string, or a dictionary containing no `meta` field, the provided URL MUST point at an [OpenAPI](https://swagger.io/specification/) schema.\nIt is possible that future versions of this specification allows for alternative schema types.\nHence, if the `meta` field of the JSON API links object is provided and contains a field `schema_type` that is not equal to the string `OpenAPI` the client MUST not handle failures to parse the schema or to validate the response against the schema as errors."
          },
          "time_stamp": {
            "type": "string",
            "format": "date-time",
            "title": "Time Stamp",
            "description": "A timestamp containing the date and time at which the query was executed."
          },
          "data_returned": {
            "type": "integer",
            "minimum": 0.0,
            "title": "Data Returned",
            "description": "An integer containing the total number of data resource objects returned for the current `filter` query, independent of pagination."
          },
          "provider": {
            "allOf": [
              {
                "$ref": "#/components/schemas/Provider"
              }
            ],
            "title": "Provider",
            "description": "information on the database provider of the implementation."
          },
          "data_available": {
            "type": "integer",
            "title": "Data Available",
            "description": "An integer containing the total number of data resource objects available in the database for the endpoint."
          },
          "last_id": {
            "type": "string",
            "title": "Last Id",
            "description": "a string containing the last ID returned"
          },
          "response_message": {
            "type": "string",
            "title": "Response Message",
            "description": "response string from the server"
          },
          "implementation": {
            "allOf": [
              {
                "$ref": "#/components/schemas/Implementation"
              }
            ],
            "title": "Implementation",
            "description": "a dictionary describing the server implementation"
          },
          "warnings": {
            "items": {
              "$ref": "#/components/schemas/Warnings"
            },
            "type": "array",
            "uniqueItems": true,
            "title": "Warnings",
            "description": "A list of warning resource objects representing non-critical errors or warnings.\nA warning resource object is defined similarly to a [JSON API error object](http://jsonapi.org/format/1.0/#error-objects), but MUST also include the field `type`, which MUST have the value `\"warning\"`.\nThe field `detail` MUST be present and SHOULD contain a non-critical message, e.g., reporting unrecognized search attributes or deprecated features.\nThe field `status`, representing a HTTP response status code, MUST NOT be present for a warning resource object.\nThis is an exclusive field for error resource objects."
          }
        },
        "type": "object",
        "required": [
          "query",
          "api_version",
          "more_data_available"
        ],
        "title": "ResponseMeta",
        "description": "A [JSON API meta member](https://jsonapi.org/format/1.0#document-meta)\nthat contains JSON API meta objects of non-standard\nmeta-information.\n\nOPTIONAL additional information global to the query that is not\nspecified in this document, MUST start with a\ndatabase-provider-specific prefix."
      },
      "ResponseMetaQuery": {
        "properties": {
          "representation": {
            "type": "string",
            "title": "Representation",
            "description": "A string with the part of the URL following the versioned or unversioned base URL that serves the API.\nQuery parameters that have not been used in processing the request MAY be omitted.\nIn particular, if no query parameters have been involved in processing the request, the query part of the URL MAY be excluded.\nExample: `/structures?filter=nelements=2`"
          }
        },
        "type": "object",
        "required": [
          "representation"
        ],
        "title": "ResponseMetaQuery",
        "description": "Information on the query that was requested."
      },
      "Species": {
        "properties": {
          "name": {
            "type": "string",
            "title": "Name",
            "description": "Gives the name of the species; the **name** value MUST be unique in the `species` list.",
            "x-optimade-queryable": "optional",
            "x-optimade-support": "must"
          },
          "chemical_symbols": {
            "items": {
              "type": "string"
            },
            "type": "array",
            "title": "Chemical Symbols",
            "description": "MUST be a list of strings of all chemical elements composing this species. Each item of the list MUST be one of the following:\n\n- a valid chemical-element symbol, or\n- the special value `\"X\"` to represent a non-chemical element, or\n- the special value `\"vacancy\"` to represent that this site has a non-zero probability of having a vacancy (the respective probability is indicated in the `concentration` list, see below).\n\nIf any one entry in the `species` list has a `chemical_symbols` list that is longer than 1 element, the correct flag MUST be set in the list `structure_features`.",
            "x-optimade-queryable": "optional",
            "x-optimade-support": "must"
          },
          "concentration": {
            "items": {
              "type": "number"
            },
            "type": "array",
            "title": "Concentration",
            "description": "MUST be a list of floats, with same length as `chemical_symbols`. The numbers represent the relative concentration of the corresponding chemical symbol in this species. The numbers SHOULD sum to one. Cases in which the numbers do not sum to one typically fall only in the following two categories:\n\n- Numerical errors when representing float numbers in fixed precision, e.g. for two chemical symbols with concentrations `1/3` and `2/3`, the concentration might look something like `[0.33333333333, 0.66666666666]`. If the client is aware that the sum is not one because of numerical precision, it can renormalize the values so that the sum is exactly one.\n- Experimental errors in the data present in the database. In this case, it is the responsibility of the client to decide how to process the data.\n\nNote that concentrations are uncorrelated between different site (even of the same species).",
            "x-optimade-queryable": "optional",
            "x-optimade-support": "must"
          },
          "mass": {
            "items": {
              "type": "number"
            },
            "type": "array",
            "title": "Mass",
            "description": "If present MUST be a list of floats expressed in a.m.u.\nElements denoting vacancies MUST have masses equal to 0.",
            "x-optimade-unit": "a.m.u.",
            "x-optimade-queryable": "optional",
            "x-optimade-support": "optional"
          },
          "original_name": {
            "type": "string",
            "title": "Original Name",
            "description": "Can be any valid Unicode string, and SHOULD contain (if specified) the name of the species that is used internally in the source database.\n\nNote: With regards to \"source database\", we refer to the immediate source being queried via the OPTIMADE API implementation.",
            "x-optimade-queryable": "optional",
            "x-optimade-support": "optional"
          },
          "attached": {
            "items": {
              "type": "string"
            },
            "type": "array",
            "title": "Attached",
            "description": "If provided MUST be a list of length 1 or more of strings of chemical symbols for the elements attached to this site, or \"X\" for a non-chemical element.",
            "x-optimade-queryable": "optional",
            "x-optimade-support": "optional"
          },
          "nattached": {
            "items": {
              "type": "integer"
            },
            "type": "array",
            "title": "Nattached",
            "description": "If provided MUST be a list of length 1 or more of integers indicating the number of attached atoms of the kind specified in the value of the :field:`attached` key.",
            "x-optimade-queryable": "optional",
            "x-optimade-support": "optional"
          }
        },
        "type": "object",
        "required": [
          "name",
          "chemical_symbols",
          "concentration"
        ],
        "title": "Species",
        "description": "A list describing the species of the sites of this structure.\n\nSpecies can represent pure chemical elements, virtual-crystal atoms representing a\nstatistical occupation of a given site by multiple chemical elements, and/or a\nlocation to which there are attached atoms, i.e., atoms whose precise location are\nunknown beyond that they are attached to that position (frequently used to indicate\nhydrogen atoms attached to another element, e.g., a carbon with three attached\nhydrogens might represent a methyl group, -CH3).\n\n- **Examples**:\n    - `[ {\"name\": \"Ti\", \"chemical_symbols\": [\"Ti\"], \"concentration\": [1.0]} ]`: any site with this species is occupied by a Ti atom.\n    - `[ {\"name\": \"Ti\", \"chemical_symbols\": [\"Ti\", \"vacancy\"], \"concentration\": [0.9, 0.1]} ]`: any site with this species is occupied by a Ti atom with 90 % probability, and has a vacancy with 10 % probability.\n    - `[ {\"name\": \"BaCa\", \"chemical_symbols\": [\"vacancy\", \"Ba\", \"Ca\"], \"concentration\": [0.05, 0.45, 0.5], \"mass\": [0.0, 137.327, 40.078]} ]`: any site with this species is occupied by a Ba atom with 45 % probability, a Ca atom with 50 % probability, and by a vacancy with 5 % probability. The mass of this site is (on average) 88.5 a.m.u.\n    - `[ {\"name\": \"C12\", \"chemical_symbols\": [\"C\"], \"concentration\": [1.0], \"mass\": [12.0]} ]`: any site with this species is occupied by a carbon isotope with mass 12.\n    - `[ {\"name\": \"C13\", \"chemical_symbols\": [\"C\"], \"concentration\": [1.0], \"mass\": [13.0]} ]`: any site with this species is occupied by a carbon isotope with mass 13.\n    - `[ {\"name\": \"CH3\", \"chemical_symbols\": [\"C\"], \"concentration\": [1.0], \"attached\": [\"H\"], \"nattached\": [3]} ]`: any site with this species is occupied by a methyl group, -CH3, which is represented without specifying precise positions of the hydrogen atoms."
      },
      "StructureFeatures": {
        "enum": [
          "disorder",
          "implicit_atoms",
          "site_attachments",
          "assemblies"
        ],
        "title": "StructureFeatures",
        "description": "Enumeration of structure_features values"
      },
      "StructureRelationship": {
        "properties": {
          "links": {
            "allOf": [
              {
                "$ref": "#/components/schemas/RelationshipLinks"
              }
            ],
            "title": "Links",
            "description": "a links object containing at least one of the following: self, related"
          },
          "data": {
            "anyOf": [
              {
                "$ref": "#/components/schemas/BaseRelationshipResource"
              },
              {
                "items": {
                  "$ref": "#/components/schemas/BaseRelationshipResource"
                },
                "type": "array"
              }
            ],
            "uniqueItems": true,
            "title": "Data",
            "description": "Resource linkage"
          },
          "meta": {
            "allOf": [
              {
                "$ref": "#/components/schemas/Meta"
              }
            ],
            "title": "Meta",
            "description": "a meta object that contains non-standard meta-information about the relationship."
          }
        },
        "type": "object",
        "title": "StructureRelationship",
        "description": "Similar to normal JSON API relationship, but with addition of OPTIONAL meta field for a resource."
      },
      "StructureResource": {
        "properties": {
          "id": {
            "type": "string",
            "title": "Id",
            "description": "An entry's ID as defined in section Definition of Terms.\n\n- **Type**: string.\n\n- **Requirements/Conventions**:\n    - **Support**: MUST be supported by all implementations, MUST NOT be `null`.\n    - **Query**: MUST be a queryable property with support for all mandatory filter features.\n    - **Response**: REQUIRED in the response.\n\n- **Examples**:\n    - `\"db/1234567\"`\n    - `\"cod/2000000\"`\n    - `\"cod/2000000@1234567\"`\n    - `\"nomad/L1234567890\"`\n    - `\"42\"`",
            "x-optimade-queryable": "must",
            "x-optimade-support": "must"
          },
          "type": {
            "type": "string",
            "pattern": "^structures$",
            "title": "Type",
            "description": "The name of the type of an entry.\n\n- **Type**: string.\n\n- **Requirements/Conventions**:\n    - **Support**: MUST be supported by all implementations, MUST NOT be `null`.\n    - **Query**: MUST be a queryable property with support for all mandatory filter features.\n    - **Response**: REQUIRED in the response.\n    - MUST be an existing entry type.\n    - The entry of type `<type>` and ID `<id>` MUST be returned in response to a request for `/<type>/<id>` under the versioned base URL.\n\n- **Examples**:\n    - `\"structures\"`",
            "default": "structures",
            "x-optimade-queryable": "must",
            "x-optimade-support": "must"
          },
          "links": {
            "allOf": [
              {
                "$ref": "#/components/schemas/ResourceLinks"
              }
            ],
            "title": "Links",
            "description": "a links object containing links related to the resource."
          },
          "meta": {
            "allOf": [
              {
                "$ref": "#/components/schemas/EntryMetadata"
              }
            ],
            "title": "Meta",
            "description": "A [JSON API meta object](https://jsonapi.org/format/1.1/#document-meta) that is used to communicate metadata."
          },
          "attributes": {
            "$ref": "#/components/schemas/StructureResourceAttributes"
          },
          "relationships": {
            "allOf": [
              {
                "$ref": "#/components/schemas/EntryRelationships"
              }
            ],
            "title": "Relationships",
            "description": "A dictionary containing references to other entries according to the description in section Relationships encoded as [JSON API Relationships](https://jsonapi.org/format/1.0/#document-resource-object-relationships).\nThe OPTIONAL human-readable description of the relationship MAY be provided in the `description` field inside the `meta` dictionary of the JSON API resource identifier object."
          }
        },
        "type": "object",
        "required": [
          "id",
          "type",
          "attributes"
        ],
        "title": "StructureResource",
        "description": "Representing a structure."
      },
      "StructureResourceAttributes": {
        "properties": {
          "immutable_id": {
            "type": "string",
            "title": "Immutable Id",
            "description": "The entry's immutable ID (e.g., an UUID). This is important for databases having preferred IDs that point to \"the latest version\" of a record, but still offer access to older variants. This ID maps to the version-specific record, in case it changes in the future.\n\n- **Type**: string.\n\n- **Requirements/Conventions**:\n    - **Support**: OPTIONAL support in implementations, i.e., MAY be `null`.\n    - **Query**: MUST be a queryable property with support for all mandatory filter features.\n\n- **Examples**:\n    - `\"8bd3e750-b477-41a0-9b11-3a799f21b44f\"`\n    - `\"fjeiwoj,54;@=%<>#32\"` (Strings that are not URL-safe are allowed.)",
            "x-optimade-queryable": "must",
            "x-optimade-support": "optional"
          },
          "last_modified": {
            "type": "string",
            "format": "date-time",
            "title": "Last Modified",
            "description": "Date and time representing when the entry was last modified.\n\n- **Type**: timestamp.\n\n- **Requirements/Conventions**:\n    - **Support**: SHOULD be supported by all implementations, i.e., SHOULD NOT be `null`.\n    - **Query**: MUST be a queryable property with support for all mandatory filter features.\n    - **Response**: REQUIRED in the response unless the query parameter `response_fields` is present and does not include this property.\n\n- **Example**:\n    - As part of JSON response format: `\"2007-04-05T14:30:20Z\"` (i.e., encoded as an [RFC 3339 Internet Date/Time Format](https://tools.ietf.org/html/rfc3339#section-5.6) string.)",
<<<<<<< HEAD
            "nullable": true,
            "x-optimade-queryable": "must",
            "x-optimade-support": "should"
=======
            "x-optimade-support": "should",
            "x-optimade-queryable": "must",
            "nullable": true
>>>>>>> 05b2906a
          },
          "elements": {
            "items": {
              "type": "string"
            },
            "type": "array",
            "title": "Elements",
            "description": "The chemical symbols of the different elements present in the structure.\n\n- **Type**: list of strings.\n\n- **Requirements/Conventions**:\n    - **Support**: SHOULD be supported by all implementations, i.e., SHOULD NOT be `null`.\n    - **Query**: MUST be a queryable property with support for all mandatory filter features.\n    - The strings are the chemical symbols, i.e., either a single uppercase letter or an uppercase letter followed by a number of lowercase letters.\n    - The order MUST be alphabetical.\n    - MUST refer to the same elements in the same order, and therefore be of the same length, as `elements_ratios`, if the latter is provided.\n    - Note: This property SHOULD NOT contain the string \"X\" to indicate non-chemical elements or \"vacancy\" to indicate vacancies (in contrast to the field `chemical_symbols` for the `species` property).\n\n- **Examples**:\n    - `[\"Si\"]`\n    - `[\"Al\",\"O\",\"Si\"]`\n\n- **Query examples**:\n    - A filter that matches all records of structures that contain Si, Al **and** O, and possibly other elements: `elements HAS ALL \"Si\", \"Al\", \"O\"`.\n    - To match structures with exactly these three elements, use `elements HAS ALL \"Si\", \"Al\", \"O\" AND elements LENGTH 3`.\n    - Note: length queries on this property can be equivalently formulated by filtering on the `nelements`_ property directly.",
<<<<<<< HEAD
            "nullable": true,
            "x-optimade-queryable": "must",
            "x-optimade-support": "should"
=======
            "x-optimade-support": "should",
            "x-optimade-queryable": "must",
            "nullable": true
>>>>>>> 05b2906a
          },
          "nelements": {
            "type": "integer",
            "title": "Nelements",
            "description": "Number of different elements in the structure as an integer.\n\n- **Type**: integer\n\n- **Requirements/Conventions**:\n    - **Support**: SHOULD be supported by all implementations, i.e., SHOULD NOT be `null`.\n    - **Query**: MUST be a queryable property with support for all mandatory filter features.\n    - MUST be equal to the lengths of the list properties `elements` and `elements_ratios`, if they are provided.\n\n- **Examples**:\n    - `3`\n\n- **Querying**:\n    - Note: queries on this property can equivalently be formulated using `elements LENGTH`.\n    - A filter that matches structures that have exactly 4 elements: `nelements=4`.\n    - A filter that matches structures that have between 2 and 7 elements: `nelements>=2 AND nelements<=7`.",
            "nullable": true,
            "x-optimade-queryable": "must",
            "x-optimade-support": "should"
          },
          "elements_ratios": {
            "items": {
              "type": "number"
            },
            "type": "array",
            "title": "Elements Ratios",
            "description": "Relative proportions of different elements in the structure.\n\n- **Type**: list of floats\n\n- **Requirements/Conventions**:\n    - **Support**: SHOULD be supported by all implementations, i.e., SHOULD NOT be `null`.\n    - **Query**: MUST be a queryable property with support for all mandatory filter features.\n    - Composed by the proportions of elements in the structure as a list of floating point numbers.\n    - The sum of the numbers MUST be 1.0 (within floating point accuracy)\n    - MUST refer to the same elements in the same order, and therefore be of the same length, as `elements`, if the latter is provided.\n\n- **Examples**:\n    - `[1.0]`\n    - `[0.3333333333333333, 0.2222222222222222, 0.4444444444444444]`\n\n- **Query examples**:\n    - Note: Useful filters can be formulated using the set operator syntax for correlated values.\n      However, since the values are floating point values, the use of equality comparisons is generally inadvisable.\n    - OPTIONAL: a filter that matches structures where approximately 1/3 of the atoms in the structure are the element Al is: `elements:elements_ratios HAS ALL \"Al\":>0.3333, \"Al\":<0.3334`.",
<<<<<<< HEAD
            "nullable": true,
            "x-optimade-queryable": "must",
            "x-optimade-support": "should"
=======
            "x-optimade-support": "should",
            "x-optimade-queryable": "must",
            "nullable": true
>>>>>>> 05b2906a
          },
          "chemical_formula_descriptive": {
            "type": "string",
            "title": "Chemical Formula Descriptive",
            "description": "The chemical formula for a structure as a string in a form chosen by the API implementation.\n\n- **Type**: string\n\n- **Requirements/Conventions**:\n    - **Support**: SHOULD be supported by all implementations, i.e., SHOULD NOT be `null`.\n    - **Query**: MUST be a queryable property with support for all mandatory filter features.\n    - The chemical formula is given as a string consisting of properly capitalized element symbols followed by integers or decimal numbers, balanced parentheses, square, and curly brackets `(`,`)`, `[`,`]`, `{`, `}`, commas, the `+`, `-`, `:` and `=` symbols. The parentheses are allowed to be followed by a number. Spaces are allowed anywhere except within chemical symbols. The order of elements and any groupings indicated by parentheses or brackets are chosen freely by the API implementation.\n    - The string SHOULD be arithmetically consistent with the element ratios in the `chemical_formula_reduced` property.\n    - It is RECOMMENDED, but not mandatory, that symbols, parentheses and brackets, if used, are used with the meanings prescribed by [IUPAC's Nomenclature of Organic Chemistry](https://www.qmul.ac.uk/sbcs/iupac/bibliog/blue.html).\n\n- **Examples**:\n    - `\"(H2O)2 Na\"`\n    - `\"NaCl\"`\n    - `\"CaCO3\"`\n    - `\"CCaO3\"`\n    - `\"(CH3)3N+ - [CH2]2-OH = Me3N+ - CH2 - CH2OH\"`\n\n- **Query examples**:\n    - Note: the free-form nature of this property is likely to make queries on it across different databases inconsistent.\n    - A filter that matches an exactly given formula: `chemical_formula_descriptive=\"(H2O)2 Na\"`.\n    - A filter that does a partial match: `chemical_formula_descriptive CONTAINS \"H2O\"`.",
            "nullable": true,
            "x-optimade-queryable": "must",
            "x-optimade-support": "should"
          },
          "chemical_formula_reduced": {
            "type": "string",
            "pattern": "(^$)|^([A-Z][a-z]?([2-9]|[1-9]\\d+)?)+$",
            "title": "Chemical Formula Reduced",
            "description": "The reduced chemical formula for a structure as a string with element symbols and integer chemical proportion numbers.\nThe proportion number MUST be omitted if it is 1.\n\n- **Type**: string\n\n- **Requirements/Conventions**:\n    - **Support**: SHOULD be supported by all implementations, i.e., SHOULD NOT be `null`.\n    - **Query**: MUST be a queryable property.\n      However, support for filters using partial string matching with this property is OPTIONAL (i.e., BEGINS WITH, ENDS WITH, and CONTAINS).\n      Intricate queries on formula components are instead suggested to be formulated using set-type filter operators on the multi valued `elements` and `elements_ratios` properties.\n    - Element symbols MUST have proper capitalization (e.g., `\"Si\"`, not `\"SI\"` for \"silicon\").\n    - Elements MUST be placed in alphabetical order, followed by their integer chemical proportion number.\n    - For structures with no partial occupation, the chemical proportion numbers are the smallest integers for which the chemical proportion is exactly correct.\n    - For structures with partial occupation, the chemical proportion numbers are integers that within reasonable approximation indicate the correct chemical proportions. The precise details of how to perform the rounding is chosen by the API implementation.\n    - No spaces or separators are allowed.\n\n- **Examples**:\n    - `\"H2NaO\"`\n    - `\"ClNa\"`\n    - `\"CCaO3\"`\n\n- **Query examples**:\n    - A filter that matches an exactly given formula is `chemical_formula_reduced=\"H2NaO\"`.",
<<<<<<< HEAD
            "nullable": true,
            "x-optimade-queryable": "must",
            "x-optimade-support": "should"
=======
            "x-optimade-support": "should",
            "x-optimade-queryable": "must",
            "nullable": true
>>>>>>> 05b2906a
          },
          "chemical_formula_hill": {
            "type": "string",
            "pattern": "(^$)|^([A-Z][a-z]?([2-9]|[1-9]\\d+)?)+$",
            "title": "Chemical Formula Hill",
            "description": "The chemical formula for a structure in [Hill form](https://dx.doi.org/10.1021/ja02046a005) with element symbols followed by integer chemical proportion numbers. The proportion number MUST be omitted if it is 1.\n\n- **Type**: string\n\n- **Requirements/Conventions**:\n    - **Support**: OPTIONAL support in implementations, i.e., MAY be `null`.\n    - **Query**: Support for queries on this property is OPTIONAL.\n      If supported, only a subset of the filter features MAY be supported.\n    - The overall scale factor of the chemical proportions is chosen such that the resulting values are integers that indicate the most chemically relevant unit of which the system is composed.\n      For example, if the structure is a repeating unit cell with four hydrogens and four oxygens that represents two hydroperoxide molecules, `chemical_formula_hill` is `\"H2O2\"` (i.e., not `\"HO\"`, nor `\"H4O4\"`).\n    - If the chemical insight needed to ascribe a Hill formula to the system is not present, the property MUST be handled as unset.\n    - Element symbols MUST have proper capitalization (e.g., `\"Si\"`, not `\"SI\"` for \"silicon\").\n    - Elements MUST be placed in [Hill order](https://dx.doi.org/10.1021/ja02046a005), followed by their integer chemical proportion number.\n      Hill order means: if carbon is present, it is placed first, and if also present, hydrogen is placed second.\n      After that, all other elements are ordered alphabetically.\n      If carbon is not present, all elements are ordered alphabetically.\n    - If the system has sites with partial occupation and the total occupations of each element do not all sum up to integers, then the Hill formula SHOULD be handled as unset.\n    - No spaces or separators are allowed.\n\n- **Examples**:\n    - `\"H2O2\"`\n\n- **Query examples**:\n    - A filter that matches an exactly given formula is `chemical_formula_hill=\"H2O2\"`.",
            "x-optimade-queryable": "optional",
            "x-optimade-support": "optional"
          },
          "chemical_formula_anonymous": {
            "type": "string",
            "pattern": "(^$)|^([A-Z][a-z]?([2-9]|[1-9]\\d+)?)+$",
            "title": "Chemical Formula Anonymous",
            "description": "The anonymous formula is the `chemical_formula_reduced`, but where the elements are instead first ordered by their chemical proportion number, and then, in order left to right, replaced by anonymous symbols A, B, C, ..., Z, Aa, Ba, ..., Za, Ab, Bb, ... and so on.\n\n- **Type**: string\n\n- **Requirements/Conventions**:\n    - **Support**: SHOULD be supported by all implementations, i.e., SHOULD NOT be `null`.\n    - **Query**: MUST be a queryable property.\n      However, support for filters using partial string matching with this property is OPTIONAL (i.e., BEGINS WITH, ENDS WITH, and CONTAINS).\n\n- **Examples**:\n    - `\"A2B\"`\n    - `\"A42B42C16D12E10F9G5\"`\n\n- **Querying**:\n    - A filter that matches an exactly given formula is `chemical_formula_anonymous=\"A2B\"`.",
<<<<<<< HEAD
            "nullable": true,
            "x-optimade-queryable": "must",
            "x-optimade-support": "should"
=======
            "x-optimade-support": "should",
            "x-optimade-queryable": "must",
            "nullable": true
>>>>>>> 05b2906a
          },
          "dimension_types": {
            "items": {
              "$ref": "#/components/schemas/Periodicity"
            },
            "type": "array",
            "maxItems": 3,
            "minItems": 3,
            "title": "Dimension Types",
            "description": "List of three integers.\nFor each of the three directions indicated by the three lattice vectors (see property `lattice_vectors`), this list indicates if the direction is periodic (value `1`) or non-periodic (value `0`).\nNote: the elements in this list each refer to the direction of the corresponding entry in `lattice_vectors` and *not* the Cartesian x, y, z directions.\n\n- **Type**: list of integers.\n\n- **Requirements/Conventions**:\n    - **Support**: SHOULD be supported by all implementations, i.e., SHOULD NOT be `null`.\n    - **Query**: Support for queries on this property is OPTIONAL.\n    - MUST be a list of length 3.\n    - Each integer element MUST assume only the value 0 or 1.\n\n- **Examples**:\n    - For a molecule: `[0, 0, 0]`\n    - For a wire along the direction specified by the third lattice vector: `[0, 0, 1]`\n    - For a 2D surface/slab, periodic on the plane defined by the first and third lattice vectors: `[1, 0, 1]`\n    - For a bulk 3D system: `[1, 1, 1]`",
            "x-optimade-support": "should",
            "x-optimade-queryable": "optional",
            "nullable": true
          },
          "nperiodic_dimensions": {
            "type": "integer",
            "title": "Nperiodic Dimensions",
            "description": "An integer specifying the number of periodic dimensions in the structure, equivalent to the number of non-zero entries in `dimension_types`.\n\n- **Type**: integer\n\n- **Requirements/Conventions**:\n    - **Support**: SHOULD be supported by all implementations, i.e., SHOULD NOT be `null`.\n    - **Query**: MUST be a queryable property with support for all mandatory filter features.\n    - The integer value MUST be between 0 and 3 inclusive and MUST be equal to the sum of the items in the `dimension_types` property.\n    - This property only reflects the treatment of the lattice vectors provided for the structure, and not any physical interpretation of the dimensionality of its contents.\n\n- **Examples**:\n    - `2` should be indicated in cases where `dimension_types` is any of `[1, 1, 0]`, `[1, 0, 1]`, `[0, 1, 1]`.\n\n- **Query examples**:\n    - Match only structures with exactly 3 periodic dimensions: `nperiodic_dimensions=3`\n    - Match all structures with 2 or fewer periodic dimensions: `nperiodic_dimensions<=2`",
            "nullable": true,
            "x-optimade-queryable": "must",
            "x-optimade-support": "should"
          },
          "lattice_vectors": {
            "items": {
              "items": {
                "type": "number"
              },
              "type": "array",
              "maxItems": 3,
              "minItems": 3
            },
            "type": "array",
            "maxItems": 3,
            "minItems": 3,
            "title": "Lattice Vectors",
            "description": "The three lattice vectors in Cartesian coordinates, in \u00e5ngstr\u00f6m (\u00c5).\n\n- **Type**: list of list of floats or unknown values.\n\n- **Requirements/Conventions**:\n    - **Support**: SHOULD be supported by all implementations, i.e., SHOULD NOT be `null`.\n    - **Query**: Support for queries on this property is OPTIONAL.\n      If supported, filters MAY support only a subset of comparison operators.\n    - MUST be a list of three vectors *a*, *b*, and *c*, where each of the vectors MUST BE a list of the vector's coordinates along the x, y, and z Cartesian coordinates.\n      (Therefore, the first index runs over the three lattice vectors and the second index runs over the x, y, z Cartesian coordinates).\n    - For databases that do not define an absolute Cartesian system (e.g., only defining the length and angles between vectors), the first lattice vector SHOULD be set along *x* and the second on the *xy*-plane.\n    - MUST always contain three vectors of three coordinates each, independently of the elements of property `dimension_types`.\n      The vectors SHOULD by convention be chosen so the determinant of the `lattice_vectors` matrix is different from zero.\n      The vectors in the non-periodic directions have no significance beyond fulfilling these requirements.\n    - The coordinates of the lattice vectors of non-periodic dimensions (i.e., those dimensions for which `dimension_types` is `0`) MAY be given as a list of all `null` values.\n        If a lattice vector contains the value `null`, all coordinates of that lattice vector MUST be `null`.\n\n- **Examples**:\n    - `[[4.0,0.0,0.0],[0.0,4.0,0.0],[0.0,1.0,4.0]]` represents a cell, where the first vector is `(4, 0, 0)`, i.e., a vector aligned along the `x` axis of length 4 \u00c5; the second vector is `(0, 4, 0)`; and the third vector is `(0, 1, 4)`.",
            "x-optimade-support": "should",
            "x-optimade-queryable": "optional",
            "nullable": true,
            "x-optimade-unit": "\u00c5"
          },
          "cartesian_site_positions": {
            "items": {
              "items": {
                "type": "number"
              },
              "type": "array",
              "maxItems": 3,
              "minItems": 3
            },
            "type": "array",
            "title": "Cartesian Site Positions",
            "description": "Cartesian positions of each site in the structure.\nA site is usually used to describe positions of atoms; what atoms can be encountered at a given site is conveyed by the `species_at_sites` property, and the species themselves are described in the `species` property.\n\n- **Type**: list of list of floats\n\n- **Requirements/Conventions**:\n    - **Support**: SHOULD be supported by all implementations, i.e., SHOULD NOT be `null`.\n    - **Query**: Support for queries on this property is OPTIONAL.\n      If supported, filters MAY support only a subset of comparison operators.\n    - It MUST be a list of length equal to the number of sites in the structure, where every element is a list of the three Cartesian coordinates of a site expressed as float values in the unit angstrom (\u00c5).\n    - An entry MAY have multiple sites at the same Cartesian position (for a relevant use of this, see e.g., the property `assemblies`).\n\n- **Examples**:\n    - `[[0,0,0],[0,0,2]]` indicates a structure with two sites, one sitting at the origin and one along the (positive) *z*-axis, 2 \u00c5 away from the origin.",
            "x-optimade-support": "should",
            "x-optimade-queryable": "optional",
            "nullable": true,
            "x-optimade-unit": "\u00c5"
          },
          "nsites": {
            "type": "integer",
            "title": "Nsites",
            "description": "An integer specifying the length of the `cartesian_site_positions` property.\n\n- **Type**: integer\n\n- **Requirements/Conventions**:\n    - **Support**: SHOULD be supported by all implementations, i.e., SHOULD NOT be `null`.\n    - **Query**: MUST be a queryable property with support for all mandatory filter features.\n\n- **Examples**:\n    - `42`\n\n- **Query examples**:\n    - Match only structures with exactly 4 sites: `nsites=4`\n    - Match structures that have between 2 and 7 sites: `nsites>=2 AND nsites<=7`",
            "nullable": true,
            "x-optimade-queryable": "must",
            "x-optimade-support": "should"
          },
          "species": {
            "items": {
              "$ref": "#/components/schemas/Species"
            },
            "type": "array",
            "title": "Species",
            "description": "A list describing the species of the sites of this structure.\nSpecies can represent pure chemical elements, virtual-crystal atoms representing a statistical occupation of a given site by multiple chemical elements, and/or a location to which there are attached atoms, i.e., atoms whose precise location are unknown beyond that they are attached to that position (frequently used to indicate hydrogen atoms attached to another element, e.g., a carbon with three attached hydrogens might represent a methyl group, -CH3).\n\n- **Type**: list of dictionary with keys:\n    - `name`: string (REQUIRED)\n    - `chemical_symbols`: list of strings (REQUIRED)\n    - `concentration`: list of float (REQUIRED)\n    - `attached`: list of strings (REQUIRED)\n    - `nattached`: list of integers (OPTIONAL)\n    - `mass`: list of floats (OPTIONAL)\n    - `original_name`: string (OPTIONAL).\n\n- **Requirements/Conventions**:\n    - **Support**: SHOULD be supported by all implementations, i.e., SHOULD NOT be `null`.\n    - **Query**: Support for queries on this property is OPTIONAL.\n        If supported, filters MAY support only a subset of comparison operators.\n    - Each list member MUST be a dictionary with the following keys:\n        - **name**: REQUIRED; gives the name of the species; the **name** value MUST be unique in the `species` list;\n        - **chemical_symbols**: REQUIRED; MUST be a list of strings of all chemical elements composing this species.\n          Each item of the list MUST be one of the following:\n            - a valid chemical-element symbol, or\n            - the special value `\"X\"` to represent a non-chemical element, or\n            - the special value `\"vacancy\"` to represent that this site has a non-zero probability of having a vacancy (the respective probability is indicated in the `concentration` list, see below).\n\n          If any one entry in the `species` list has a `chemical_symbols` list that is longer than 1 element, the correct flag MUST be set in the list `structure_features`.\n\n        - **concentration**: REQUIRED; MUST be a list of floats, with same length as `chemical_symbols`.\n          The numbers represent the relative concentration of the corresponding chemical symbol in this species.\n          The numbers SHOULD sum to one. Cases in which the numbers do not sum to one typically fall only in the following two categories:\n\n            - Numerical errors when representing float numbers in fixed precision, e.g. for two chemical symbols with concentrations `1/3` and `2/3`, the concentration might look something like `[0.33333333333, 0.66666666666]`. If the client is aware that the sum is not one because of numerical precision, it can renormalize the values so that the sum is exactly one.\n            - Experimental errors in the data present in the database. In this case, it is the responsibility of the client to decide how to process the data.\n\n            Note that concentrations are uncorrelated between different sites (even of the same species).\n\n        - **attached**: OPTIONAL; if provided MUST be a list of length 1 or more of strings of chemical symbols for the elements attached to this site, or \"X\" for a non-chemical element.\n\n        - **nattached**: OPTIONAL; if provided MUST be a list of length 1 or more of integers indicating the number of attached atoms of the kind specified in the value of the `attached` key.\n\n          The implementation MUST include either both or none of the `attached` and `nattached` keys, and if they are provided, they MUST be of the same length.\n          Furthermore, if they are provided, the `structure_features` property MUST include the string `site_attachments`.\n\n        - **mass**: OPTIONAL. If present MUST be a list of floats, with the same length as `chemical_symbols`, providing element masses expressed in a.m.u.\n          Elements denoting vacancies MUST have masses equal to 0.\n\n        - **original_name**: OPTIONAL. Can be any valid Unicode string, and SHOULD contain (if specified) the name of the species that is used internally in the source database.\n\n          Note: With regards to \"source database\", we refer to the immediate source being queried via the OPTIMADE API implementation.\n\n          The main use of this field is for source databases that use species names, containing characters that are not allowed (see description of the list property `species_at_sites`).\n\n    - For systems that have only species formed by a single chemical symbol, and that have at most one species per chemical symbol, SHOULD use the chemical symbol as species name (e.g., `\"Ti\"` for titanium, `\"O\"` for oxygen, etc.)\n      However, note that this is OPTIONAL, and client implementations MUST NOT assume that the key corresponds to a chemical symbol, nor assume that if the species name is a valid chemical symbol, that it represents a species with that chemical symbol.\n      This means that a species `{\"name\": \"C\", \"chemical_symbols\": [\"Ti\"], \"concentration\": [1.0]}` is valid and represents a titanium species (and *not* a carbon species).\n    - It is NOT RECOMMENDED that a structure includes species that do not have at least one corresponding site.\n\n- **Examples**:\n    - `[ {\"name\": \"Ti\", \"chemical_symbols\": [\"Ti\"], \"concentration\": [1.0]} ]`: any site with this species is occupied by a Ti atom.\n    - `[ {\"name\": \"Ti\", \"chemical_symbols\": [\"Ti\", \"vacancy\"], \"concentration\": [0.9, 0.1]} ]`: any site with this species is occupied by a Ti atom with 90 % probability, and has a vacancy with 10 % probability.\n    - `[ {\"name\": \"BaCa\", \"chemical_symbols\": [\"vacancy\", \"Ba\", \"Ca\"], \"concentration\": [0.05, 0.45, 0.5], \"mass\": [0.0, 137.327, 40.078]} ]`: any site with this species is occupied by a Ba atom with 45 % probability, a Ca atom with 50 % probability, and by a vacancy with 5 % probability. The mass of this site is (on average) 88.5 a.m.u.\n    - `[ {\"name\": \"C12\", \"chemical_symbols\": [\"C\"], \"concentration\": [1.0], \"mass\": [12.0]} ]`: any site with this species is occupied by a carbon isotope with mass 12.\n    - `[ {\"name\": \"C13\", \"chemical_symbols\": [\"C\"], \"concentration\": [1.0], \"mass\": [13.0]} ]`: any site with this species is occupied by a carbon isotope with mass 13.\n    - `[ {\"name\": \"CH3\", \"chemical_symbols\": [\"C\"], \"concentration\": [1.0], \"attached\": [\"H\"], \"nattached\": [3]} ]`: any site with this species is occupied by a methyl group, -CH3, which is represented without specifying precise positions of the hydrogen atoms.",
<<<<<<< HEAD
            "nullable": true,
            "x-optimade-queryable": "optional",
            "x-optimade-support": "should"
=======
            "x-optimade-support": "should",
            "x-optimade-queryable": "optional",
            "nullable": true
>>>>>>> 05b2906a
          },
          "species_at_sites": {
            "items": {
              "type": "string"
            },
            "type": "array",
            "title": "Species At Sites",
            "description": "Name of the species at each site (where values for sites are specified with the same order of the property `cartesian_site_positions`).\nThe properties of the species are found in the property `species`.\n\n- **Type**: list of strings.\n\n- **Requirements/Conventions**:\n    - **Support**: SHOULD be supported by all implementations, i.e., SHOULD NOT be `null`.\n    - **Query**: Support for queries on this property is OPTIONAL.\n      If supported, filters MAY support only a subset of comparison operators.\n    - MUST have length equal to the number of sites in the structure (first dimension of the list property `cartesian_site_positions`).\n    - Each species name mentioned in the `species_at_sites` list MUST be described in the list property `species` (i.e. for each value in the `species_at_sites` list there MUST exist exactly one dictionary in the `species` list with the `name` attribute equal to the corresponding `species_at_sites` value).\n    - Each site MUST be associated only to a single species.\n      **Note**: However, species can represent mixtures of atoms, and multiple species MAY be defined for the same chemical element.\n      This latter case is useful when different atoms of the same type need to be grouped or distinguished, for instance in simulation codes to assign different initial spin states.\n\n- **Examples**:\n    - `[\"Ti\",\"O2\"]` indicates that the first site is hosting a species labeled `\"Ti\"` and the second a species labeled `\"O2\"`.\n    - `[\"Ac\", \"Ac\", \"Ag\", \"Ir\"]` indicating the first two sites contains the `\"Ac\"` species, while the third and fourth sites contain the `\"Ag\"` and `\"Ir\"` species, respectively.",
<<<<<<< HEAD
            "nullable": true,
            "x-optimade-queryable": "optional",
            "x-optimade-support": "should"
=======
            "x-optimade-support": "should",
            "x-optimade-queryable": "optional",
            "nullable": true
>>>>>>> 05b2906a
          },
          "assemblies": {
            "items": {
              "$ref": "#/components/schemas/Assembly"
            },
            "type": "array",
            "title": "Assemblies",
            "description": "A description of groups of sites that are statistically correlated.\n\n- **Type**: list of dictionary with keys:\n    - `sites_in_groups`: list of list of integers (REQUIRED)\n    - `group_probabilities`: list of floats (REQUIRED)\n\n- **Requirements/Conventions**:\n    - **Support**: OPTIONAL support in implementations, i.e., MAY be `null`.\n    - **Query**: Support for queries on this property is OPTIONAL.\n        If supported, filters MAY support only a subset of comparison operators.\n    - The property SHOULD be `null` for entries that have no partial occupancies.\n    - If present, the correct flag MUST be set in the list `structure_features`.\n    - Client implementations MUST check its presence (as its presence changes the interpretation of the structure).\n    - If present, it MUST be a list of dictionaries, each of which represents an assembly and MUST have the following two keys:\n        - **sites_in_groups**: Index of the sites (0-based) that belong to each group for each assembly.\n\n            Example: `[[1], [2]]`: two groups, one with the second site, one with the third.\n            Example: `[[1,2], [3]]`: one group with the second and third site, one with the fourth.\n\n        - **group_probabilities**: Statistical probability of each group. It MUST have the same length as `sites_in_groups`.\n            It SHOULD sum to one.\n            See below for examples of how to specify the probability of the occurrence of a vacancy.\n            The possible reasons for the values not to sum to one are the same as already specified above for the `concentration` of each `species`.\n\n    - If a site is not present in any group, it means that it is present with 100 % probability (as if no assembly was specified).\n    - A site MUST NOT appear in more than one group.\n\n- **Examples** (for each entry of the assemblies list):\n    - `{\"sites_in_groups\": [[0], [1]], \"group_probabilities: [0.3, 0.7]}`: the first site and the second site never occur at the same time in the unit cell.\n        Statistically, 30 % of the times the first site is present, while 70 % of the times the second site is present.\n    - `{\"sites_in_groups\": [[1,2], [3]], \"group_probabilities: [0.3, 0.7]}`: the second and third site are either present together or not present; they form the first group of atoms for this assembly.\n        The second group is formed by the fourth site.\n        Sites of the first group (the second and the third) are never present at the same time as the fourth site.\n        30 % of times sites 1 and 2 are present (and site 3 is absent); 70 % of times site 3 is present (and sites 1 and 2 are absent).\n\n- **Notes**:\n    - Assemblies are essential to represent, for instance, the situation where an atom can statistically occupy two different positions (sites).\n\n    - By defining groups, it is possible to represent, e.g., the case where a functional molecule (and not just one atom) is either present or absent (or the case where it it is present in two conformations)\n\n    - Considerations on virtual alloys and on vacancies: In the special case of a virtual alloy, these specifications allow two different, equivalent ways of specifying them.\n        For instance, for a site at the origin with 30 % probability of being occupied by Si, 50 % probability of being occupied by Ge, and 20 % of being a vacancy, the following two representations are possible:\n\n        - Using a single species:\n            ```json\n            {\n              \"cartesian_site_positions\": [[0,0,0]],\n              \"species_at_sites\": [\"SiGe-vac\"],\n              \"species\": [\n              {\n                \"name\": \"SiGe-vac\",\n                \"chemical_symbols\": [\"Si\", \"Ge\", \"vacancy\"],\n                \"concentration\": [0.3, 0.5, 0.2]\n              }\n              ]\n              // ...\n            }\n            ```\n\n        - Using multiple species and the assemblies:\n            ```json\n            {\n              \"cartesian_site_positions\": [ [0,0,0], [0,0,0], [0,0,0] ],\n              \"species_at_sites\": [\"Si\", \"Ge\", \"vac\"],\n              \"species\": [\n                { \"name\": \"Si\", \"chemical_symbols\": [\"Si\"], \"concentration\": [1.0] },\n                { \"name\": \"Ge\", \"chemical_symbols\": [\"Ge\"], \"concentration\": [1.0] },\n                { \"name\": \"vac\", \"chemical_symbols\": [\"vacancy\"], \"concentration\": [1.0] }\n              ],\n              \"assemblies\": [\n                {\n              \"sites_in_groups\": [ [0], [1], [2] ],\n              \"group_probabilities\": [0.3, 0.5, 0.2]\n                }\n              ]\n              // ...\n            }\n            ```\n\n    - It is up to the database provider to decide which representation to use, typically depending on the internal format in which the structure is stored.\n        However, given a structure identified by a unique ID, the API implementation MUST always provide the same representation for it.\n\n    - The probabilities of occurrence of different assemblies are uncorrelated.\n        So, for instance in the following case with two assemblies:\n        ```json\n        {\n          \"assemblies\": [\n            {\n              \"sites_in_groups\": [ [0], [1] ],\n              \"group_probabilities\": [0.2, 0.8],\n            },\n            {\n              \"sites_in_groups\": [ [2], [3] ],\n              \"group_probabilities\": [0.3, 0.7]\n            }\n          ]\n        }\n        ```\n\n        Site 0 is present with a probability of 20 % and site 1 with a probability of 80 %. These two sites are correlated (either site 0 or 1 is present). Similarly, site 2 is present with a probability of 30 % and site 3 with a probability of 70 %.\n        These two sites are correlated (either site 2 or 3 is present).\n        However, the presence or absence of sites 0 and 1 is not correlated with the presence or absence of sites 2 and 3 (in the specific example, the pair of sites (0, 2) can occur with 0.2*0.3 = 6 % probability; the pair (0, 3) with 0.2*0.7 = 14 % probability; the pair (1, 2) with 0.8*0.3 = 24 % probability; and the pair (1, 3) with 0.8*0.7 = 56 % probability).",
            "x-optimade-queryable": "optional",
            "x-optimade-support": "optional"
          },
          "structure_features": {
            "items": {
              "$ref": "#/components/schemas/StructureFeatures"
            },
            "type": "array",
            "title": "Structure Features",
            "description": "A list of strings that flag which special features are used by the structure.\n\n- **Type**: list of strings\n\n- **Requirements/Conventions**:\n    - **Support**: MUST be supported by all implementations, MUST NOT be `null`.\n    - **Query**: MUST be a queryable property.\n    Filters on the list MUST support all mandatory HAS-type queries.\n    Filter operators for comparisons on the string components MUST support equality, support for other comparison operators are OPTIONAL.\n    - MUST be an empty list if no special features are used.\n    - MUST be sorted alphabetically.\n    - If a special feature listed below is used, the list MUST contain the corresponding string.\n    - If a special feature listed below is not used, the list MUST NOT contain the corresponding string.\n    - **List of strings used to indicate special structure features**:\n        - `disorder`: this flag MUST be present if any one entry in the `species` list has a `chemical_symbols` list that is longer than 1 element.\n        - `implicit_atoms`: this flag MUST be present if the structure contains atoms that are not assigned to sites via the property `species_at_sites` (e.g., because their positions are unknown).\n           When this flag is present, the properties related to the chemical formula will likely not match the type and count of atoms represented by the `species_at_sites`, `species` and `assemblies` properties.\n        - `site_attachments`: this flag MUST be present if any one entry in the `species` list includes `attached` and `nattached`.\n        - `assemblies`: this flag MUST be present if the property `assemblies` is present.\n\n- **Examples**: A structure having implicit atoms and using assemblies: `[\"assemblies\", \"implicit_atoms\"]`",
            "x-optimade-queryable": "must",
            "x-optimade-support": "must"
          }
        },
        "type": "object",
        "required": [
          "last_modified",
          "elements",
          "nelements",
          "elements_ratios",
          "chemical_formula_descriptive",
          "chemical_formula_reduced",
          "chemical_formula_anonymous",
          "dimension_types",
          "nperiodic_dimensions",
          "lattice_vectors",
          "cartesian_site_positions",
          "nsites",
          "species",
          "species_at_sites",
          "structure_features"
        ],
        "title": "StructureResourceAttributes",
        "description": "This class contains the Field for the attributes used to represent a structure, e.g. unit cell, atoms, positions."
      },
      "StructureResponseMany": {
        "properties": {
          "data": {
            "anyOf": [
              {
                "items": {
                  "$ref": "#/components/schemas/StructureResource"
                },
                "type": "array"
              },
              {
                "items": {
                  "type": "object"
                },
                "type": "array"
              }
            ],
            "uniqueItems": true,
            "title": "Data",
            "description": "List of unique OPTIMADE structures entry resource objects."
          },
          "meta": {
            "allOf": [
              {
                "$ref": "#/components/schemas/ResponseMeta"
              }
            ],
            "title": "Meta",
            "description": "A meta object containing non-standard information"
          },
          "errors": {
            "items": {
              "$ref": "#/components/schemas/Error"
            },
            "type": "array",
            "uniqueItems": true,
            "title": "Errors",
            "description": "A list of unique errors"
          },
          "included": {
            "anyOf": [
              {
                "items": {
                  "$ref": "#/components/schemas/EntryResource"
                },
                "type": "array"
              },
              {
                "items": {
                  "type": "object"
                },
                "type": "array"
              }
            ],
            "uniqueItems": true,
            "title": "Included"
          },
          "links": {
            "allOf": [
              {
                "$ref": "#/components/schemas/ToplevelLinks"
              }
            ],
            "title": "Links",
            "description": "Links associated with the primary data or errors"
          },
          "jsonapi": {
            "allOf": [
              {
                "$ref": "#/components/schemas/JsonApi"
              }
            ],
            "title": "Jsonapi",
            "description": "Information about the JSON API used"
          }
        },
        "type": "object",
        "required": [
          "data",
          "meta"
        ],
        "title": "StructureResponseMany",
        "description": "errors are not allowed"
      },
      "StructureResponseOne": {
        "properties": {
          "data": {
            "anyOf": [
              {
                "$ref": "#/components/schemas/StructureResource"
              },
              {
                "type": "object"
              }
            ],
            "title": "Data",
            "description": "A single structures entry resource."
          },
          "meta": {
            "allOf": [
              {
                "$ref": "#/components/schemas/ResponseMeta"
              }
            ],
            "title": "Meta",
            "description": "A meta object containing non-standard information"
          },
          "errors": {
            "items": {
              "$ref": "#/components/schemas/Error"
            },
            "type": "array",
            "uniqueItems": true,
            "title": "Errors",
            "description": "A list of unique errors"
          },
          "included": {
            "anyOf": [
              {
                "items": {
                  "$ref": "#/components/schemas/EntryResource"
                },
                "type": "array"
              },
              {
                "items": {
                  "type": "object"
                },
                "type": "array"
              }
            ],
            "uniqueItems": true,
            "title": "Included"
          },
          "links": {
            "allOf": [
              {
                "$ref": "#/components/schemas/ToplevelLinks"
              }
            ],
            "title": "Links",
            "description": "Links associated with the primary data or errors"
          },
          "jsonapi": {
            "allOf": [
              {
                "$ref": "#/components/schemas/JsonApi"
              }
            ],
            "title": "Jsonapi",
            "description": "Information about the JSON API used"
          }
        },
        "type": "object",
        "required": [
          "data",
          "meta"
        ],
        "title": "StructureResponseOne",
        "description": "errors are not allowed"
      },
      "ToplevelLinks": {
        "properties": {
          "self": {
            "anyOf": [
              {
                "type": "string",
                "maxLength": 65536,
                "minLength": 1,
                "format": "uri"
              },
              {
                "$ref": "#/components/schemas/Link"
              }
            ],
            "title": "Self",
            "description": "A link to itself"
          },
          "related": {
            "anyOf": [
              {
                "type": "string",
                "maxLength": 65536,
                "minLength": 1,
                "format": "uri"
              },
              {
                "$ref": "#/components/schemas/Link"
              }
            ],
            "title": "Related",
            "description": "A related resource link"
          },
          "first": {
            "anyOf": [
              {
                "type": "string",
                "maxLength": 65536,
                "minLength": 1,
                "format": "uri"
              },
              {
                "$ref": "#/components/schemas/Link"
              }
            ],
            "title": "First",
            "description": "The first page of data"
          },
          "last": {
            "anyOf": [
              {
                "type": "string",
                "maxLength": 65536,
                "minLength": 1,
                "format": "uri"
              },
              {
                "$ref": "#/components/schemas/Link"
              }
            ],
            "title": "Last",
            "description": "The last page of data"
          },
          "prev": {
            "anyOf": [
              {
                "type": "string",
                "maxLength": 65536,
                "minLength": 1,
                "format": "uri"
              },
              {
                "$ref": "#/components/schemas/Link"
              }
            ],
            "title": "Prev",
            "description": "The previous page of data"
          },
          "next": {
            "anyOf": [
              {
                "type": "string",
                "maxLength": 65536,
                "minLength": 1,
                "format": "uri"
              },
              {
                "$ref": "#/components/schemas/Link"
              }
            ],
            "title": "Next",
            "description": "The next page of data"
          }
        },
        "type": "object",
        "title": "ToplevelLinks",
        "description": "A set of Links objects, possibly including pagination"
      },
      "Warnings": {
        "properties": {
          "id": {
            "type": "string",
            "title": "Id",
            "description": "A unique identifier for this particular occurrence of the problem."
          },
          "links": {
            "allOf": [
              {
                "$ref": "#/components/schemas/ErrorLinks"
              }
            ],
            "title": "Links",
            "description": "A links object storing about"
          },
          "code": {
            "type": "string",
            "title": "Code",
            "description": "an application-specific error code, expressed as a string value."
          },
          "title": {
            "type": "string",
            "title": "Title",
            "description": "A short, human-readable summary of the problem. It **SHOULD NOT** change from occurrence to occurrence of the problem, except for purposes of localization."
          },
          "detail": {
            "type": "string",
            "title": "Detail",
            "description": "A human-readable explanation specific to this occurrence of the problem."
          },
          "source": {
            "allOf": [
              {
                "$ref": "#/components/schemas/ErrorSource"
              }
            ],
            "title": "Source",
            "description": "An object containing references to the source of the error"
          },
          "meta": {
            "allOf": [
              {
                "$ref": "#/components/schemas/Meta"
              }
            ],
            "title": "Meta",
            "description": "a meta object containing non-standard meta-information about the error."
          },
          "type": {
            "type": "string",
            "pattern": "^warning$",
            "title": "Type",
            "description": "Warnings must be of type \"warning\"",
            "default": "warning"
          }
        },
        "type": "object",
        "required": [
          "detail",
          "type"
        ],
        "title": "Warnings",
        "description": "OPTIMADE-specific warning class based on OPTIMADE-specific JSON API Error.\n\nFrom the specification:\n\nA warning resource object is defined similarly to a JSON API error object, but MUST also include the field type, which MUST have the value \"warning\".\nThe field detail MUST be present and SHOULD contain a non-critical message, e.g., reporting unrecognized search attributes or deprecated features.\n\nNote: Must be named \"Warnings\", since \"Warning\" is a built-in Python class."
      }
    }
  }
}<|MERGE_RESOLUTION|>--- conflicted
+++ resolved
@@ -3516,15 +3516,9 @@
             "format": "date-time",
             "title": "Last Modified",
             "description": "Date and time representing when the entry was last modified.\n\n- **Type**: timestamp.\n\n- **Requirements/Conventions**:\n    - **Support**: SHOULD be supported by all implementations, i.e., SHOULD NOT be `null`.\n    - **Query**: MUST be a queryable property with support for all mandatory filter features.\n    - **Response**: REQUIRED in the response unless the query parameter `response_fields` is present and does not include this property.\n\n- **Example**:\n    - As part of JSON response format: `\"2007-04-05T14:30:20Z\"` (i.e., encoded as an [RFC 3339 Internet Date/Time Format](https://tools.ietf.org/html/rfc3339#section-5.6) string.)",
-<<<<<<< HEAD
             "nullable": true,
             "x-optimade-queryable": "must",
             "x-optimade-support": "should"
-=======
-            "x-optimade-support": "should",
-            "x-optimade-queryable": "must",
-            "nullable": true
->>>>>>> 05b2906a
           },
           "elements": {
             "items": {
@@ -3533,15 +3527,9 @@
             "type": "array",
             "title": "Elements",
             "description": "The chemical symbols of the different elements present in the structure.\n\n- **Type**: list of strings.\n\n- **Requirements/Conventions**:\n    - **Support**: SHOULD be supported by all implementations, i.e., SHOULD NOT be `null`.\n    - **Query**: MUST be a queryable property with support for all mandatory filter features.\n    - The strings are the chemical symbols, i.e., either a single uppercase letter or an uppercase letter followed by a number of lowercase letters.\n    - The order MUST be alphabetical.\n    - MUST refer to the same elements in the same order, and therefore be of the same length, as `elements_ratios`, if the latter is provided.\n    - Note: This property SHOULD NOT contain the string \"X\" to indicate non-chemical elements or \"vacancy\" to indicate vacancies (in contrast to the field `chemical_symbols` for the `species` property).\n\n- **Examples**:\n    - `[\"Si\"]`\n    - `[\"Al\",\"O\",\"Si\"]`\n\n- **Query examples**:\n    - A filter that matches all records of structures that contain Si, Al **and** O, and possibly other elements: `elements HAS ALL \"Si\", \"Al\", \"O\"`.\n    - To match structures with exactly these three elements, use `elements HAS ALL \"Si\", \"Al\", \"O\" AND elements LENGTH 3`.\n    - Note: length queries on this property can be equivalently formulated by filtering on the `nelements`_ property directly.",
-<<<<<<< HEAD
             "nullable": true,
             "x-optimade-queryable": "must",
             "x-optimade-support": "should"
-=======
-            "x-optimade-support": "should",
-            "x-optimade-queryable": "must",
-            "nullable": true
->>>>>>> 05b2906a
           },
           "nelements": {
             "type": "integer",
@@ -3558,15 +3546,9 @@
             "type": "array",
             "title": "Elements Ratios",
             "description": "Relative proportions of different elements in the structure.\n\n- **Type**: list of floats\n\n- **Requirements/Conventions**:\n    - **Support**: SHOULD be supported by all implementations, i.e., SHOULD NOT be `null`.\n    - **Query**: MUST be a queryable property with support for all mandatory filter features.\n    - Composed by the proportions of elements in the structure as a list of floating point numbers.\n    - The sum of the numbers MUST be 1.0 (within floating point accuracy)\n    - MUST refer to the same elements in the same order, and therefore be of the same length, as `elements`, if the latter is provided.\n\n- **Examples**:\n    - `[1.0]`\n    - `[0.3333333333333333, 0.2222222222222222, 0.4444444444444444]`\n\n- **Query examples**:\n    - Note: Useful filters can be formulated using the set operator syntax for correlated values.\n      However, since the values are floating point values, the use of equality comparisons is generally inadvisable.\n    - OPTIONAL: a filter that matches structures where approximately 1/3 of the atoms in the structure are the element Al is: `elements:elements_ratios HAS ALL \"Al\":>0.3333, \"Al\":<0.3334`.",
-<<<<<<< HEAD
             "nullable": true,
             "x-optimade-queryable": "must",
             "x-optimade-support": "should"
-=======
-            "x-optimade-support": "should",
-            "x-optimade-queryable": "must",
-            "nullable": true
->>>>>>> 05b2906a
           },
           "chemical_formula_descriptive": {
             "type": "string",
@@ -3581,15 +3563,9 @@
             "pattern": "(^$)|^([A-Z][a-z]?([2-9]|[1-9]\\d+)?)+$",
             "title": "Chemical Formula Reduced",
             "description": "The reduced chemical formula for a structure as a string with element symbols and integer chemical proportion numbers.\nThe proportion number MUST be omitted if it is 1.\n\n- **Type**: string\n\n- **Requirements/Conventions**:\n    - **Support**: SHOULD be supported by all implementations, i.e., SHOULD NOT be `null`.\n    - **Query**: MUST be a queryable property.\n      However, support for filters using partial string matching with this property is OPTIONAL (i.e., BEGINS WITH, ENDS WITH, and CONTAINS).\n      Intricate queries on formula components are instead suggested to be formulated using set-type filter operators on the multi valued `elements` and `elements_ratios` properties.\n    - Element symbols MUST have proper capitalization (e.g., `\"Si\"`, not `\"SI\"` for \"silicon\").\n    - Elements MUST be placed in alphabetical order, followed by their integer chemical proportion number.\n    - For structures with no partial occupation, the chemical proportion numbers are the smallest integers for which the chemical proportion is exactly correct.\n    - For structures with partial occupation, the chemical proportion numbers are integers that within reasonable approximation indicate the correct chemical proportions. The precise details of how to perform the rounding is chosen by the API implementation.\n    - No spaces or separators are allowed.\n\n- **Examples**:\n    - `\"H2NaO\"`\n    - `\"ClNa\"`\n    - `\"CCaO3\"`\n\n- **Query examples**:\n    - A filter that matches an exactly given formula is `chemical_formula_reduced=\"H2NaO\"`.",
-<<<<<<< HEAD
             "nullable": true,
             "x-optimade-queryable": "must",
             "x-optimade-support": "should"
-=======
-            "x-optimade-support": "should",
-            "x-optimade-queryable": "must",
-            "nullable": true
->>>>>>> 05b2906a
           },
           "chemical_formula_hill": {
             "type": "string",
@@ -3604,15 +3580,9 @@
             "pattern": "(^$)|^([A-Z][a-z]?([2-9]|[1-9]\\d+)?)+$",
             "title": "Chemical Formula Anonymous",
             "description": "The anonymous formula is the `chemical_formula_reduced`, but where the elements are instead first ordered by their chemical proportion number, and then, in order left to right, replaced by anonymous symbols A, B, C, ..., Z, Aa, Ba, ..., Za, Ab, Bb, ... and so on.\n\n- **Type**: string\n\n- **Requirements/Conventions**:\n    - **Support**: SHOULD be supported by all implementations, i.e., SHOULD NOT be `null`.\n    - **Query**: MUST be a queryable property.\n      However, support for filters using partial string matching with this property is OPTIONAL (i.e., BEGINS WITH, ENDS WITH, and CONTAINS).\n\n- **Examples**:\n    - `\"A2B\"`\n    - `\"A42B42C16D12E10F9G5\"`\n\n- **Querying**:\n    - A filter that matches an exactly given formula is `chemical_formula_anonymous=\"A2B\"`.",
-<<<<<<< HEAD
             "nullable": true,
             "x-optimade-queryable": "must",
             "x-optimade-support": "should"
-=======
-            "x-optimade-support": "should",
-            "x-optimade-queryable": "must",
-            "nullable": true
->>>>>>> 05b2906a
           },
           "dimension_types": {
             "items": {
@@ -3686,15 +3656,9 @@
             "type": "array",
             "title": "Species",
             "description": "A list describing the species of the sites of this structure.\nSpecies can represent pure chemical elements, virtual-crystal atoms representing a statistical occupation of a given site by multiple chemical elements, and/or a location to which there are attached atoms, i.e., atoms whose precise location are unknown beyond that they are attached to that position (frequently used to indicate hydrogen atoms attached to another element, e.g., a carbon with three attached hydrogens might represent a methyl group, -CH3).\n\n- **Type**: list of dictionary with keys:\n    - `name`: string (REQUIRED)\n    - `chemical_symbols`: list of strings (REQUIRED)\n    - `concentration`: list of float (REQUIRED)\n    - `attached`: list of strings (REQUIRED)\n    - `nattached`: list of integers (OPTIONAL)\n    - `mass`: list of floats (OPTIONAL)\n    - `original_name`: string (OPTIONAL).\n\n- **Requirements/Conventions**:\n    - **Support**: SHOULD be supported by all implementations, i.e., SHOULD NOT be `null`.\n    - **Query**: Support for queries on this property is OPTIONAL.\n        If supported, filters MAY support only a subset of comparison operators.\n    - Each list member MUST be a dictionary with the following keys:\n        - **name**: REQUIRED; gives the name of the species; the **name** value MUST be unique in the `species` list;\n        - **chemical_symbols**: REQUIRED; MUST be a list of strings of all chemical elements composing this species.\n          Each item of the list MUST be one of the following:\n            - a valid chemical-element symbol, or\n            - the special value `\"X\"` to represent a non-chemical element, or\n            - the special value `\"vacancy\"` to represent that this site has a non-zero probability of having a vacancy (the respective probability is indicated in the `concentration` list, see below).\n\n          If any one entry in the `species` list has a `chemical_symbols` list that is longer than 1 element, the correct flag MUST be set in the list `structure_features`.\n\n        - **concentration**: REQUIRED; MUST be a list of floats, with same length as `chemical_symbols`.\n          The numbers represent the relative concentration of the corresponding chemical symbol in this species.\n          The numbers SHOULD sum to one. Cases in which the numbers do not sum to one typically fall only in the following two categories:\n\n            - Numerical errors when representing float numbers in fixed precision, e.g. for two chemical symbols with concentrations `1/3` and `2/3`, the concentration might look something like `[0.33333333333, 0.66666666666]`. If the client is aware that the sum is not one because of numerical precision, it can renormalize the values so that the sum is exactly one.\n            - Experimental errors in the data present in the database. In this case, it is the responsibility of the client to decide how to process the data.\n\n            Note that concentrations are uncorrelated between different sites (even of the same species).\n\n        - **attached**: OPTIONAL; if provided MUST be a list of length 1 or more of strings of chemical symbols for the elements attached to this site, or \"X\" for a non-chemical element.\n\n        - **nattached**: OPTIONAL; if provided MUST be a list of length 1 or more of integers indicating the number of attached atoms of the kind specified in the value of the `attached` key.\n\n          The implementation MUST include either both or none of the `attached` and `nattached` keys, and if they are provided, they MUST be of the same length.\n          Furthermore, if they are provided, the `structure_features` property MUST include the string `site_attachments`.\n\n        - **mass**: OPTIONAL. If present MUST be a list of floats, with the same length as `chemical_symbols`, providing element masses expressed in a.m.u.\n          Elements denoting vacancies MUST have masses equal to 0.\n\n        - **original_name**: OPTIONAL. Can be any valid Unicode string, and SHOULD contain (if specified) the name of the species that is used internally in the source database.\n\n          Note: With regards to \"source database\", we refer to the immediate source being queried via the OPTIMADE API implementation.\n\n          The main use of this field is for source databases that use species names, containing characters that are not allowed (see description of the list property `species_at_sites`).\n\n    - For systems that have only species formed by a single chemical symbol, and that have at most one species per chemical symbol, SHOULD use the chemical symbol as species name (e.g., `\"Ti\"` for titanium, `\"O\"` for oxygen, etc.)\n      However, note that this is OPTIONAL, and client implementations MUST NOT assume that the key corresponds to a chemical symbol, nor assume that if the species name is a valid chemical symbol, that it represents a species with that chemical symbol.\n      This means that a species `{\"name\": \"C\", \"chemical_symbols\": [\"Ti\"], \"concentration\": [1.0]}` is valid and represents a titanium species (and *not* a carbon species).\n    - It is NOT RECOMMENDED that a structure includes species that do not have at least one corresponding site.\n\n- **Examples**:\n    - `[ {\"name\": \"Ti\", \"chemical_symbols\": [\"Ti\"], \"concentration\": [1.0]} ]`: any site with this species is occupied by a Ti atom.\n    - `[ {\"name\": \"Ti\", \"chemical_symbols\": [\"Ti\", \"vacancy\"], \"concentration\": [0.9, 0.1]} ]`: any site with this species is occupied by a Ti atom with 90 % probability, and has a vacancy with 10 % probability.\n    - `[ {\"name\": \"BaCa\", \"chemical_symbols\": [\"vacancy\", \"Ba\", \"Ca\"], \"concentration\": [0.05, 0.45, 0.5], \"mass\": [0.0, 137.327, 40.078]} ]`: any site with this species is occupied by a Ba atom with 45 % probability, a Ca atom with 50 % probability, and by a vacancy with 5 % probability. The mass of this site is (on average) 88.5 a.m.u.\n    - `[ {\"name\": \"C12\", \"chemical_symbols\": [\"C\"], \"concentration\": [1.0], \"mass\": [12.0]} ]`: any site with this species is occupied by a carbon isotope with mass 12.\n    - `[ {\"name\": \"C13\", \"chemical_symbols\": [\"C\"], \"concentration\": [1.0], \"mass\": [13.0]} ]`: any site with this species is occupied by a carbon isotope with mass 13.\n    - `[ {\"name\": \"CH3\", \"chemical_symbols\": [\"C\"], \"concentration\": [1.0], \"attached\": [\"H\"], \"nattached\": [3]} ]`: any site with this species is occupied by a methyl group, -CH3, which is represented without specifying precise positions of the hydrogen atoms.",
-<<<<<<< HEAD
             "nullable": true,
             "x-optimade-queryable": "optional",
             "x-optimade-support": "should"
-=======
-            "x-optimade-support": "should",
-            "x-optimade-queryable": "optional",
-            "nullable": true
->>>>>>> 05b2906a
           },
           "species_at_sites": {
             "items": {
@@ -3703,15 +3667,9 @@
             "type": "array",
             "title": "Species At Sites",
             "description": "Name of the species at each site (where values for sites are specified with the same order of the property `cartesian_site_positions`).\nThe properties of the species are found in the property `species`.\n\n- **Type**: list of strings.\n\n- **Requirements/Conventions**:\n    - **Support**: SHOULD be supported by all implementations, i.e., SHOULD NOT be `null`.\n    - **Query**: Support for queries on this property is OPTIONAL.\n      If supported, filters MAY support only a subset of comparison operators.\n    - MUST have length equal to the number of sites in the structure (first dimension of the list property `cartesian_site_positions`).\n    - Each species name mentioned in the `species_at_sites` list MUST be described in the list property `species` (i.e. for each value in the `species_at_sites` list there MUST exist exactly one dictionary in the `species` list with the `name` attribute equal to the corresponding `species_at_sites` value).\n    - Each site MUST be associated only to a single species.\n      **Note**: However, species can represent mixtures of atoms, and multiple species MAY be defined for the same chemical element.\n      This latter case is useful when different atoms of the same type need to be grouped or distinguished, for instance in simulation codes to assign different initial spin states.\n\n- **Examples**:\n    - `[\"Ti\",\"O2\"]` indicates that the first site is hosting a species labeled `\"Ti\"` and the second a species labeled `\"O2\"`.\n    - `[\"Ac\", \"Ac\", \"Ag\", \"Ir\"]` indicating the first two sites contains the `\"Ac\"` species, while the third and fourth sites contain the `\"Ag\"` and `\"Ir\"` species, respectively.",
-<<<<<<< HEAD
             "nullable": true,
             "x-optimade-queryable": "optional",
             "x-optimade-support": "should"
-=======
-            "x-optimade-support": "should",
-            "x-optimade-queryable": "optional",
-            "nullable": true
->>>>>>> 05b2906a
           },
           "assemblies": {
             "items": {
