--- conflicted
+++ resolved
@@ -1534,8 +1534,8 @@
             "type": "array",
             "title": "Sites In Groups",
             "description": "Index of the sites (0-based) that belong to each group for each assembly.\n\n- **Examples**:\n    - `[[1], [2]]`: two groups, one with the second site, one with the third.\n    - `[[1,2], [3]]`: one group with the second and third site, one with the fourth.",
-            "x-optimade-queryable": "optional",
-            "x-optimade-support": "must"
+            "x-optimade-support": "must",
+            "x-optimade-queryable": "optional"
           },
           "group_probabilities": {
             "items": {
@@ -1544,8 +1544,8 @@
             "type": "array",
             "title": "Group Probabilities",
             "description": "Statistical probability of each group. It MUST have the same length as `sites_in_groups`.\nIt SHOULD sum to one.\nSee below for examples of how to specify the probability of the occurrence of a vacancy.\nThe possible reasons for the values not to sum to one are the same as already specified above for the `concentration` of each `species`.",
-            "x-optimade-queryable": "optional",
-            "x-optimade-support": "must"
+            "x-optimade-support": "must",
+            "x-optimade-queryable": "optional"
           }
         },
         "type": "object",
@@ -1921,8 +1921,7 @@
           "property_metadata": {
             "type": "object",
             "title": "Property Metadata",
-<<<<<<< HEAD
-            "description": "A dictionary, where the keys are the names of the properties in the attributes field and the value is a dictionary containing the metadata for that property.\nDatabase-provider-specific properties need to include the database-provider-specific prefix (see section on Database-Provider-Specific Namespace Prefixes)."
+            "description": "An object containing per-entry and per-property metadata. The keys are the names of the fields in attributes for which metadata is available. The values belonging to these keys are dictionaries containing the relevant metadata fields. See also [Metadata properties](https://github.com/Materials-Consortia/OPTIMADE/blob/develop/optimade.rst#metadata-properties)"
           },
           "partial_data_links": {
             "additionalProperties": {
@@ -1934,9 +1933,6 @@
             "type": "object",
             "title": "Partial Data Links",
             "description": "A dictionary, where the keys are the names of the properties in the attributes field for which the value is too large to be shared by default.\n        For each property one or more links are provided from which the value of the attribute can be retrieved."
-=======
-            "description": "An object containing per-entry and per-property metadata. The keys are the names of the fields in attributes for which metadata is available. The values belonging to these keys are dictionaries containing the relevant metadata fields. See also [Metadata properties](https://github.com/Materials-Consortia/OPTIMADE/blob/develop/optimade.rst#metadata-properties)"
->>>>>>> 7d790b2f
           }
         },
         "type": "object",
@@ -1974,15 +1970,15 @@
             "type": "string",
             "title": "Id",
             "description": "An entry's ID as defined in section Definition of Terms.\n\n- **Type**: string.\n\n- **Requirements/Conventions**:\n    - **Support**: MUST be supported by all implementations, MUST NOT be `null`.\n    - **Query**: MUST be a queryable property with support for all mandatory filter features.\n    - **Response**: REQUIRED in the response.\n\n- **Examples**:\n    - `\"db/1234567\"`\n    - `\"cod/2000000\"`\n    - `\"cod/2000000@1234567\"`\n    - `\"nomad/L1234567890\"`\n    - `\"42\"`",
-            "x-optimade-queryable": "must",
-            "x-optimade-support": "must"
+            "x-optimade-support": "must",
+            "x-optimade-queryable": "must"
           },
           "type": {
             "type": "string",
             "title": "Type",
             "description": "The name of the type of an entry.\n\n- **Type**: string.\n\n- **Requirements/Conventions**:\n    - **Support**: MUST be supported by all implementations, MUST NOT be `null`.\n    - **Query**: MUST be a queryable property with support for all mandatory filter features.\n    - **Response**: REQUIRED in the response.\n    - MUST be an existing entry type.\n    - The entry of type `<type>` and ID `<id>` MUST be returned in response to a request for `/<type>/<id>` under the versioned base URL.\n\n- **Example**: `\"structures\"`",
-            "x-optimade-queryable": "must",
-            "x-optimade-support": "must"
+            "x-optimade-support": "must",
+            "x-optimade-queryable": "must"
           },
           "links": {
             "allOf": [
@@ -2000,11 +1996,7 @@
               }
             ],
             "title": "Meta",
-<<<<<<< HEAD
-            "description": "A dictionary, containing entry and property-specific metadata for a given entry."
-=======
             "description": "A [JSON API meta object](https://jsonapi.org/format/1.1/#document-meta) that is used to communicate metadata."
->>>>>>> 7d790b2f
           },
           "attributes": {
             "allOf": [
@@ -2040,16 +2032,16 @@
             "type": "string",
             "title": "Immutable Id",
             "description": "The entry's immutable ID (e.g., an UUID). This is important for databases having preferred IDs that point to \"the latest version\" of a record, but still offer access to older variants. This ID maps to the version-specific record, in case it changes in the future.\n\n- **Type**: string.\n\n- **Requirements/Conventions**:\n    - **Support**: OPTIONAL support in implementations, i.e., MAY be `null`.\n    - **Query**: MUST be a queryable property with support for all mandatory filter features.\n\n- **Examples**:\n    - `\"8bd3e750-b477-41a0-9b11-3a799f21b44f\"`\n    - `\"fjeiwoj,54;@=%<>#32\"` (Strings that are not URL-safe are allowed.)",
-            "x-optimade-queryable": "must",
-            "x-optimade-support": "optional"
+            "x-optimade-support": "optional",
+            "x-optimade-queryable": "must"
           },
           "last_modified": {
             "type": "string",
             "format": "date-time",
             "title": "Last Modified",
             "description": "Date and time representing when the entry was last modified.\n\n- **Type**: timestamp.\n\n- **Requirements/Conventions**:\n    - **Support**: SHOULD be supported by all implementations, i.e., SHOULD NOT be `null`.\n    - **Query**: MUST be a queryable property with support for all mandatory filter features.\n    - **Response**: REQUIRED in the response unless the query parameter `response_fields` is present and does not include this property.\n\n- **Example**:\n    - As part of JSON response format: `\"2007-04-05T14:30:20Z\"` (i.e., encoded as an [RFC 3339 Internet Date/Time Format](https://tools.ietf.org/html/rfc3339#section-5.6) string.)",
-            "x-optimade-queryable": "must",
-            "x-optimade-support": "should"
+            "x-optimade-support": "should",
+            "x-optimade-queryable": "must"
           }
         },
         "type": "object",
@@ -2446,8 +2438,8 @@
             "type": "string",
             "title": "Id",
             "description": "An entry's ID as defined in section Definition of Terms.\n\n- **Type**: string.\n\n- **Requirements/Conventions**:\n    - **Support**: MUST be supported by all implementations, MUST NOT be `null`.\n    - **Query**: MUST be a queryable property with support for all mandatory filter features.\n    - **Response**: REQUIRED in the response.\n\n- **Examples**:\n    - `\"db/1234567\"`\n    - `\"cod/2000000\"`\n    - `\"cod/2000000@1234567\"`\n    - `\"nomad/L1234567890\"`\n    - `\"42\"`",
-            "x-optimade-queryable": "must",
-            "x-optimade-support": "must"
+            "x-optimade-support": "must",
+            "x-optimade-queryable": "must"
           },
           "type": {
             "type": "string",
@@ -2472,11 +2464,7 @@
               }
             ],
             "title": "Meta",
-<<<<<<< HEAD
-            "description": "A dictionary, containing entry and property-specific metadata for a given entry."
-=======
             "description": "A [JSON API meta object](https://jsonapi.org/format/1.1/#document-meta) that is used to communicate metadata."
->>>>>>> 7d790b2f
           },
           "attributes": {
             "allOf": [
@@ -2774,22 +2762,22 @@
             "type": "string",
             "title": "Name",
             "description": "Full name of the person, REQUIRED.",
-            "x-optimade-queryable": "optional",
-            "x-optimade-support": "must"
+            "x-optimade-support": "must",
+            "x-optimade-queryable": "optional"
           },
           "firstname": {
             "type": "string",
             "title": "Firstname",
             "description": "First name of the person.",
-            "x-optimade-queryable": "optional",
-            "x-optimade-support": "optional"
+            "x-optimade-support": "optional",
+            "x-optimade-queryable": "optional"
           },
           "lastname": {
             "type": "string",
             "title": "Lastname",
             "description": "Last name of the person.",
-            "x-optimade-queryable": "optional",
-            "x-optimade-support": "optional"
+            "x-optimade-support": "optional",
+            "x-optimade-queryable": "optional"
           }
         },
         "type": "object",
@@ -2889,8 +2877,8 @@
             "type": "string",
             "title": "Id",
             "description": "An entry's ID as defined in section Definition of Terms.\n\n- **Type**: string.\n\n- **Requirements/Conventions**:\n    - **Support**: MUST be supported by all implementations, MUST NOT be `null`.\n    - **Query**: MUST be a queryable property with support for all mandatory filter features.\n    - **Response**: REQUIRED in the response.\n\n- **Examples**:\n    - `\"db/1234567\"`\n    - `\"cod/2000000\"`\n    - `\"cod/2000000@1234567\"`\n    - `\"nomad/L1234567890\"`\n    - `\"42\"`",
-            "x-optimade-queryable": "must",
-            "x-optimade-support": "must"
+            "x-optimade-support": "must",
+            "x-optimade-queryable": "must"
           },
           "type": {
             "type": "string",
@@ -2898,8 +2886,8 @@
             "title": "Type",
             "description": "The name of the type of an entry.\n- **Type**: string.\n- **Requirements/Conventions**:\n    - **Support**: MUST be supported by all implementations, MUST NOT be `null`.\n    - **Query**: MUST be a queryable property with support for all mandatory filter features.\n    - **Response**: REQUIRED in the response.\n    - MUST be an existing entry type.\n    - The entry of type <type> and ID <id> MUST be returned in response to a request for `/<type>/<id>` under the versioned base URL.\n- **Example**: `\"structures\"`",
             "default": "references",
-            "x-optimade-queryable": "must",
-            "x-optimade-support": "must"
+            "x-optimade-support": "must",
+            "x-optimade-queryable": "must"
           },
           "links": {
             "allOf": [
@@ -2917,11 +2905,7 @@
               }
             ],
             "title": "Meta",
-<<<<<<< HEAD
-            "description": "A dictionary, containing entry and property-specific metadata for a given entry."
-=======
             "description": "A [JSON API meta object](https://jsonapi.org/format/1.1/#document-meta) that is used to communicate metadata."
->>>>>>> 7d790b2f
           },
           "attributes": {
             "$ref": "#/components/schemas/ReferenceResourceAttributes"
@@ -2951,16 +2935,16 @@
             "type": "string",
             "title": "Immutable Id",
             "description": "The entry's immutable ID (e.g., an UUID). This is important for databases having preferred IDs that point to \"the latest version\" of a record, but still offer access to older variants. This ID maps to the version-specific record, in case it changes in the future.\n\n- **Type**: string.\n\n- **Requirements/Conventions**:\n    - **Support**: OPTIONAL support in implementations, i.e., MAY be `null`.\n    - **Query**: MUST be a queryable property with support for all mandatory filter features.\n\n- **Examples**:\n    - `\"8bd3e750-b477-41a0-9b11-3a799f21b44f\"`\n    - `\"fjeiwoj,54;@=%<>#32\"` (Strings that are not URL-safe are allowed.)",
-            "x-optimade-queryable": "must",
-            "x-optimade-support": "optional"
+            "x-optimade-support": "optional",
+            "x-optimade-queryable": "must"
           },
           "last_modified": {
             "type": "string",
             "format": "date-time",
             "title": "Last Modified",
             "description": "Date and time representing when the entry was last modified.\n\n- **Type**: timestamp.\n\n- **Requirements/Conventions**:\n    - **Support**: SHOULD be supported by all implementations, i.e., SHOULD NOT be `null`.\n    - **Query**: MUST be a queryable property with support for all mandatory filter features.\n    - **Response**: REQUIRED in the response unless the query parameter `response_fields` is present and does not include this property.\n\n- **Example**:\n    - As part of JSON response format: `\"2007-04-05T14:30:20Z\"` (i.e., encoded as an [RFC 3339 Internet Date/Time Format](https://tools.ietf.org/html/rfc3339#section-5.6) string.)",
-            "x-optimade-queryable": "must",
-            "x-optimade-support": "should"
+            "x-optimade-support": "should",
+            "x-optimade-queryable": "must"
           },
           "authors": {
             "items": {
@@ -2969,8 +2953,8 @@
             "type": "array",
             "title": "Authors",
             "description": "List of person objects containing the authors of the reference.",
-            "x-optimade-queryable": "optional",
-            "x-optimade-support": "optional"
+            "x-optimade-support": "optional",
+            "x-optimade-queryable": "optional"
           },
           "editors": {
             "items": {
@@ -2979,15 +2963,15 @@
             "type": "array",
             "title": "Editors",
             "description": "List of person objects containing the editors of the reference.",
-            "x-optimade-queryable": "optional",
-            "x-optimade-support": "optional"
+            "x-optimade-support": "optional",
+            "x-optimade-queryable": "optional"
           },
           "doi": {
             "type": "string",
             "title": "Doi",
             "description": "The digital object identifier of the reference.",
-            "x-optimade-queryable": "optional",
-            "x-optimade-support": "optional"
+            "x-optimade-support": "optional",
+            "x-optimade-queryable": "optional"
           },
           "url": {
             "type": "string",
@@ -3003,155 +2987,155 @@
             "type": "string",
             "title": "Address",
             "description": "Meaning of property matches the BiBTeX specification.",
-            "x-optimade-queryable": "optional",
-            "x-optimade-support": "optional"
+            "x-optimade-support": "optional",
+            "x-optimade-queryable": "optional"
           },
           "annote": {
             "type": "string",
             "title": "Annote",
             "description": "Meaning of property matches the BiBTeX specification.",
-            "x-optimade-queryable": "optional",
-            "x-optimade-support": "optional"
+            "x-optimade-support": "optional",
+            "x-optimade-queryable": "optional"
           },
           "booktitle": {
             "type": "string",
             "title": "Booktitle",
             "description": "Meaning of property matches the BiBTeX specification.",
-            "x-optimade-queryable": "optional",
-            "x-optimade-support": "optional"
+            "x-optimade-support": "optional",
+            "x-optimade-queryable": "optional"
           },
           "chapter": {
             "type": "string",
             "title": "Chapter",
             "description": "Meaning of property matches the BiBTeX specification.",
-            "x-optimade-queryable": "optional",
-            "x-optimade-support": "optional"
+            "x-optimade-support": "optional",
+            "x-optimade-queryable": "optional"
           },
           "crossref": {
             "type": "string",
             "title": "Crossref",
             "description": "Meaning of property matches the BiBTeX specification.",
-            "x-optimade-queryable": "optional",
-            "x-optimade-support": "optional"
+            "x-optimade-support": "optional",
+            "x-optimade-queryable": "optional"
           },
           "edition": {
             "type": "string",
             "title": "Edition",
             "description": "Meaning of property matches the BiBTeX specification.",
-            "x-optimade-queryable": "optional",
-            "x-optimade-support": "optional"
+            "x-optimade-support": "optional",
+            "x-optimade-queryable": "optional"
           },
           "howpublished": {
             "type": "string",
             "title": "Howpublished",
             "description": "Meaning of property matches the BiBTeX specification.",
-            "x-optimade-queryable": "optional",
-            "x-optimade-support": "optional"
+            "x-optimade-support": "optional",
+            "x-optimade-queryable": "optional"
           },
           "institution": {
             "type": "string",
             "title": "Institution",
             "description": "Meaning of property matches the BiBTeX specification.",
-            "x-optimade-queryable": "optional",
-            "x-optimade-support": "optional"
+            "x-optimade-support": "optional",
+            "x-optimade-queryable": "optional"
           },
           "journal": {
             "type": "string",
             "title": "Journal",
             "description": "Meaning of property matches the BiBTeX specification.",
-            "x-optimade-queryable": "optional",
-            "x-optimade-support": "optional"
+            "x-optimade-support": "optional",
+            "x-optimade-queryable": "optional"
           },
           "key": {
             "type": "string",
             "title": "Key",
             "description": "Meaning of property matches the BiBTeX specification.",
-            "x-optimade-queryable": "optional",
-            "x-optimade-support": "optional"
+            "x-optimade-support": "optional",
+            "x-optimade-queryable": "optional"
           },
           "month": {
             "type": "string",
             "title": "Month",
             "description": "Meaning of property matches the BiBTeX specification.",
-            "x-optimade-queryable": "optional",
-            "x-optimade-support": "optional"
+            "x-optimade-support": "optional",
+            "x-optimade-queryable": "optional"
           },
           "note": {
             "type": "string",
             "title": "Note",
             "description": "Meaning of property matches the BiBTeX specification.",
-            "x-optimade-queryable": "optional",
-            "x-optimade-support": "optional"
+            "x-optimade-support": "optional",
+            "x-optimade-queryable": "optional"
           },
           "number": {
             "type": "string",
             "title": "Number",
             "description": "Meaning of property matches the BiBTeX specification.",
-            "x-optimade-queryable": "optional",
-            "x-optimade-support": "optional"
+            "x-optimade-support": "optional",
+            "x-optimade-queryable": "optional"
           },
           "organization": {
             "type": "string",
             "title": "Organization",
             "description": "Meaning of property matches the BiBTeX specification.",
-            "x-optimade-queryable": "optional",
-            "x-optimade-support": "optional"
+            "x-optimade-support": "optional",
+            "x-optimade-queryable": "optional"
           },
           "pages": {
             "type": "string",
             "title": "Pages",
             "description": "Meaning of property matches the BiBTeX specification.",
-            "x-optimade-queryable": "optional",
-            "x-optimade-support": "optional"
+            "x-optimade-support": "optional",
+            "x-optimade-queryable": "optional"
           },
           "publisher": {
             "type": "string",
             "title": "Publisher",
             "description": "Meaning of property matches the BiBTeX specification.",
-            "x-optimade-queryable": "optional",
-            "x-optimade-support": "optional"
+            "x-optimade-support": "optional",
+            "x-optimade-queryable": "optional"
           },
           "school": {
             "type": "string",
             "title": "School",
             "description": "Meaning of property matches the BiBTeX specification.",
-            "x-optimade-queryable": "optional",
-            "x-optimade-support": "optional"
+            "x-optimade-support": "optional",
+            "x-optimade-queryable": "optional"
           },
           "series": {
             "type": "string",
             "title": "Series",
             "description": "Meaning of property matches the BiBTeX specification.",
-            "x-optimade-queryable": "optional",
-            "x-optimade-support": "optional"
+            "x-optimade-support": "optional",
+            "x-optimade-queryable": "optional"
           },
           "title": {
             "type": "string",
             "title": "Title",
             "description": "Meaning of property matches the BiBTeX specification.",
-            "x-optimade-queryable": "optional",
-            "x-optimade-support": "optional"
+            "x-optimade-support": "optional",
+            "x-optimade-queryable": "optional"
           },
           "bib_type": {
             "type": "string",
             "title": "Bib Type",
             "description": "Type of the reference, corresponding to the **type** property in the BiBTeX specification.",
-            "x-optimade-queryable": "optional",
-            "x-optimade-support": "optional"
+            "x-optimade-support": "optional",
+            "x-optimade-queryable": "optional"
           },
           "volume": {
             "type": "string",
             "title": "Volume",
             "description": "Meaning of property matches the BiBTeX specification.",
-            "x-optimade-queryable": "optional",
-            "x-optimade-support": "optional"
+            "x-optimade-support": "optional",
+            "x-optimade-queryable": "optional"
           },
           "year": {
             "type": "string",
             "title": "Year",
             "description": "Meaning of property matches the BiBTeX specification.",
-            "x-optimade-queryable": "optional",
-            "x-optimade-support": "optional"
+            "x-optimade-support": "optional",
+            "x-optimade-queryable": "optional"
           }
         },
         "type": "object",
@@ -3571,8 +3555,8 @@
             "type": "string",
             "title": "Name",
             "description": "Gives the name of the species; the **name** value MUST be unique in the `species` list.",
-            "x-optimade-queryable": "optional",
-            "x-optimade-support": "must"
+            "x-optimade-support": "must",
+            "x-optimade-queryable": "optional"
           },
           "chemical_symbols": {
             "items": {
@@ -3581,8 +3565,8 @@
             "type": "array",
             "title": "Chemical Symbols",
             "description": "MUST be a list of strings of all chemical elements composing this species. Each item of the list MUST be one of the following:\n\n- a valid chemical-element symbol, or\n- the special value `\"X\"` to represent a non-chemical element, or\n- the special value `\"vacancy\"` to represent that this site has a non-zero probability of having a vacancy (the respective probability is indicated in the `concentration` list, see below).\n\nIf any one entry in the `species` list has a `chemical_symbols` list that is longer than 1 element, the correct flag MUST be set in the list `structure_features`.",
-            "x-optimade-queryable": "optional",
-            "x-optimade-support": "must"
+            "x-optimade-support": "must",
+            "x-optimade-queryable": "optional"
           },
           "concentration": {
             "items": {
@@ -3591,8 +3575,8 @@
             "type": "array",
             "title": "Concentration",
             "description": "MUST be a list of floats, with same length as `chemical_symbols`. The numbers represent the relative concentration of the corresponding chemical symbol in this species. The numbers SHOULD sum to one. Cases in which the numbers do not sum to one typically fall only in the following two categories:\n\n- Numerical errors when representing float numbers in fixed precision, e.g. for two chemical symbols with concentrations `1/3` and `2/3`, the concentration might look something like `[0.33333333333, 0.66666666666]`. If the client is aware that the sum is not one because of numerical precision, it can renormalize the values so that the sum is exactly one.\n- Experimental errors in the data present in the database. In this case, it is the responsibility of the client to decide how to process the data.\n\nNote that concentrations are uncorrelated between different site (even of the same species).",
-            "x-optimade-queryable": "optional",
-            "x-optimade-support": "must"
+            "x-optimade-support": "must",
+            "x-optimade-queryable": "optional"
           },
           "mass": {
             "items": {
@@ -3601,21 +3585,16 @@
             "type": "array",
             "title": "Mass",
             "description": "If present MUST be a list of floats expressed in a.m.u.\nElements denoting vacancies MUST have masses equal to 0.",
+            "x-optimade-support": "optional",
             "x-optimade-unit": "a.m.u.",
-<<<<<<< HEAD
+            "x-optimade-queryable": "optional"
+          },
+          "original_name": {
+            "type": "string",
+            "title": "Original Name",
+            "description": "Can be any valid Unicode string, and SHOULD contain (if specified) the name of the species that is used internally in the source database.\n\nNote: With regards to \"source database\", we refer to the immediate source being queried via the OPTIMADE API implementation.",
             "x-optimade-support": "optional",
             "x-optimade-queryable": "optional"
-=======
-            "x-optimade-queryable": "optional",
-            "x-optimade-support": "optional"
->>>>>>> 7d790b2f
-          },
-          "original_name": {
-            "type": "string",
-            "title": "Original Name",
-            "description": "Can be any valid Unicode string, and SHOULD contain (if specified) the name of the species that is used internally in the source database.\n\nNote: With regards to \"source database\", we refer to the immediate source being queried via the OPTIMADE API implementation.",
-            "x-optimade-queryable": "optional",
-            "x-optimade-support": "optional"
           },
           "attached": {
             "items": {
@@ -3624,8 +3603,8 @@
             "type": "array",
             "title": "Attached",
             "description": "If provided MUST be a list of length 1 or more of strings of chemical symbols for the elements attached to this site, or \"X\" for a non-chemical element.",
-            "x-optimade-queryable": "optional",
-            "x-optimade-support": "optional"
+            "x-optimade-support": "optional",
+            "x-optimade-queryable": "optional"
           },
           "nattached": {
             "items": {
@@ -3634,8 +3613,8 @@
             "type": "array",
             "title": "Nattached",
             "description": "If provided MUST be a list of length 1 or more of integers indicating the number of attached atoms of the kind specified in the value of the :field:`attached` key.",
-            "x-optimade-queryable": "optional",
-            "x-optimade-support": "optional"
+            "x-optimade-support": "optional",
+            "x-optimade-queryable": "optional"
           }
         },
         "type": "object",
@@ -3704,8 +3683,8 @@
             "type": "string",
             "title": "Id",
             "description": "An entry's ID as defined in section Definition of Terms.\n\n- **Type**: string.\n\n- **Requirements/Conventions**:\n    - **Support**: MUST be supported by all implementations, MUST NOT be `null`.\n    - **Query**: MUST be a queryable property with support for all mandatory filter features.\n    - **Response**: REQUIRED in the response.\n\n- **Examples**:\n    - `\"db/1234567\"`\n    - `\"cod/2000000\"`\n    - `\"cod/2000000@1234567\"`\n    - `\"nomad/L1234567890\"`\n    - `\"42\"`",
-            "x-optimade-queryable": "must",
-            "x-optimade-support": "must"
+            "x-optimade-support": "must",
+            "x-optimade-queryable": "must"
           },
           "type": {
             "type": "string",
@@ -3713,8 +3692,8 @@
             "title": "Type",
             "description": "The name of the type of an entry.\n\n- **Type**: string.\n\n- **Requirements/Conventions**:\n    - **Support**: MUST be supported by all implementations, MUST NOT be `null`.\n    - **Query**: MUST be a queryable property with support for all mandatory filter features.\n    - **Response**: REQUIRED in the response.\n    - MUST be an existing entry type.\n    - The entry of type `<type>` and ID `<id>` MUST be returned in response to a request for `/<type>/<id>` under the versioned base URL.\n\n- **Examples**:\n    - `\"structures\"`",
             "default": "structures",
-            "x-optimade-queryable": "must",
-            "x-optimade-support": "must"
+            "x-optimade-support": "must",
+            "x-optimade-queryable": "must"
           },
           "links": {
             "allOf": [
@@ -3732,11 +3711,7 @@
               }
             ],
             "title": "Meta",
-<<<<<<< HEAD
-            "description": "A dictionary, containing entry and property-specific metadata for a given entry."
-=======
             "description": "A [JSON API meta object](https://jsonapi.org/format/1.1/#document-meta) that is used to communicate metadata."
->>>>>>> 7d790b2f
           },
           "attributes": {
             "$ref": "#/components/schemas/StructureResourceAttributes"
@@ -3766,8 +3741,8 @@
             "type": "string",
             "title": "Immutable Id",
             "description": "The entry's immutable ID (e.g., an UUID). This is important for databases having preferred IDs that point to \"the latest version\" of a record, but still offer access to older variants. This ID maps to the version-specific record, in case it changes in the future.\n\n- **Type**: string.\n\n- **Requirements/Conventions**:\n    - **Support**: OPTIONAL support in implementations, i.e., MAY be `null`.\n    - **Query**: MUST be a queryable property with support for all mandatory filter features.\n\n- **Examples**:\n    - `\"8bd3e750-b477-41a0-9b11-3a799f21b44f\"`\n    - `\"fjeiwoj,54;@=%<>#32\"` (Strings that are not URL-safe are allowed.)",
-            "x-optimade-queryable": "must",
-            "x-optimade-support": "optional"
+            "x-optimade-support": "optional",
+            "x-optimade-queryable": "must"
           },
           "last_modified": {
             "type": "string",
@@ -3775,13 +3750,8 @@
             "title": "Last Modified",
             "description": "Date and time representing when the entry was last modified.\n\n- **Type**: timestamp.\n\n- **Requirements/Conventions**:\n    - **Support**: SHOULD be supported by all implementations, i.e., SHOULD NOT be `null`.\n    - **Query**: MUST be a queryable property with support for all mandatory filter features.\n    - **Response**: REQUIRED in the response unless the query parameter `response_fields` is present and does not include this property.\n\n- **Example**:\n    - As part of JSON response format: `\"2007-04-05T14:30:20Z\"` (i.e., encoded as an [RFC 3339 Internet Date/Time Format](https://tools.ietf.org/html/rfc3339#section-5.6) string.)",
             "nullable": true,
-<<<<<<< HEAD
             "x-optimade-support": "should",
             "x-optimade-queryable": "must"
-=======
-            "x-optimade-queryable": "must",
-            "x-optimade-support": "should"
->>>>>>> 7d790b2f
           },
           "elements": {
             "items": {
@@ -3791,27 +3761,16 @@
             "title": "Elements",
             "description": "The chemical symbols of the different elements present in the structure.\n\n- **Type**: list of strings.\n\n- **Requirements/Conventions**:\n    - **Support**: SHOULD be supported by all implementations, i.e., SHOULD NOT be `null`.\n    - **Query**: MUST be a queryable property with support for all mandatory filter features.\n    - The strings are the chemical symbols, i.e., either a single uppercase letter or an uppercase letter followed by a number of lowercase letters.\n    - The order MUST be alphabetical.\n    - MUST refer to the same elements in the same order, and therefore be of the same length, as `elements_ratios`, if the latter is provided.\n    - Note: This property SHOULD NOT contain the string \"X\" to indicate non-chemical elements or \"vacancy\" to indicate vacancies (in contrast to the field `chemical_symbols` for the `species` property).\n\n- **Examples**:\n    - `[\"Si\"]`\n    - `[\"Al\",\"O\",\"Si\"]`\n\n- **Query examples**:\n    - A filter that matches all records of structures that contain Si, Al **and** O, and possibly other elements: `elements HAS ALL \"Si\", \"Al\", \"O\"`.\n    - To match structures with exactly these three elements, use `elements HAS ALL \"Si\", \"Al\", \"O\" AND elements LENGTH 3`.\n    - Note: length queries on this property can be equivalently formulated by filtering on the `nelements`_ property directly.",
             "nullable": true,
-<<<<<<< HEAD
             "x-optimade-support": "should",
             "x-optimade-queryable": "must"
-=======
-            "x-optimade-queryable": "must",
-            "x-optimade-support": "should"
->>>>>>> 7d790b2f
           },
           "nelements": {
             "type": "integer",
             "title": "Nelements",
             "description": "Number of different elements in the structure as an integer.\n\n- **Type**: integer\n\n- **Requirements/Conventions**:\n    - **Support**: SHOULD be supported by all implementations, i.e., SHOULD NOT be `null`.\n    - **Query**: MUST be a queryable property with support for all mandatory filter features.\n    - MUST be equal to the lengths of the list properties `elements` and `elements_ratios`, if they are provided.\n\n- **Examples**:\n    - `3`\n\n- **Querying**:\n    - Note: queries on this property can equivalently be formulated using `elements LENGTH`.\n    - A filter that matches structures that have exactly 4 elements: `nelements=4`.\n    - A filter that matches structures that have between 2 and 7 elements: `nelements>=2 AND nelements<=7`.",
-<<<<<<< HEAD
+            "nullable": true,
             "x-optimade-support": "should",
-            "nullable": true,
             "x-optimade-queryable": "must"
-=======
-            "nullable": true,
-            "x-optimade-queryable": "must",
-            "x-optimade-support": "should"
->>>>>>> 7d790b2f
           },
           "elements_ratios": {
             "items": {
@@ -3821,27 +3780,16 @@
             "title": "Elements Ratios",
             "description": "Relative proportions of different elements in the structure.\n\n- **Type**: list of floats\n\n- **Requirements/Conventions**:\n    - **Support**: SHOULD be supported by all implementations, i.e., SHOULD NOT be `null`.\n    - **Query**: MUST be a queryable property with support for all mandatory filter features.\n    - Composed by the proportions of elements in the structure as a list of floating point numbers.\n    - The sum of the numbers MUST be 1.0 (within floating point accuracy)\n    - MUST refer to the same elements in the same order, and therefore be of the same length, as `elements`, if the latter is provided.\n\n- **Examples**:\n    - `[1.0]`\n    - `[0.3333333333333333, 0.2222222222222222, 0.4444444444444444]`\n\n- **Query examples**:\n    - Note: Useful filters can be formulated using the set operator syntax for correlated values.\n      However, since the values are floating point values, the use of equality comparisons is generally inadvisable.\n    - OPTIONAL: a filter that matches structures where approximately 1/3 of the atoms in the structure are the element Al is: `elements:elements_ratios HAS ALL \"Al\":>0.3333, \"Al\":<0.3334`.",
             "nullable": true,
-<<<<<<< HEAD
             "x-optimade-support": "should",
             "x-optimade-queryable": "must"
-=======
-            "x-optimade-queryable": "must",
-            "x-optimade-support": "should"
->>>>>>> 7d790b2f
           },
           "chemical_formula_descriptive": {
             "type": "string",
             "title": "Chemical Formula Descriptive",
             "description": "The chemical formula for a structure as a string in a form chosen by the API implementation.\n\n- **Type**: string\n\n- **Requirements/Conventions**:\n    - **Support**: SHOULD be supported by all implementations, i.e., SHOULD NOT be `null`.\n    - **Query**: MUST be a queryable property with support for all mandatory filter features.\n    - The chemical formula is given as a string consisting of properly capitalized element symbols followed by integers or decimal numbers, balanced parentheses, square, and curly brackets `(`,`)`, `[`,`]`, `{`, `}`, commas, the `+`, `-`, `:` and `=` symbols. The parentheses are allowed to be followed by a number. Spaces are allowed anywhere except within chemical symbols. The order of elements and any groupings indicated by parentheses or brackets are chosen freely by the API implementation.\n    - The string SHOULD be arithmetically consistent with the element ratios in the `chemical_formula_reduced` property.\n    - It is RECOMMENDED, but not mandatory, that symbols, parentheses and brackets, if used, are used with the meanings prescribed by [IUPAC's Nomenclature of Organic Chemistry](https://www.qmul.ac.uk/sbcs/iupac/bibliog/blue.html).\n\n- **Examples**:\n    - `\"(H2O)2 Na\"`\n    - `\"NaCl\"`\n    - `\"CaCO3\"`\n    - `\"CCaO3\"`\n    - `\"(CH3)3N+ - [CH2]2-OH = Me3N+ - CH2 - CH2OH\"`\n\n- **Query examples**:\n    - Note: the free-form nature of this property is likely to make queries on it across different databases inconsistent.\n    - A filter that matches an exactly given formula: `chemical_formula_descriptive=\"(H2O)2 Na\"`.\n    - A filter that does a partial match: `chemical_formula_descriptive CONTAINS \"H2O\"`.",
-<<<<<<< HEAD
+            "nullable": true,
             "x-optimade-support": "should",
-            "nullable": true,
             "x-optimade-queryable": "must"
-=======
-            "nullable": true,
-            "x-optimade-queryable": "must",
-            "x-optimade-support": "should"
->>>>>>> 7d790b2f
           },
           "chemical_formula_reduced": {
             "type": "string",
@@ -3849,21 +3797,16 @@
             "title": "Chemical Formula Reduced",
             "description": "The reduced chemical formula for a structure as a string with element symbols and integer chemical proportion numbers.\nThe proportion number MUST be omitted if it is 1.\n\n- **Type**: string\n\n- **Requirements/Conventions**:\n    - **Support**: SHOULD be supported by all implementations, i.e., SHOULD NOT be `null`.\n    - **Query**: MUST be a queryable property.\n      However, support for filters using partial string matching with this property is OPTIONAL (i.e., BEGINS WITH, ENDS WITH, and CONTAINS).\n      Intricate queries on formula components are instead suggested to be formulated using set-type filter operators on the multi valued `elements` and `elements_ratios` properties.\n    - Element symbols MUST have proper capitalization (e.g., `\"Si\"`, not `\"SI\"` for \"silicon\").\n    - Elements MUST be placed in alphabetical order, followed by their integer chemical proportion number.\n    - For structures with no partial occupation, the chemical proportion numbers are the smallest integers for which the chemical proportion is exactly correct.\n    - For structures with partial occupation, the chemical proportion numbers are integers that within reasonable approximation indicate the correct chemical proportions. The precise details of how to perform the rounding is chosen by the API implementation.\n    - No spaces or separators are allowed.\n\n- **Examples**:\n    - `\"H2NaO\"`\n    - `\"ClNa\"`\n    - `\"CCaO3\"`\n\n- **Query examples**:\n    - A filter that matches an exactly given formula is `chemical_formula_reduced=\"H2NaO\"`.",
             "nullable": true,
-<<<<<<< HEAD
             "x-optimade-support": "should",
             "x-optimade-queryable": "must"
-=======
-            "x-optimade-queryable": "must",
-            "x-optimade-support": "should"
->>>>>>> 7d790b2f
           },
           "chemical_formula_hill": {
             "type": "string",
             "pattern": "(^$)|^([A-Z][a-z]?([2-9]|[1-9]\\d+)?)+$",
             "title": "Chemical Formula Hill",
             "description": "The chemical formula for a structure in [Hill form](https://dx.doi.org/10.1021/ja02046a005) with element symbols followed by integer chemical proportion numbers. The proportion number MUST be omitted if it is 1.\n\n- **Type**: string\n\n- **Requirements/Conventions**:\n    - **Support**: OPTIONAL support in implementations, i.e., MAY be `null`.\n    - **Query**: Support for queries on this property is OPTIONAL.\n      If supported, only a subset of the filter features MAY be supported.\n    - The overall scale factor of the chemical proportions is chosen such that the resulting values are integers that indicate the most chemically relevant unit of which the system is composed.\n      For example, if the structure is a repeating unit cell with four hydrogens and four oxygens that represents two hydroperoxide molecules, `chemical_formula_hill` is `\"H2O2\"` (i.e., not `\"HO\"`, nor `\"H4O4\"`).\n    - If the chemical insight needed to ascribe a Hill formula to the system is not present, the property MUST be handled as unset.\n    - Element symbols MUST have proper capitalization (e.g., `\"Si\"`, not `\"SI\"` for \"silicon\").\n    - Elements MUST be placed in [Hill order](https://dx.doi.org/10.1021/ja02046a005), followed by their integer chemical proportion number.\n      Hill order means: if carbon is present, it is placed first, and if also present, hydrogen is placed second.\n      After that, all other elements are ordered alphabetically.\n      If carbon is not present, all elements are ordered alphabetically.\n    - If the system has sites with partial occupation and the total occupations of each element do not all sum up to integers, then the Hill formula SHOULD be handled as unset.\n    - No spaces or separators are allowed.\n\n- **Examples**:\n    - `\"H2O2\"`\n\n- **Query examples**:\n    - A filter that matches an exactly given formula is `chemical_formula_hill=\"H2O2\"`.",
-            "x-optimade-queryable": "optional",
-            "x-optimade-support": "optional"
+            "x-optimade-support": "optional",
+            "x-optimade-queryable": "optional"
           },
           "chemical_formula_anonymous": {
             "type": "string",
@@ -3871,13 +3814,8 @@
             "title": "Chemical Formula Anonymous",
             "description": "The anonymous formula is the `chemical_formula_reduced`, but where the elements are instead first ordered by their chemical proportion number, and then, in order left to right, replaced by anonymous symbols A, B, C, ..., Z, Aa, Ba, ..., Za, Ab, Bb, ... and so on.\n\n- **Type**: string\n\n- **Requirements/Conventions**:\n    - **Support**: SHOULD be supported by all implementations, i.e., SHOULD NOT be `null`.\n    - **Query**: MUST be a queryable property.\n      However, support for filters using partial string matching with this property is OPTIONAL (i.e., BEGINS WITH, ENDS WITH, and CONTAINS).\n\n- **Examples**:\n    - `\"A2B\"`\n    - `\"A42B42C16D12E10F9G5\"`\n\n- **Querying**:\n    - A filter that matches an exactly given formula is `chemical_formula_anonymous=\"A2B\"`.",
             "nullable": true,
-<<<<<<< HEAD
             "x-optimade-support": "should",
             "x-optimade-queryable": "must"
-=======
-            "x-optimade-queryable": "must",
-            "x-optimade-support": "should"
->>>>>>> 7d790b2f
           },
           "dimension_types": {
             "items": {
@@ -3896,15 +3834,9 @@
             "type": "integer",
             "title": "Nperiodic Dimensions",
             "description": "An integer specifying the number of periodic dimensions in the structure, equivalent to the number of non-zero entries in `dimension_types`.\n\n- **Type**: integer\n\n- **Requirements/Conventions**:\n    - **Support**: SHOULD be supported by all implementations, i.e., SHOULD NOT be `null`.\n    - **Query**: MUST be a queryable property with support for all mandatory filter features.\n    - The integer value MUST be between 0 and 3 inclusive and MUST be equal to the sum of the items in the `dimension_types` property.\n    - This property only reflects the treatment of the lattice vectors provided for the structure, and not any physical interpretation of the dimensionality of its contents.\n\n- **Examples**:\n    - `2` should be indicated in cases where `dimension_types` is any of `[1, 1, 0]`, `[1, 0, 1]`, `[0, 1, 1]`.\n\n- **Query examples**:\n    - Match only structures with exactly 3 periodic dimensions: `nperiodic_dimensions=3`\n    - Match all structures with 2 or fewer periodic dimensions: `nperiodic_dimensions<=2`",
-<<<<<<< HEAD
+            "nullable": true,
             "x-optimade-support": "should",
-            "nullable": true,
             "x-optimade-queryable": "must"
-=======
-            "nullable": true,
-            "x-optimade-queryable": "must",
-            "x-optimade-support": "should"
->>>>>>> 7d790b2f
           },
           "lattice_vectors": {
             "items": {
@@ -3922,13 +3854,8 @@
             "description": "The three lattice vectors in Cartesian coordinates, in \u00e5ngstr\u00f6m (\u00c5).\n\n- **Type**: list of list of floats or unknown values.\n\n- **Requirements/Conventions**:\n    - **Support**: SHOULD be supported by all implementations, i.e., SHOULD NOT be `null`.\n    - **Query**: Support for queries on this property is OPTIONAL.\n      If supported, filters MAY support only a subset of comparison operators.\n    - MUST be a list of three vectors *a*, *b*, and *c*, where each of the vectors MUST BE a list of the vector's coordinates along the x, y, and z Cartesian coordinates.\n      (Therefore, the first index runs over the three lattice vectors and the second index runs over the x, y, z Cartesian coordinates).\n    - For databases that do not define an absolute Cartesian system (e.g., only defining the length and angles between vectors), the first lattice vector SHOULD be set along *x* and the second on the *xy*-plane.\n    - MUST always contain three vectors of three coordinates each, independently of the elements of property `dimension_types`.\n      The vectors SHOULD by convention be chosen so the determinant of the `lattice_vectors` matrix is different from zero.\n      The vectors in the non-periodic directions have no significance beyond fulfilling these requirements.\n    - The coordinates of the lattice vectors of non-periodic dimensions (i.e., those dimensions for which `dimension_types` is `0`) MAY be given as a list of all `null` values.\n        If a lattice vector contains the value `null`, all coordinates of that lattice vector MUST be `null`.\n\n- **Examples**:\n    - `[[4.0,0.0,0.0],[0.0,4.0,0.0],[0.0,1.0,4.0]]` represents a cell, where the first vector is `(4, 0, 0)`, i.e., a vector aligned along the `x` axis of length 4 \u00c5; the second vector is `(0, 4, 0)`; and the third vector is `(0, 1, 4)`.",
             "x-optimade-support": "should",
             "x-optimade-queryable": "optional",
-<<<<<<< HEAD
-            "x-optimade-unit": "\u00c5",
-            "nullable": true
-=======
             "nullable": true,
             "x-optimade-unit": "\u00c5"
->>>>>>> 7d790b2f
           },
           "cartesian_site_positions": {
             "items": {
@@ -3944,27 +3871,16 @@
             "description": "Cartesian positions of each site in the structure.\nA site is usually used to describe positions of atoms; what atoms can be encountered at a given site is conveyed by the `species_at_sites` property, and the species themselves are described in the `species` property.\n\n- **Type**: list of list of floats\n\n- **Requirements/Conventions**:\n    - **Support**: SHOULD be supported by all implementations, i.e., SHOULD NOT be `null`.\n    - **Query**: Support for queries on this property is OPTIONAL.\n      If supported, filters MAY support only a subset of comparison operators.\n    - It MUST be a list of length equal to the number of sites in the structure, where every element is a list of the three Cartesian coordinates of a site expressed as float values in the unit angstrom (\u00c5).\n    - An entry MAY have multiple sites at the same Cartesian position (for a relevant use of this, see e.g., the property `assemblies`).\n\n- **Examples**:\n    - `[[0,0,0],[0,0,2]]` indicates a structure with two sites, one sitting at the origin and one along the (positive) *z*-axis, 2 \u00c5 away from the origin.",
             "x-optimade-support": "should",
             "x-optimade-queryable": "optional",
-<<<<<<< HEAD
-            "x-optimade-unit": "\u00c5",
-            "nullable": true
-=======
             "nullable": true,
             "x-optimade-unit": "\u00c5"
->>>>>>> 7d790b2f
           },
           "nsites": {
             "type": "integer",
             "title": "Nsites",
             "description": "An integer specifying the length of the `cartesian_site_positions` property.\n\n- **Type**: integer\n\n- **Requirements/Conventions**:\n    - **Support**: SHOULD be supported by all implementations, i.e., SHOULD NOT be `null`.\n    - **Query**: MUST be a queryable property with support for all mandatory filter features.\n\n- **Examples**:\n    - `42`\n\n- **Query examples**:\n    - Match only structures with exactly 4 sites: `nsites=4`\n    - Match structures that have between 2 and 7 sites: `nsites>=2 AND nsites<=7`",
-<<<<<<< HEAD
+            "nullable": true,
             "x-optimade-support": "should",
-            "nullable": true,
             "x-optimade-queryable": "must"
-=======
-            "nullable": true,
-            "x-optimade-queryable": "must",
-            "x-optimade-support": "should"
->>>>>>> 7d790b2f
           },
           "species": {
             "items": {
@@ -3974,13 +3890,8 @@
             "title": "Species",
             "description": "A list describing the species of the sites of this structure.\nSpecies can represent pure chemical elements, virtual-crystal atoms representing a statistical occupation of a given site by multiple chemical elements, and/or a location to which there are attached atoms, i.e., atoms whose precise location are unknown beyond that they are attached to that position (frequently used to indicate hydrogen atoms attached to another element, e.g., a carbon with three attached hydrogens might represent a methyl group, -CH3).\n\n- **Type**: list of dictionary with keys:\n    - `name`: string (REQUIRED)\n    - `chemical_symbols`: list of strings (REQUIRED)\n    - `concentration`: list of float (REQUIRED)\n    - `attached`: list of strings (REQUIRED)\n    - `nattached`: list of integers (OPTIONAL)\n    - `mass`: list of floats (OPTIONAL)\n    - `original_name`: string (OPTIONAL).\n\n- **Requirements/Conventions**:\n    - **Support**: SHOULD be supported by all implementations, i.e., SHOULD NOT be `null`.\n    - **Query**: Support for queries on this property is OPTIONAL.\n        If supported, filters MAY support only a subset of comparison operators.\n    - Each list member MUST be a dictionary with the following keys:\n        - **name**: REQUIRED; gives the name of the species; the **name** value MUST be unique in the `species` list;\n        - **chemical_symbols**: REQUIRED; MUST be a list of strings of all chemical elements composing this species.\n          Each item of the list MUST be one of the following:\n            - a valid chemical-element symbol, or\n            - the special value `\"X\"` to represent a non-chemical element, or\n            - the special value `\"vacancy\"` to represent that this site has a non-zero probability of having a vacancy (the respective probability is indicated in the `concentration` list, see below).\n\n          If any one entry in the `species` list has a `chemical_symbols` list that is longer than 1 element, the correct flag MUST be set in the list `structure_features`.\n\n        - **concentration**: REQUIRED; MUST be a list of floats, with same length as `chemical_symbols`.\n          The numbers represent the relative concentration of the corresponding chemical symbol in this species.\n          The numbers SHOULD sum to one. Cases in which the numbers do not sum to one typically fall only in the following two categories:\n\n            - Numerical errors when representing float numbers in fixed precision, e.g. for two chemical symbols with concentrations `1/3` and `2/3`, the concentration might look something like `[0.33333333333, 0.66666666666]`. If the client is aware that the sum is not one because of numerical precision, it can renormalize the values so that the sum is exactly one.\n            - Experimental errors in the data present in the database. In this case, it is the responsibility of the client to decide how to process the data.\n\n            Note that concentrations are uncorrelated between different sites (even of the same species).\n\n        - **attached**: OPTIONAL; if provided MUST be a list of length 1 or more of strings of chemical symbols for the elements attached to this site, or \"X\" for a non-chemical element.\n\n        - **nattached**: OPTIONAL; if provided MUST be a list of length 1 or more of integers indicating the number of attached atoms of the kind specified in the value of the `attached` key.\n\n          The implementation MUST include either both or none of the `attached` and `nattached` keys, and if they are provided, they MUST be of the same length.\n          Furthermore, if they are provided, the `structure_features` property MUST include the string `site_attachments`.\n\n        - **mass**: OPTIONAL. If present MUST be a list of floats, with the same length as `chemical_symbols`, providing element masses expressed in a.m.u.\n          Elements denoting vacancies MUST have masses equal to 0.\n\n        - **original_name**: OPTIONAL. Can be any valid Unicode string, and SHOULD contain (if specified) the name of the species that is used internally in the source database.\n\n          Note: With regards to \"source database\", we refer to the immediate source being queried via the OPTIMADE API implementation.\n\n          The main use of this field is for source databases that use species names, containing characters that are not allowed (see description of the list property `species_at_sites`).\n\n    - For systems that have only species formed by a single chemical symbol, and that have at most one species per chemical symbol, SHOULD use the chemical symbol as species name (e.g., `\"Ti\"` for titanium, `\"O\"` for oxygen, etc.)\n      However, note that this is OPTIONAL, and client implementations MUST NOT assume that the key corresponds to a chemical symbol, nor assume that if the species name is a valid chemical symbol, that it represents a species with that chemical symbol.\n      This means that a species `{\"name\": \"C\", \"chemical_symbols\": [\"Ti\"], \"concentration\": [1.0]}` is valid and represents a titanium species (and *not* a carbon species).\n    - It is NOT RECOMMENDED that a structure includes species that do not have at least one corresponding site.\n\n- **Examples**:\n    - `[ {\"name\": \"Ti\", \"chemical_symbols\": [\"Ti\"], \"concentration\": [1.0]} ]`: any site with this species is occupied by a Ti atom.\n    - `[ {\"name\": \"Ti\", \"chemical_symbols\": [\"Ti\", \"vacancy\"], \"concentration\": [0.9, 0.1]} ]`: any site with this species is occupied by a Ti atom with 90 % probability, and has a vacancy with 10 % probability.\n    - `[ {\"name\": \"BaCa\", \"chemical_symbols\": [\"vacancy\", \"Ba\", \"Ca\"], \"concentration\": [0.05, 0.45, 0.5], \"mass\": [0.0, 137.327, 40.078]} ]`: any site with this species is occupied by a Ba atom with 45 % probability, a Ca atom with 50 % probability, and by a vacancy with 5 % probability. The mass of this site is (on average) 88.5 a.m.u.\n    - `[ {\"name\": \"C12\", \"chemical_symbols\": [\"C\"], \"concentration\": [1.0], \"mass\": [12.0]} ]`: any site with this species is occupied by a carbon isotope with mass 12.\n    - `[ {\"name\": \"C13\", \"chemical_symbols\": [\"C\"], \"concentration\": [1.0], \"mass\": [13.0]} ]`: any site with this species is occupied by a carbon isotope with mass 13.\n    - `[ {\"name\": \"CH3\", \"chemical_symbols\": [\"C\"], \"concentration\": [1.0], \"attached\": [\"H\"], \"nattached\": [3]} ]`: any site with this species is occupied by a methyl group, -CH3, which is represented without specifying precise positions of the hydrogen atoms.",
             "nullable": true,
-<<<<<<< HEAD
             "x-optimade-support": "should",
             "x-optimade-queryable": "optional"
-=======
-            "x-optimade-queryable": "optional",
-            "x-optimade-support": "should"
->>>>>>> 7d790b2f
           },
           "species_at_sites": {
             "items": {
@@ -3990,13 +3901,8 @@
             "title": "Species At Sites",
             "description": "Name of the species at each site (where values for sites are specified with the same order of the property `cartesian_site_positions`).\nThe properties of the species are found in the property `species`.\n\n- **Type**: list of strings.\n\n- **Requirements/Conventions**:\n    - **Support**: SHOULD be supported by all implementations, i.e., SHOULD NOT be `null`.\n    - **Query**: Support for queries on this property is OPTIONAL.\n      If supported, filters MAY support only a subset of comparison operators.\n    - MUST have length equal to the number of sites in the structure (first dimension of the list property `cartesian_site_positions`).\n    - Each species name mentioned in the `species_at_sites` list MUST be described in the list property `species` (i.e. for each value in the `species_at_sites` list there MUST exist exactly one dictionary in the `species` list with the `name` attribute equal to the corresponding `species_at_sites` value).\n    - Each site MUST be associated only to a single species.\n      **Note**: However, species can represent mixtures of atoms, and multiple species MAY be defined for the same chemical element.\n      This latter case is useful when different atoms of the same type need to be grouped or distinguished, for instance in simulation codes to assign different initial spin states.\n\n- **Examples**:\n    - `[\"Ti\",\"O2\"]` indicates that the first site is hosting a species labeled `\"Ti\"` and the second a species labeled `\"O2\"`.\n    - `[\"Ac\", \"Ac\", \"Ag\", \"Ir\"]` indicating the first two sites contains the `\"Ac\"` species, while the third and fourth sites contain the `\"Ag\"` and `\"Ir\"` species, respectively.",
             "nullable": true,
-<<<<<<< HEAD
             "x-optimade-support": "should",
             "x-optimade-queryable": "optional"
-=======
-            "x-optimade-queryable": "optional",
-            "x-optimade-support": "should"
->>>>>>> 7d790b2f
           },
           "assemblies": {
             "items": {
@@ -4005,8 +3911,8 @@
             "type": "array",
             "title": "Assemblies",
             "description": "A description of groups of sites that are statistically correlated.\n\n- **Type**: list of dictionary with keys:\n    - `sites_in_groups`: list of list of integers (REQUIRED)\n    - `group_probabilities`: list of floats (REQUIRED)\n\n- **Requirements/Conventions**:\n    - **Support**: OPTIONAL support in implementations, i.e., MAY be `null`.\n    - **Query**: Support for queries on this property is OPTIONAL.\n        If supported, filters MAY support only a subset of comparison operators.\n    - The property SHOULD be `null` for entries that have no partial occupancies.\n    - If present, the correct flag MUST be set in the list `structure_features`.\n    - Client implementations MUST check its presence (as its presence changes the interpretation of the structure).\n    - If present, it MUST be a list of dictionaries, each of which represents an assembly and MUST have the following two keys:\n        - **sites_in_groups**: Index of the sites (0-based) that belong to each group for each assembly.\n\n            Example: `[[1], [2]]`: two groups, one with the second site, one with the third.\n            Example: `[[1,2], [3]]`: one group with the second and third site, one with the fourth.\n\n        - **group_probabilities**: Statistical probability of each group. It MUST have the same length as `sites_in_groups`.\n            It SHOULD sum to one.\n            See below for examples of how to specify the probability of the occurrence of a vacancy.\n            The possible reasons for the values not to sum to one are the same as already specified above for the `concentration` of each `species`.\n\n    - If a site is not present in any group, it means that it is present with 100 % probability (as if no assembly was specified).\n    - A site MUST NOT appear in more than one group.\n\n- **Examples** (for each entry of the assemblies list):\n    - `{\"sites_in_groups\": [[0], [1]], \"group_probabilities: [0.3, 0.7]}`: the first site and the second site never occur at the same time in the unit cell.\n        Statistically, 30 % of the times the first site is present, while 70 % of the times the second site is present.\n    - `{\"sites_in_groups\": [[1,2], [3]], \"group_probabilities: [0.3, 0.7]}`: the second and third site are either present together or not present; they form the first group of atoms for this assembly.\n        The second group is formed by the fourth site.\n        Sites of the first group (the second and the third) are never present at the same time as the fourth site.\n        30 % of times sites 1 and 2 are present (and site 3 is absent); 70 % of times site 3 is present (and sites 1 and 2 are absent).\n\n- **Notes**:\n    - Assemblies are essential to represent, for instance, the situation where an atom can statistically occupy two different positions (sites).\n\n    - By defining groups, it is possible to represent, e.g., the case where a functional molecule (and not just one atom) is either present or absent (or the case where it it is present in two conformations)\n\n    - Considerations on virtual alloys and on vacancies: In the special case of a virtual alloy, these specifications allow two different, equivalent ways of specifying them.\n        For instance, for a site at the origin with 30 % probability of being occupied by Si, 50 % probability of being occupied by Ge, and 20 % of being a vacancy, the following two representations are possible:\n\n        - Using a single species:\n            ```json\n            {\n              \"cartesian_site_positions\": [[0,0,0]],\n              \"species_at_sites\": [\"SiGe-vac\"],\n              \"species\": [\n              {\n                \"name\": \"SiGe-vac\",\n                \"chemical_symbols\": [\"Si\", \"Ge\", \"vacancy\"],\n                \"concentration\": [0.3, 0.5, 0.2]\n              }\n              ]\n              // ...\n            }\n            ```\n\n        - Using multiple species and the assemblies:\n            ```json\n            {\n              \"cartesian_site_positions\": [ [0,0,0], [0,0,0], [0,0,0] ],\n              \"species_at_sites\": [\"Si\", \"Ge\", \"vac\"],\n              \"species\": [\n                { \"name\": \"Si\", \"chemical_symbols\": [\"Si\"], \"concentration\": [1.0] },\n                { \"name\": \"Ge\", \"chemical_symbols\": [\"Ge\"], \"concentration\": [1.0] },\n                { \"name\": \"vac\", \"chemical_symbols\": [\"vacancy\"], \"concentration\": [1.0] }\n              ],\n              \"assemblies\": [\n                {\n              \"sites_in_groups\": [ [0], [1], [2] ],\n              \"group_probabilities\": [0.3, 0.5, 0.2]\n                }\n              ]\n              // ...\n            }\n            ```\n\n    - It is up to the database provider to decide which representation to use, typically depending on the internal format in which the structure is stored.\n        However, given a structure identified by a unique ID, the API implementation MUST always provide the same representation for it.\n\n    - The probabilities of occurrence of different assemblies are uncorrelated.\n        So, for instance in the following case with two assemblies:\n        ```json\n        {\n          \"assemblies\": [\n            {\n              \"sites_in_groups\": [ [0], [1] ],\n              \"group_probabilities\": [0.2, 0.8],\n            },\n            {\n              \"sites_in_groups\": [ [2], [3] ],\n              \"group_probabilities\": [0.3, 0.7]\n            }\n          ]\n        }\n        ```\n\n        Site 0 is present with a probability of 20 % and site 1 with a probability of 80 %. These two sites are correlated (either site 0 or 1 is present). Similarly, site 2 is present with a probability of 30 % and site 3 with a probability of 70 %.\n        These two sites are correlated (either site 2 or 3 is present).\n        However, the presence or absence of sites 0 and 1 is not correlated with the presence or absence of sites 2 and 3 (in the specific example, the pair of sites (0, 2) can occur with 0.2*0.3 = 6 % probability; the pair (0, 3) with 0.2*0.7 = 14 % probability; the pair (1, 2) with 0.8*0.3 = 24 % probability; and the pair (1, 3) with 0.8*0.7 = 56 % probability).",
-            "x-optimade-queryable": "optional",
-            "x-optimade-support": "optional"
+            "x-optimade-support": "optional",
+            "x-optimade-queryable": "optional"
           },
           "structure_features": {
             "items": {
@@ -4015,8 +3921,8 @@
             "type": "array",
             "title": "Structure Features",
             "description": "A list of strings that flag which special features are used by the structure.\n\n- **Type**: list of strings\n\n- **Requirements/Conventions**:\n    - **Support**: MUST be supported by all implementations, MUST NOT be `null`.\n    - **Query**: MUST be a queryable property.\n    Filters on the list MUST support all mandatory HAS-type queries.\n    Filter operators for comparisons on the string components MUST support equality, support for other comparison operators are OPTIONAL.\n    - MUST be an empty list if no special features are used.\n    - MUST be sorted alphabetically.\n    - If a special feature listed below is used, the list MUST contain the corresponding string.\n    - If a special feature listed below is not used, the list MUST NOT contain the corresponding string.\n    - **List of strings used to indicate special structure features**:\n        - `disorder`: this flag MUST be present if any one entry in the `species` list has a `chemical_symbols` list that is longer than 1 element.\n        - `implicit_atoms`: this flag MUST be present if the structure contains atoms that are not assigned to sites via the property `species_at_sites` (e.g., because their positions are unknown).\n           When this flag is present, the properties related to the chemical formula will likely not match the type and count of atoms represented by the `species_at_sites`, `species` and `assemblies` properties.\n        - `site_attachments`: this flag MUST be present if any one entry in the `species` list includes `attached` and `nattached`.\n        - `assemblies`: this flag MUST be present if the property `assemblies` is present.\n\n- **Examples**: A structure having implicit atoms and using assemblies: `[\"assemblies\", \"implicit_atoms\"]`",
-            "x-optimade-queryable": "must",
-            "x-optimade-support": "must"
+            "x-optimade-support": "must",
+            "x-optimade-queryable": "must"
           }
         },
         "type": "object",
