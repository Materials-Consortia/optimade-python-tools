{
  "openapi": "3.0.2",
  "info": {
    "title": "OPTIMADE API",
    "description": "The [Open Databases Integration for Materials Design (OPTIMADE) consortium](https://www.optimade.org/) aims to make materials databases interoperational by developing a common REST API.\n\nThis specification is generated using [`optimade-python-tools`](https://github.com/Materials-Consortia/optimade-python-tools/tree/v0.18.0) v0.18.0.",
    "version": "1.1.0"
  },
  "paths": {
    "/info": {
      "get": {
        "tags": [
          "Info"
        ],
        "summary": "Get Info",
        "operationId": "get_info_info_get",
        "responses": {
          "200": {
            "description": "Successful Response",
            "content": {
              "application/vnd.api+json": {
                "schema": {
                  "$ref": "#/components/schemas/InfoResponse"
                }
              }
            }
          },
          "400": {
            "description": "Bad Request",
            "content": {
              "application/vnd.api+json": {
                "schema": {
                  "$ref": "#/components/schemas/ErrorResponse"
                }
              }
            }
          },
          "403": {
            "description": "Forbidden",
            "content": {
              "application/vnd.api+json": {
                "schema": {
                  "$ref": "#/components/schemas/ErrorResponse"
                }
              }
            }
          },
          "404": {
            "description": "Not Found",
            "content": {
              "application/vnd.api+json": {
                "schema": {
                  "$ref": "#/components/schemas/ErrorResponse"
                }
              }
            }
          },
          "422": {
            "description": "Unprocessable Entity",
            "content": {
              "application/vnd.api+json": {
                "schema": {
                  "$ref": "#/components/schemas/ErrorResponse"
                }
              }
            }
          },
          "500": {
            "description": "Internal Server Error",
            "content": {
              "application/vnd.api+json": {
                "schema": {
                  "$ref": "#/components/schemas/ErrorResponse"
                }
              }
            }
          },
          "501": {
            "description": "Not Implemented",
            "content": {
              "application/vnd.api+json": {
                "schema": {
                  "$ref": "#/components/schemas/ErrorResponse"
                }
              }
            }
          },
          "553": {
            "description": "Version Not Supported",
            "content": {
              "application/vnd.api+json": {
                "schema": {
                  "$ref": "#/components/schemas/ErrorResponse"
                }
              }
            }
          }
        }
      }
    },
    "/info/{entry}": {
      "get": {
        "tags": [
          "Info"
        ],
        "summary": "Get Entry Info",
        "operationId": "get_entry_info_info__entry__get",
        "parameters": [
          {
            "required": true,
            "schema": {
              "title": "Entry",
              "type": "string"
            },
            "name": "entry",
            "in": "path"
          }
        ],
        "responses": {
          "200": {
            "description": "Successful Response",
            "content": {
              "application/vnd.api+json": {
                "schema": {
                  "$ref": "#/components/schemas/EntryInfoResponse"
                }
              }
            }
          },
          "400": {
            "description": "Bad Request",
            "content": {
              "application/vnd.api+json": {
                "schema": {
                  "$ref": "#/components/schemas/ErrorResponse"
                }
              }
            }
          },
          "403": {
            "description": "Forbidden",
            "content": {
              "application/vnd.api+json": {
                "schema": {
                  "$ref": "#/components/schemas/ErrorResponse"
                }
              }
            }
          },
          "404": {
            "description": "Not Found",
            "content": {
              "application/vnd.api+json": {
                "schema": {
                  "$ref": "#/components/schemas/ErrorResponse"
                }
              }
            }
          },
          "422": {
            "description": "Unprocessable Entity",
            "content": {
              "application/vnd.api+json": {
                "schema": {
                  "$ref": "#/components/schemas/ErrorResponse"
                }
              }
            }
          },
          "500": {
            "description": "Internal Server Error",
            "content": {
              "application/vnd.api+json": {
                "schema": {
                  "$ref": "#/components/schemas/ErrorResponse"
                }
              }
            }
          },
          "501": {
            "description": "Not Implemented",
            "content": {
              "application/vnd.api+json": {
                "schema": {
                  "$ref": "#/components/schemas/ErrorResponse"
                }
              }
            }
          },
          "553": {
            "description": "Version Not Supported",
            "content": {
              "application/vnd.api+json": {
                "schema": {
                  "$ref": "#/components/schemas/ErrorResponse"
                }
              }
            }
          }
        }
      }
    },
    "/links": {
      "get": {
        "tags": [
          "Links"
        ],
        "summary": "Get Links",
        "operationId": "get_links_links_get",
        "parameters": [
          {
            "description": "A filter string, in the format described in section API Filtering Format Specification of the specification.",
            "required": false,
            "schema": {
              "title": "Filter",
              "type": "string",
              "description": "A filter string, in the format described in section API Filtering Format Specification of the specification.",
              "default": ""
            },
            "name": "filter",
            "in": "query"
          },
          {
            "description": "The output format requested (see section Response Format).\nDefaults to the format string 'json', which specifies the standard output format described in this specification.\nExample: `http://example.com/v1/structures?response_format=xml`",
            "required": false,
            "schema": {
              "title": "Response Format",
              "type": "string",
              "description": "The output format requested (see section Response Format).\nDefaults to the format string 'json', which specifies the standard output format described in this specification.\nExample: `http://example.com/v1/structures?response_format=xml`",
              "default": "json"
            },
            "name": "response_format",
            "in": "query"
          },
          {
            "description": "An email address of the user making the request.\nThe email SHOULD be that of a person and not an automatic system.\nExample: `http://example.com/v1/structures?email_address=user@example.com`",
            "required": false,
            "schema": {
              "title": "Email Address",
              "type": "string",
              "description": "An email address of the user making the request.\nThe email SHOULD be that of a person and not an automatic system.\nExample: `http://example.com/v1/structures?email_address=user@example.com`",
              "format": "email",
              "default": ""
            },
            "name": "email_address",
            "in": "query"
          },
          {
            "description": "A comma-delimited set of fields to be provided in the output.\nIf provided, these fields MUST be returned along with the REQUIRED fields.\nOther OPTIONAL fields MUST NOT be returned when this parameter is present.\nExample: `http://example.com/v1/structures?response_fields=last_modified,nsites`",
            "required": false,
            "schema": {
              "title": "Response Fields",
              "pattern": "([a-z_][a-z_0-9]*(,[a-z_][a-z_0-9]*)*)?",
              "type": "string",
              "description": "A comma-delimited set of fields to be provided in the output.\nIf provided, these fields MUST be returned along with the REQUIRED fields.\nOther OPTIONAL fields MUST NOT be returned when this parameter is present.\nExample: `http://example.com/v1/structures?response_fields=last_modified,nsites`",
              "default": ""
            },
            "name": "response_fields",
            "in": "query"
          },
          {
            "description": "If supporting sortable queries, an implementation MUST use the `sort` query parameter with format as specified by [JSON API 1.0](https://jsonapi.org/format/1.0/#fetching-sorting).\n\nAn implementation MAY support multiple sort fields for a single query.\nIf it does, it again MUST conform to the JSON API 1.0 specification.\n\nIf an implementation supports sorting for an entry listing endpoint, then the `/info/<entries>` endpoint MUST include, for each field name `<fieldname>` in its `data.properties.<fieldname>` response value that can be used for sorting, the key `sortable` with value `true`.\nIf a field name under an entry listing endpoint supporting sorting cannot be used for sorting, the server MUST either leave out the `sortable` key or set it equal to `false` for the specific field name.\nThe set of field names, with `sortable` equal to `true` are allowed to be used in the \"sort fields\" list according to its definition in the JSON API 1.0 specification.\nThe field `sortable` is in addition to each property description and other OPTIONAL fields.\nAn example is shown in the section Entry Listing Info Endpoints.",
            "required": false,
            "schema": {
              "title": "Sort",
              "pattern": "([a-z_][a-z_0-9]*(,[a-z_][a-z_0-9]*)*)?",
              "type": "string",
              "description": "If supporting sortable queries, an implementation MUST use the `sort` query parameter with format as specified by [JSON API 1.0](https://jsonapi.org/format/1.0/#fetching-sorting).\n\nAn implementation MAY support multiple sort fields for a single query.\nIf it does, it again MUST conform to the JSON API 1.0 specification.\n\nIf an implementation supports sorting for an entry listing endpoint, then the `/info/<entries>` endpoint MUST include, for each field name `<fieldname>` in its `data.properties.<fieldname>` response value that can be used for sorting, the key `sortable` with value `true`.\nIf a field name under an entry listing endpoint supporting sorting cannot be used for sorting, the server MUST either leave out the `sortable` key or set it equal to `false` for the specific field name.\nThe set of field names, with `sortable` equal to `true` are allowed to be used in the \"sort fields\" list according to its definition in the JSON API 1.0 specification.\nThe field `sortable` is in addition to each property description and other OPTIONAL fields.\nAn example is shown in the section Entry Listing Info Endpoints.",
              "default": ""
            },
            "name": "sort",
            "in": "query"
          },
          {
            "description": "Sets a numerical limit on the number of entries returned.\nSee [JSON API 1.0](https://jsonapi.org/format/1.0/#fetching-pagination).\nThe API implementation MUST return no more than the number specified.\nIt MAY return fewer.\nThe database MAY have a maximum limit and not accept larger numbers (in which case an error code -- 403 Forbidden -- MUST be returned).\nThe default limit value is up to the API implementation to decide.\nExample: `http://example.com/optimade/v1/structures?page_limit=100`",
            "required": false,
            "schema": {
              "title": "Page Limit",
              "minimum": 0.0,
              "type": "integer",
              "description": "Sets a numerical limit on the number of entries returned.\nSee [JSON API 1.0](https://jsonapi.org/format/1.0/#fetching-pagination).\nThe API implementation MUST return no more than the number specified.\nIt MAY return fewer.\nThe database MAY have a maximum limit and not accept larger numbers (in which case an error code -- 403 Forbidden -- MUST be returned).\nThe default limit value is up to the API implementation to decide.\nExample: `http://example.com/optimade/v1/structures?page_limit=100`",
              "default": 20
            },
            "name": "page_limit",
            "in": "query"
          },
          {
            "description": "RECOMMENDED for use with _offset-based_ pagination: using `page_offset` and `page_limit` is RECOMMENDED.\nExample: Skip 50 structures and fetch up to 100: `/structures?page_offset=50&page_limit=100`.",
            "required": false,
            "schema": {
              "title": "Page Offset",
              "minimum": 0.0,
              "type": "integer",
              "description": "RECOMMENDED for use with _offset-based_ pagination: using `page_offset` and `page_limit` is RECOMMENDED.\nExample: Skip 50 structures and fetch up to 100: `/structures?page_offset=50&page_limit=100`.",
              "default": 0
            },
            "name": "page_offset",
            "in": "query"
          },
          {
            "description": "RECOMMENDED for use with _page-based_ pagination: using `page_number` and `page_limit` is RECOMMENDED.\nIt is RECOMMENDED that the first page has number 1, i.e., that `page_number` is 1-based.\nExample: Fetch page 2 of up to 50 structures per page: `/structures?page_number=2&page_limit=50`.",
            "required": false,
            "schema": {
              "title": "Page Number",
              "minimum": 1.0,
              "type": "integer",
              "description": "RECOMMENDED for use with _page-based_ pagination: using `page_number` and `page_limit` is RECOMMENDED.\nIt is RECOMMENDED that the first page has number 1, i.e., that `page_number` is 1-based.\nExample: Fetch page 2 of up to 50 structures per page: `/structures?page_number=2&page_limit=50`.",
              "default": 0
            },
            "name": "page_number",
            "in": "query"
          },
          {
            "description": "RECOMMENDED for use with _cursor-based_ pagination: using `page_cursor` and `page_limit` is RECOMMENDED.",
            "required": false,
            "schema": {
              "title": "Page Cursor",
              "minimum": 0.0,
              "type": "integer",
              "description": "RECOMMENDED for use with _cursor-based_ pagination: using `page_cursor` and `page_limit` is RECOMMENDED.",
              "default": 0
            },
            "name": "page_cursor",
            "in": "query"
          },
          {
            "description": "RECOMMENDED for use with _value-based_ pagination: using `page_above`/`page_below` and `page_limit` is RECOMMENDED.\nExample: Fetch up to 100 structures above sort-field value 4000 (in this example, server chooses to fetch results sorted by increasing `id`, so `page_above` value refers to an `id` value): `/structures?page_above=4000&page_limit=100`.",
            "required": false,
            "schema": {
              "title": "Page Above",
              "minimum": 0.0,
              "type": "integer",
              "description": "RECOMMENDED for use with _value-based_ pagination: using `page_above`/`page_below` and `page_limit` is RECOMMENDED.\nExample: Fetch up to 100 structures above sort-field value 4000 (in this example, server chooses to fetch results sorted by increasing `id`, so `page_above` value refers to an `id` value): `/structures?page_above=4000&page_limit=100`.",
              "default": 0
            },
            "name": "page_above",
            "in": "query"
          },
          {
            "description": "RECOMMENDED for use with _value-based_ pagination: using `page_above`/`page_below` and `page_limit` is RECOMMENDED.",
            "required": false,
            "schema": {
              "title": "Page Below",
              "minimum": 0.0,
              "type": "integer",
              "description": "RECOMMENDED for use with _value-based_ pagination: using `page_above`/`page_below` and `page_limit` is RECOMMENDED.",
              "default": 0
            },
            "name": "page_below",
            "in": "query"
          },
          {
            "description": "A server MAY implement the JSON API concept of returning [compound documents](https://jsonapi.org/format/1.0/#document-compound-documents) by utilizing the `include` query parameter as specified by [JSON API 1.0](https://jsonapi.org/format/1.0/#fetching-includes).\n\nAll related resource objects MUST be returned as part of an array value for the top-level `included` field, see the section JSON Response Schema: Common Fields.\n\nThe value of `include` MUST be a comma-separated list of \"relationship paths\", as defined in the [JSON API](https://jsonapi.org/format/1.0/#fetching-includes).\nIf relationship paths are not supported, or a server is unable to identify a relationship path a `400 Bad Request` response MUST be made.\n\nThe **default value** for `include` is `references`.\nThis means `references` entries MUST always be included under the top-level field `included` as default, since a server assumes if `include` is not specified by a client in the request, it is still specified as `include=references`.\nNote, if a client explicitly specifies `include` and leaves out `references`, `references` resource objects MUST NOT be included under the top-level field `included`, as per the definition of `included`, see section JSON Response Schema: Common Fields.\n\n> **Note**: A query with the parameter `include` set to the empty string means no related resource objects are to be returned under the top-level field `included`.",
            "required": false,
            "schema": {
              "title": "Include",
              "type": "string",
              "description": "A server MAY implement the JSON API concept of returning [compound documents](https://jsonapi.org/format/1.0/#document-compound-documents) by utilizing the `include` query parameter as specified by [JSON API 1.0](https://jsonapi.org/format/1.0/#fetching-includes).\n\nAll related resource objects MUST be returned as part of an array value for the top-level `included` field, see the section JSON Response Schema: Common Fields.\n\nThe value of `include` MUST be a comma-separated list of \"relationship paths\", as defined in the [JSON API](https://jsonapi.org/format/1.0/#fetching-includes).\nIf relationship paths are not supported, or a server is unable to identify a relationship path a `400 Bad Request` response MUST be made.\n\nThe **default value** for `include` is `references`.\nThis means `references` entries MUST always be included under the top-level field `included` as default, since a server assumes if `include` is not specified by a client in the request, it is still specified as `include=references`.\nNote, if a client explicitly specifies `include` and leaves out `references`, `references` resource objects MUST NOT be included under the top-level field `included`, as per the definition of `included`, see section JSON Response Schema: Common Fields.\n\n> **Note**: A query with the parameter `include` set to the empty string means no related resource objects are to be returned under the top-level field `included`.",
              "default": "references"
            },
            "name": "include",
            "in": "query"
          },
          {
            "description": "The first frame of the trajectory that should be returned.",
            "required": false,
            "schema": {
              "title": "First Frame",
              "minimum": 0.0,
              "type": "integer",
              "description": "The first frame of the trajectory that should be returned.",
              "default": 0
            },
            "name": "first_frame",
            "in": "query"
          },
          {
            "description": "The last frame of the trajectory that should be returned.",
            "required": false,
            "schema": {
              "title": "Last Frame",
              "minimum": 0.0,
              "type": "integer",
              "description": "The last frame of the trajectory that should be returned."
            },
            "name": "last_frame",
            "in": "query"
          },
          {
            "description": "Specifies that only one out of every frame_step frames should be returned.",
            "required": false,
            "schema": {
              "title": "Frame Step",
              "minimum": 1.0,
              "type": "integer",
              "description": "Specifies that only one out of every frame_step frames should be returned."
            },
            "name": "frame_step",
            "in": "query"
          },
          {
            "description": "If the client provides the parameter, the value SHOULD have the format `vMAJOR` or `vMAJOR.MINOR`, where MAJOR is a major version and MINOR is a minor version of the API. For example, if a client appends `api_hint=v1.0` to the query string, the hint provided is for major version 1 and minor version 0.",
            "required": false,
            "schema": {
              "title": "Api Hint",
              "pattern": "(v[0-9]+(\\.[0-9]+)?)?",
              "type": "string",
              "description": "If the client provides the parameter, the value SHOULD have the format `vMAJOR` or `vMAJOR.MINOR`, where MAJOR is a major version and MINOR is a minor version of the API. For example, if a client appends `api_hint=v1.0` to the query string, the hint provided is for major version 1 and minor version 0.",
              "default": ""
            },
            "name": "api_hint",
            "in": "query"
          },
          {
            "description": "Large entries may need to be broken down to pices so the response time does not become too long. In that case this parameter indicates from which frame onward the trajectory can be returned.",
            "required": false,
            "schema": {
              "title": "Continue From Frame",
              "type": "integer",
              "description": "Large entries may need to be broken down to pices so the response time does not become too long. In that case this parameter indicates from which frame onward the trajectory can be returned."
            },
            "name": "continue_from_frame",
            "in": "query"
          }
        ],
        "responses": {
          "200": {
            "description": "Successful Response",
            "content": {
              "application/vnd.api+json": {
                "schema": {
                  "$ref": "#/components/schemas/LinksResponse"
                }
              }
            }
          },
          "400": {
            "description": "Bad Request",
            "content": {
              "application/vnd.api+json": {
                "schema": {
                  "$ref": "#/components/schemas/ErrorResponse"
                }
              }
            }
          },
          "403": {
            "description": "Forbidden",
            "content": {
              "application/vnd.api+json": {
                "schema": {
                  "$ref": "#/components/schemas/ErrorResponse"
                }
              }
            }
          },
          "404": {
            "description": "Not Found",
            "content": {
              "application/vnd.api+json": {
                "schema": {
                  "$ref": "#/components/schemas/ErrorResponse"
                }
              }
            }
          },
          "422": {
            "description": "Unprocessable Entity",
            "content": {
              "application/vnd.api+json": {
                "schema": {
                  "$ref": "#/components/schemas/ErrorResponse"
                }
              }
            }
          },
          "500": {
            "description": "Internal Server Error",
            "content": {
              "application/vnd.api+json": {
                "schema": {
                  "$ref": "#/components/schemas/ErrorResponse"
                }
              }
            }
          },
          "501": {
            "description": "Not Implemented",
            "content": {
              "application/vnd.api+json": {
                "schema": {
                  "$ref": "#/components/schemas/ErrorResponse"
                }
              }
            }
          },
          "553": {
            "description": "Version Not Supported",
            "content": {
              "application/vnd.api+json": {
                "schema": {
                  "$ref": "#/components/schemas/ErrorResponse"
                }
              }
            }
          }
        }
      }
    },
    "/references": {
      "get": {
        "tags": [
          "References"
        ],
        "summary": "Get References",
        "operationId": "get_references_references_get",
        "parameters": [
          {
            "description": "A filter string, in the format described in section API Filtering Format Specification of the specification.",
            "required": false,
            "schema": {
              "title": "Filter",
              "type": "string",
              "description": "A filter string, in the format described in section API Filtering Format Specification of the specification.",
              "default": ""
            },
            "name": "filter",
            "in": "query"
          },
          {
            "description": "The output format requested (see section Response Format).\nDefaults to the format string 'json', which specifies the standard output format described in this specification.\nExample: `http://example.com/v1/structures?response_format=xml`",
            "required": false,
            "schema": {
              "title": "Response Format",
              "type": "string",
              "description": "The output format requested (see section Response Format).\nDefaults to the format string 'json', which specifies the standard output format described in this specification.\nExample: `http://example.com/v1/structures?response_format=xml`",
              "default": "json"
            },
            "name": "response_format",
            "in": "query"
          },
          {
            "description": "An email address of the user making the request.\nThe email SHOULD be that of a person and not an automatic system.\nExample: `http://example.com/v1/structures?email_address=user@example.com`",
            "required": false,
            "schema": {
              "title": "Email Address",
              "type": "string",
              "description": "An email address of the user making the request.\nThe email SHOULD be that of a person and not an automatic system.\nExample: `http://example.com/v1/structures?email_address=user@example.com`",
              "format": "email",
              "default": ""
            },
            "name": "email_address",
            "in": "query"
          },
          {
            "description": "A comma-delimited set of fields to be provided in the output.\nIf provided, these fields MUST be returned along with the REQUIRED fields.\nOther OPTIONAL fields MUST NOT be returned when this parameter is present.\nExample: `http://example.com/v1/structures?response_fields=last_modified,nsites`",
            "required": false,
            "schema": {
              "title": "Response Fields",
              "pattern": "([a-z_][a-z_0-9]*(,[a-z_][a-z_0-9]*)*)?",
              "type": "string",
              "description": "A comma-delimited set of fields to be provided in the output.\nIf provided, these fields MUST be returned along with the REQUIRED fields.\nOther OPTIONAL fields MUST NOT be returned when this parameter is present.\nExample: `http://example.com/v1/structures?response_fields=last_modified,nsites`",
              "default": ""
            },
            "name": "response_fields",
            "in": "query"
          },
          {
            "description": "If supporting sortable queries, an implementation MUST use the `sort` query parameter with format as specified by [JSON API 1.0](https://jsonapi.org/format/1.0/#fetching-sorting).\n\nAn implementation MAY support multiple sort fields for a single query.\nIf it does, it again MUST conform to the JSON API 1.0 specification.\n\nIf an implementation supports sorting for an entry listing endpoint, then the `/info/<entries>` endpoint MUST include, for each field name `<fieldname>` in its `data.properties.<fieldname>` response value that can be used for sorting, the key `sortable` with value `true`.\nIf a field name under an entry listing endpoint supporting sorting cannot be used for sorting, the server MUST either leave out the `sortable` key or set it equal to `false` for the specific field name.\nThe set of field names, with `sortable` equal to `true` are allowed to be used in the \"sort fields\" list according to its definition in the JSON API 1.0 specification.\nThe field `sortable` is in addition to each property description and other OPTIONAL fields.\nAn example is shown in the section Entry Listing Info Endpoints.",
            "required": false,
            "schema": {
              "title": "Sort",
              "pattern": "([a-z_][a-z_0-9]*(,[a-z_][a-z_0-9]*)*)?",
              "type": "string",
              "description": "If supporting sortable queries, an implementation MUST use the `sort` query parameter with format as specified by [JSON API 1.0](https://jsonapi.org/format/1.0/#fetching-sorting).\n\nAn implementation MAY support multiple sort fields for a single query.\nIf it does, it again MUST conform to the JSON API 1.0 specification.\n\nIf an implementation supports sorting for an entry listing endpoint, then the `/info/<entries>` endpoint MUST include, for each field name `<fieldname>` in its `data.properties.<fieldname>` response value that can be used for sorting, the key `sortable` with value `true`.\nIf a field name under an entry listing endpoint supporting sorting cannot be used for sorting, the server MUST either leave out the `sortable` key or set it equal to `false` for the specific field name.\nThe set of field names, with `sortable` equal to `true` are allowed to be used in the \"sort fields\" list according to its definition in the JSON API 1.0 specification.\nThe field `sortable` is in addition to each property description and other OPTIONAL fields.\nAn example is shown in the section Entry Listing Info Endpoints.",
              "default": ""
            },
            "name": "sort",
            "in": "query"
          },
          {
            "description": "Sets a numerical limit on the number of entries returned.\nSee [JSON API 1.0](https://jsonapi.org/format/1.0/#fetching-pagination).\nThe API implementation MUST return no more than the number specified.\nIt MAY return fewer.\nThe database MAY have a maximum limit and not accept larger numbers (in which case an error code -- 403 Forbidden -- MUST be returned).\nThe default limit value is up to the API implementation to decide.\nExample: `http://example.com/optimade/v1/structures?page_limit=100`",
            "required": false,
            "schema": {
              "title": "Page Limit",
              "minimum": 0.0,
              "type": "integer",
              "description": "Sets a numerical limit on the number of entries returned.\nSee [JSON API 1.0](https://jsonapi.org/format/1.0/#fetching-pagination).\nThe API implementation MUST return no more than the number specified.\nIt MAY return fewer.\nThe database MAY have a maximum limit and not accept larger numbers (in which case an error code -- 403 Forbidden -- MUST be returned).\nThe default limit value is up to the API implementation to decide.\nExample: `http://example.com/optimade/v1/structures?page_limit=100`",
              "default": 20
            },
            "name": "page_limit",
            "in": "query"
          },
          {
            "description": "RECOMMENDED for use with _offset-based_ pagination: using `page_offset` and `page_limit` is RECOMMENDED.\nExample: Skip 50 structures and fetch up to 100: `/structures?page_offset=50&page_limit=100`.",
            "required": false,
            "schema": {
              "title": "Page Offset",
              "minimum": 0.0,
              "type": "integer",
              "description": "RECOMMENDED for use with _offset-based_ pagination: using `page_offset` and `page_limit` is RECOMMENDED.\nExample: Skip 50 structures and fetch up to 100: `/structures?page_offset=50&page_limit=100`.",
              "default": 0
            },
            "name": "page_offset",
            "in": "query"
          },
          {
            "description": "RECOMMENDED for use with _page-based_ pagination: using `page_number` and `page_limit` is RECOMMENDED.\nIt is RECOMMENDED that the first page has number 1, i.e., that `page_number` is 1-based.\nExample: Fetch page 2 of up to 50 structures per page: `/structures?page_number=2&page_limit=50`.",
            "required": false,
            "schema": {
              "title": "Page Number",
              "minimum": 1.0,
              "type": "integer",
              "description": "RECOMMENDED for use with _page-based_ pagination: using `page_number` and `page_limit` is RECOMMENDED.\nIt is RECOMMENDED that the first page has number 1, i.e., that `page_number` is 1-based.\nExample: Fetch page 2 of up to 50 structures per page: `/structures?page_number=2&page_limit=50`.",
              "default": 0
            },
            "name": "page_number",
            "in": "query"
          },
          {
            "description": "RECOMMENDED for use with _cursor-based_ pagination: using `page_cursor` and `page_limit` is RECOMMENDED.",
            "required": false,
            "schema": {
              "title": "Page Cursor",
              "minimum": 0.0,
              "type": "integer",
              "description": "RECOMMENDED for use with _cursor-based_ pagination: using `page_cursor` and `page_limit` is RECOMMENDED.",
              "default": 0
            },
            "name": "page_cursor",
            "in": "query"
          },
          {
            "description": "RECOMMENDED for use with _value-based_ pagination: using `page_above`/`page_below` and `page_limit` is RECOMMENDED.\nExample: Fetch up to 100 structures above sort-field value 4000 (in this example, server chooses to fetch results sorted by increasing `id`, so `page_above` value refers to an `id` value): `/structures?page_above=4000&page_limit=100`.",
            "required": false,
            "schema": {
              "title": "Page Above",
              "minimum": 0.0,
              "type": "integer",
              "description": "RECOMMENDED for use with _value-based_ pagination: using `page_above`/`page_below` and `page_limit` is RECOMMENDED.\nExample: Fetch up to 100 structures above sort-field value 4000 (in this example, server chooses to fetch results sorted by increasing `id`, so `page_above` value refers to an `id` value): `/structures?page_above=4000&page_limit=100`.",
              "default": 0
            },
            "name": "page_above",
            "in": "query"
          },
          {
            "description": "RECOMMENDED for use with _value-based_ pagination: using `page_above`/`page_below` and `page_limit` is RECOMMENDED.",
            "required": false,
            "schema": {
              "title": "Page Below",
              "minimum": 0.0,
              "type": "integer",
              "description": "RECOMMENDED for use with _value-based_ pagination: using `page_above`/`page_below` and `page_limit` is RECOMMENDED.",
              "default": 0
            },
            "name": "page_below",
            "in": "query"
          },
          {
            "description": "A server MAY implement the JSON API concept of returning [compound documents](https://jsonapi.org/format/1.0/#document-compound-documents) by utilizing the `include` query parameter as specified by [JSON API 1.0](https://jsonapi.org/format/1.0/#fetching-includes).\n\nAll related resource objects MUST be returned as part of an array value for the top-level `included` field, see the section JSON Response Schema: Common Fields.\n\nThe value of `include` MUST be a comma-separated list of \"relationship paths\", as defined in the [JSON API](https://jsonapi.org/format/1.0/#fetching-includes).\nIf relationship paths are not supported, or a server is unable to identify a relationship path a `400 Bad Request` response MUST be made.\n\nThe **default value** for `include` is `references`.\nThis means `references` entries MUST always be included under the top-level field `included` as default, since a server assumes if `include` is not specified by a client in the request, it is still specified as `include=references`.\nNote, if a client explicitly specifies `include` and leaves out `references`, `references` resource objects MUST NOT be included under the top-level field `included`, as per the definition of `included`, see section JSON Response Schema: Common Fields.\n\n> **Note**: A query with the parameter `include` set to the empty string means no related resource objects are to be returned under the top-level field `included`.",
            "required": false,
            "schema": {
              "title": "Include",
              "type": "string",
              "description": "A server MAY implement the JSON API concept of returning [compound documents](https://jsonapi.org/format/1.0/#document-compound-documents) by utilizing the `include` query parameter as specified by [JSON API 1.0](https://jsonapi.org/format/1.0/#fetching-includes).\n\nAll related resource objects MUST be returned as part of an array value for the top-level `included` field, see the section JSON Response Schema: Common Fields.\n\nThe value of `include` MUST be a comma-separated list of \"relationship paths\", as defined in the [JSON API](https://jsonapi.org/format/1.0/#fetching-includes).\nIf relationship paths are not supported, or a server is unable to identify a relationship path a `400 Bad Request` response MUST be made.\n\nThe **default value** for `include` is `references`.\nThis means `references` entries MUST always be included under the top-level field `included` as default, since a server assumes if `include` is not specified by a client in the request, it is still specified as `include=references`.\nNote, if a client explicitly specifies `include` and leaves out `references`, `references` resource objects MUST NOT be included under the top-level field `included`, as per the definition of `included`, see section JSON Response Schema: Common Fields.\n\n> **Note**: A query with the parameter `include` set to the empty string means no related resource objects are to be returned under the top-level field `included`.",
              "default": "references"
            },
            "name": "include",
            "in": "query"
          },
          {
            "description": "The first frame of the trajectory that should be returned.",
            "required": false,
            "schema": {
              "title": "First Frame",
              "minimum": 0.0,
              "type": "integer",
              "description": "The first frame of the trajectory that should be returned.",
              "default": 0
            },
            "name": "first_frame",
            "in": "query"
          },
          {
            "description": "The last frame of the trajectory that should be returned.",
            "required": false,
            "schema": {
              "title": "Last Frame",
              "minimum": 0.0,
              "type": "integer",
              "description": "The last frame of the trajectory that should be returned."
            },
            "name": "last_frame",
            "in": "query"
          },
          {
            "description": "Specifies that only one out of every frame_step frames should be returned.",
            "required": false,
            "schema": {
              "title": "Frame Step",
              "minimum": 1.0,
              "type": "integer",
              "description": "Specifies that only one out of every frame_step frames should be returned."
            },
            "name": "frame_step",
            "in": "query"
          },
          {
            "description": "If the client provides the parameter, the value SHOULD have the format `vMAJOR` or `vMAJOR.MINOR`, where MAJOR is a major version and MINOR is a minor version of the API. For example, if a client appends `api_hint=v1.0` to the query string, the hint provided is for major version 1 and minor version 0.",
            "required": false,
            "schema": {
              "title": "Api Hint",
              "pattern": "(v[0-9]+(\\.[0-9]+)?)?",
              "type": "string",
              "description": "If the client provides the parameter, the value SHOULD have the format `vMAJOR` or `vMAJOR.MINOR`, where MAJOR is a major version and MINOR is a minor version of the API. For example, if a client appends `api_hint=v1.0` to the query string, the hint provided is for major version 1 and minor version 0.",
              "default": ""
            },
            "name": "api_hint",
            "in": "query"
          },
          {
            "description": "Large entries may need to be broken down to pices so the response time does not become too long. In that case this parameter indicates from which frame onward the trajectory can be returned.",
            "required": false,
            "schema": {
              "title": "Continue From Frame",
              "type": "integer",
              "description": "Large entries may need to be broken down to pices so the response time does not become too long. In that case this parameter indicates from which frame onward the trajectory can be returned."
            },
            "name": "continue_from_frame",
            "in": "query"
          }
        ],
        "responses": {
          "200": {
            "description": "Successful Response",
            "content": {
              "application/vnd.api+json": {
                "schema": {
                  "$ref": "#/components/schemas/ReferenceResponseMany"
                }
              }
            }
          },
          "400": {
            "description": "Bad Request",
            "content": {
              "application/vnd.api+json": {
                "schema": {
                  "$ref": "#/components/schemas/ErrorResponse"
                }
              }
            }
          },
          "403": {
            "description": "Forbidden",
            "content": {
              "application/vnd.api+json": {
                "schema": {
                  "$ref": "#/components/schemas/ErrorResponse"
                }
              }
            }
          },
          "404": {
            "description": "Not Found",
            "content": {
              "application/vnd.api+json": {
                "schema": {
                  "$ref": "#/components/schemas/ErrorResponse"
                }
              }
            }
          },
          "422": {
            "description": "Unprocessable Entity",
            "content": {
              "application/vnd.api+json": {
                "schema": {
                  "$ref": "#/components/schemas/ErrorResponse"
                }
              }
            }
          },
          "500": {
            "description": "Internal Server Error",
            "content": {
              "application/vnd.api+json": {
                "schema": {
                  "$ref": "#/components/schemas/ErrorResponse"
                }
              }
            }
          },
          "501": {
            "description": "Not Implemented",
            "content": {
              "application/vnd.api+json": {
                "schema": {
                  "$ref": "#/components/schemas/ErrorResponse"
                }
              }
            }
          },
          "553": {
            "description": "Version Not Supported",
            "content": {
              "application/vnd.api+json": {
                "schema": {
                  "$ref": "#/components/schemas/ErrorResponse"
                }
              }
            }
          }
        }
      }
    },
    "/references/{entry_id}": {
      "get": {
        "tags": [
          "References"
        ],
        "summary": "Get Single Reference",
        "operationId": "get_single_reference_references__entry_id__get",
        "parameters": [
          {
            "required": true,
            "schema": {
              "title": "Entry Id",
              "type": "string"
            },
            "name": "entry_id",
            "in": "path"
          },
          {
            "description": "The output format requested (see section Response Format).\nDefaults to the format string 'json', which specifies the standard output format described in this specification.\nExample: `http://example.com/v1/structures?response_format=xml`",
            "required": false,
            "schema": {
              "title": "Response Format",
              "type": "string",
              "description": "The output format requested (see section Response Format).\nDefaults to the format string 'json', which specifies the standard output format described in this specification.\nExample: `http://example.com/v1/structures?response_format=xml`",
              "default": "json"
            },
            "name": "response_format",
            "in": "query"
          },
          {
            "description": "An email address of the user making the request.\nThe email SHOULD be that of a person and not an automatic system.\nExample: `http://example.com/v1/structures?email_address=user@example.com`",
            "required": false,
            "schema": {
              "title": "Email Address",
              "type": "string",
              "description": "An email address of the user making the request.\nThe email SHOULD be that of a person and not an automatic system.\nExample: `http://example.com/v1/structures?email_address=user@example.com`",
              "format": "email",
              "default": ""
            },
            "name": "email_address",
            "in": "query"
          },
          {
            "description": "A comma-delimited set of fields to be provided in the output.\nIf provided, these fields MUST be returned along with the REQUIRED fields.\nOther OPTIONAL fields MUST NOT be returned when this parameter is present.\nExample: `http://example.com/v1/structures?response_fields=last_modified,nsites`",
            "required": false,
            "schema": {
              "title": "Response Fields",
              "pattern": "([a-z_][a-z_0-9]*(,[a-z_][a-z_0-9]*)*)?",
              "type": "string",
              "description": "A comma-delimited set of fields to be provided in the output.\nIf provided, these fields MUST be returned along with the REQUIRED fields.\nOther OPTIONAL fields MUST NOT be returned when this parameter is present.\nExample: `http://example.com/v1/structures?response_fields=last_modified,nsites`",
              "default": ""
            },
            "name": "response_fields",
            "in": "query"
          },
          {
            "description": "A server MAY implement the JSON API concept of returning [compound documents](https://jsonapi.org/format/1.0/#document-compound-documents) by utilizing the `include` query parameter as specified by [JSON API 1.0](https://jsonapi.org/format/1.0/#fetching-includes).\n\nAll related resource objects MUST be returned as part of an array value for the top-level `included` field, see the section JSON Response Schema: Common Fields.\n\nThe value of `include` MUST be a comma-separated list of \"relationship paths\", as defined in the [JSON API](https://jsonapi.org/format/1.0/#fetching-includes).\nIf relationship paths are not supported, or a server is unable to identify a relationship path a `400 Bad Request` response MUST be made.\n\nThe **default value** for `include` is `references`.\nThis means `references` entries MUST always be included under the top-level field `included` as default, since a server assumes if `include` is not specified by a client in the request, it is still specified as `include=references`.\nNote, if a client explicitly specifies `include` and leaves out `references`, `references` resource objects MUST NOT be included under the top-level field `included`, as per the definition of `included`, see section JSON Response Schema: Common Fields.\n\n> **Note**: A query with the parameter `include` set to the empty string means no related resource objects are to be returned under the top-level field `included`.",
            "required": false,
            "schema": {
              "title": "Include",
              "type": "string",
              "description": "A server MAY implement the JSON API concept of returning [compound documents](https://jsonapi.org/format/1.0/#document-compound-documents) by utilizing the `include` query parameter as specified by [JSON API 1.0](https://jsonapi.org/format/1.0/#fetching-includes).\n\nAll related resource objects MUST be returned as part of an array value for the top-level `included` field, see the section JSON Response Schema: Common Fields.\n\nThe value of `include` MUST be a comma-separated list of \"relationship paths\", as defined in the [JSON API](https://jsonapi.org/format/1.0/#fetching-includes).\nIf relationship paths are not supported, or a server is unable to identify a relationship path a `400 Bad Request` response MUST be made.\n\nThe **default value** for `include` is `references`.\nThis means `references` entries MUST always be included under the top-level field `included` as default, since a server assumes if `include` is not specified by a client in the request, it is still specified as `include=references`.\nNote, if a client explicitly specifies `include` and leaves out `references`, `references` resource objects MUST NOT be included under the top-level field `included`, as per the definition of `included`, see section JSON Response Schema: Common Fields.\n\n> **Note**: A query with the parameter `include` set to the empty string means no related resource objects are to be returned under the top-level field `included`.",
              "default": "references"
            },
            "name": "include",
            "in": "query"
          },
          {
            "description": "The first frame of the trajectory that should be returned.",
            "required": false,
            "schema": {
              "title": "First Frame",
              "minimum": 0.0,
              "type": "integer",
              "description": "The first frame of the trajectory that should be returned.",
              "default": 0
            },
            "name": "first_frame",
            "in": "query"
          },
          {
            "description": "The last frame of the trajectory that should be returned.",
            "required": false,
            "schema": {
              "title": "Last Frame",
              "minimum": 0.0,
              "type": "integer",
              "description": "The last frame of the trajectory that should be returned."
            },
            "name": "last_frame",
            "in": "query"
          },
          {
            "description": "Specifies that only one out of every frame_step frames should be returned.",
            "required": false,
            "schema": {
              "title": "Frame Step",
              "minimum": 1.0,
              "type": "integer",
              "description": "Specifies that only one out of every frame_step frames should be returned."
            },
            "name": "frame_step",
            "in": "query"
          },
          {
            "description": "If the client provides the parameter, the value SHOULD have the format `vMAJOR` or `vMAJOR.MINOR`, where MAJOR is a major version and MINOR is a minor version of the API. For example, if a client appends `api_hint=v1.0` to the query string, the hint provided is for major version 1 and minor version 0.",
            "required": false,
            "schema": {
              "title": "Api Hint",
              "pattern": "(v[0-9]+(\\.[0-9]+)?)?",
              "type": "string",
              "description": "If the client provides the parameter, the value SHOULD have the format `vMAJOR` or `vMAJOR.MINOR`, where MAJOR is a major version and MINOR is a minor version of the API. For example, if a client appends `api_hint=v1.0` to the query string, the hint provided is for major version 1 and minor version 0.",
              "default": ""
            },
            "name": "api_hint",
            "in": "query"
          },
          {
            "description": "Large entries may need to be broken down to pices so the response time does not become too long. In that case this parameter indicates from which frame onward the trajectory can be returned.",
            "required": false,
            "schema": {
              "title": "Continue From Frame",
              "type": "integer",
              "description": "Large entries may need to be broken down to pices so the response time does not become too long. In that case this parameter indicates from which frame onward the trajectory can be returned."
            },
            "name": "continue_from_frame",
            "in": "query"
          }
        ],
        "responses": {
          "200": {
            "description": "Successful Response",
            "content": {
              "application/vnd.api+json": {
                "schema": {
                  "$ref": "#/components/schemas/ReferenceResponseOne"
                }
              }
            }
          },
          "400": {
            "description": "Bad Request",
            "content": {
              "application/vnd.api+json": {
                "schema": {
                  "$ref": "#/components/schemas/ErrorResponse"
                }
              }
            }
          },
          "403": {
            "description": "Forbidden",
            "content": {
              "application/vnd.api+json": {
                "schema": {
                  "$ref": "#/components/schemas/ErrorResponse"
                }
              }
            }
          },
          "404": {
            "description": "Not Found",
            "content": {
              "application/vnd.api+json": {
                "schema": {
                  "$ref": "#/components/schemas/ErrorResponse"
                }
              }
            }
          },
          "422": {
            "description": "Unprocessable Entity",
            "content": {
              "application/vnd.api+json": {
                "schema": {
                  "$ref": "#/components/schemas/ErrorResponse"
                }
              }
            }
          },
          "500": {
            "description": "Internal Server Error",
            "content": {
              "application/vnd.api+json": {
                "schema": {
                  "$ref": "#/components/schemas/ErrorResponse"
                }
              }
            }
          },
          "501": {
            "description": "Not Implemented",
            "content": {
              "application/vnd.api+json": {
                "schema": {
                  "$ref": "#/components/schemas/ErrorResponse"
                }
              }
            }
          },
          "553": {
            "description": "Version Not Supported",
            "content": {
              "application/vnd.api+json": {
                "schema": {
                  "$ref": "#/components/schemas/ErrorResponse"
                }
              }
            }
          }
        }
      }
    },
    "/structures": {
      "get": {
        "tags": [
          "Structures"
        ],
        "summary": "Get Structures",
        "operationId": "get_structures_structures_get",
        "parameters": [
          {
            "description": "A filter string, in the format described in section API Filtering Format Specification of the specification.",
            "required": false,
            "schema": {
              "title": "Filter",
              "type": "string",
              "description": "A filter string, in the format described in section API Filtering Format Specification of the specification.",
              "default": ""
            },
            "name": "filter",
            "in": "query"
          },
          {
            "description": "The output format requested (see section Response Format).\nDefaults to the format string 'json', which specifies the standard output format described in this specification.\nExample: `http://example.com/v1/structures?response_format=xml`",
            "required": false,
            "schema": {
              "title": "Response Format",
              "type": "string",
              "description": "The output format requested (see section Response Format).\nDefaults to the format string 'json', which specifies the standard output format described in this specification.\nExample: `http://example.com/v1/structures?response_format=xml`",
              "default": "json"
            },
            "name": "response_format",
            "in": "query"
          },
          {
            "description": "An email address of the user making the request.\nThe email SHOULD be that of a person and not an automatic system.\nExample: `http://example.com/v1/structures?email_address=user@example.com`",
            "required": false,
            "schema": {
              "title": "Email Address",
              "type": "string",
              "description": "An email address of the user making the request.\nThe email SHOULD be that of a person and not an automatic system.\nExample: `http://example.com/v1/structures?email_address=user@example.com`",
              "format": "email",
              "default": ""
            },
            "name": "email_address",
            "in": "query"
          },
          {
            "description": "A comma-delimited set of fields to be provided in the output.\nIf provided, these fields MUST be returned along with the REQUIRED fields.\nOther OPTIONAL fields MUST NOT be returned when this parameter is present.\nExample: `http://example.com/v1/structures?response_fields=last_modified,nsites`",
            "required": false,
            "schema": {
              "title": "Response Fields",
              "pattern": "([a-z_][a-z_0-9]*(,[a-z_][a-z_0-9]*)*)?",
              "type": "string",
              "description": "A comma-delimited set of fields to be provided in the output.\nIf provided, these fields MUST be returned along with the REQUIRED fields.\nOther OPTIONAL fields MUST NOT be returned when this parameter is present.\nExample: `http://example.com/v1/structures?response_fields=last_modified,nsites`",
              "default": ""
            },
            "name": "response_fields",
            "in": "query"
          },
          {
            "description": "If supporting sortable queries, an implementation MUST use the `sort` query parameter with format as specified by [JSON API 1.0](https://jsonapi.org/format/1.0/#fetching-sorting).\n\nAn implementation MAY support multiple sort fields for a single query.\nIf it does, it again MUST conform to the JSON API 1.0 specification.\n\nIf an implementation supports sorting for an entry listing endpoint, then the `/info/<entries>` endpoint MUST include, for each field name `<fieldname>` in its `data.properties.<fieldname>` response value that can be used for sorting, the key `sortable` with value `true`.\nIf a field name under an entry listing endpoint supporting sorting cannot be used for sorting, the server MUST either leave out the `sortable` key or set it equal to `false` for the specific field name.\nThe set of field names, with `sortable` equal to `true` are allowed to be used in the \"sort fields\" list according to its definition in the JSON API 1.0 specification.\nThe field `sortable` is in addition to each property description and other OPTIONAL fields.\nAn example is shown in the section Entry Listing Info Endpoints.",
            "required": false,
            "schema": {
              "title": "Sort",
              "pattern": "([a-z_][a-z_0-9]*(,[a-z_][a-z_0-9]*)*)?",
              "type": "string",
              "description": "If supporting sortable queries, an implementation MUST use the `sort` query parameter with format as specified by [JSON API 1.0](https://jsonapi.org/format/1.0/#fetching-sorting).\n\nAn implementation MAY support multiple sort fields for a single query.\nIf it does, it again MUST conform to the JSON API 1.0 specification.\n\nIf an implementation supports sorting for an entry listing endpoint, then the `/info/<entries>` endpoint MUST include, for each field name `<fieldname>` in its `data.properties.<fieldname>` response value that can be used for sorting, the key `sortable` with value `true`.\nIf a field name under an entry listing endpoint supporting sorting cannot be used for sorting, the server MUST either leave out the `sortable` key or set it equal to `false` for the specific field name.\nThe set of field names, with `sortable` equal to `true` are allowed to be used in the \"sort fields\" list according to its definition in the JSON API 1.0 specification.\nThe field `sortable` is in addition to each property description and other OPTIONAL fields.\nAn example is shown in the section Entry Listing Info Endpoints.",
              "default": ""
            },
            "name": "sort",
            "in": "query"
          },
          {
            "description": "Sets a numerical limit on the number of entries returned.\nSee [JSON API 1.0](https://jsonapi.org/format/1.0/#fetching-pagination).\nThe API implementation MUST return no more than the number specified.\nIt MAY return fewer.\nThe database MAY have a maximum limit and not accept larger numbers (in which case an error code -- 403 Forbidden -- MUST be returned).\nThe default limit value is up to the API implementation to decide.\nExample: `http://example.com/optimade/v1/structures?page_limit=100`",
            "required": false,
            "schema": {
              "title": "Page Limit",
              "minimum": 0.0,
              "type": "integer",
              "description": "Sets a numerical limit on the number of entries returned.\nSee [JSON API 1.0](https://jsonapi.org/format/1.0/#fetching-pagination).\nThe API implementation MUST return no more than the number specified.\nIt MAY return fewer.\nThe database MAY have a maximum limit and not accept larger numbers (in which case an error code -- 403 Forbidden -- MUST be returned).\nThe default limit value is up to the API implementation to decide.\nExample: `http://example.com/optimade/v1/structures?page_limit=100`",
              "default": 20
            },
            "name": "page_limit",
            "in": "query"
          },
          {
            "description": "RECOMMENDED for use with _offset-based_ pagination: using `page_offset` and `page_limit` is RECOMMENDED.\nExample: Skip 50 structures and fetch up to 100: `/structures?page_offset=50&page_limit=100`.",
            "required": false,
            "schema": {
              "title": "Page Offset",
              "minimum": 0.0,
              "type": "integer",
              "description": "RECOMMENDED for use with _offset-based_ pagination: using `page_offset` and `page_limit` is RECOMMENDED.\nExample: Skip 50 structures and fetch up to 100: `/structures?page_offset=50&page_limit=100`.",
              "default": 0
            },
            "name": "page_offset",
            "in": "query"
          },
          {
            "description": "RECOMMENDED for use with _page-based_ pagination: using `page_number` and `page_limit` is RECOMMENDED.\nIt is RECOMMENDED that the first page has number 1, i.e., that `page_number` is 1-based.\nExample: Fetch page 2 of up to 50 structures per page: `/structures?page_number=2&page_limit=50`.",
            "required": false,
            "schema": {
              "title": "Page Number",
              "minimum": 1.0,
              "type": "integer",
              "description": "RECOMMENDED for use with _page-based_ pagination: using `page_number` and `page_limit` is RECOMMENDED.\nIt is RECOMMENDED that the first page has number 1, i.e., that `page_number` is 1-based.\nExample: Fetch page 2 of up to 50 structures per page: `/structures?page_number=2&page_limit=50`.",
              "default": 0
            },
            "name": "page_number",
            "in": "query"
          },
          {
            "description": "RECOMMENDED for use with _cursor-based_ pagination: using `page_cursor` and `page_limit` is RECOMMENDED.",
            "required": false,
            "schema": {
              "title": "Page Cursor",
              "minimum": 0.0,
              "type": "integer",
              "description": "RECOMMENDED for use with _cursor-based_ pagination: using `page_cursor` and `page_limit` is RECOMMENDED.",
              "default": 0
            },
            "name": "page_cursor",
            "in": "query"
          },
          {
            "description": "RECOMMENDED for use with _value-based_ pagination: using `page_above`/`page_below` and `page_limit` is RECOMMENDED.\nExample: Fetch up to 100 structures above sort-field value 4000 (in this example, server chooses to fetch results sorted by increasing `id`, so `page_above` value refers to an `id` value): `/structures?page_above=4000&page_limit=100`.",
            "required": false,
            "schema": {
              "title": "Page Above",
              "minimum": 0.0,
              "type": "integer",
              "description": "RECOMMENDED for use with _value-based_ pagination: using `page_above`/`page_below` and `page_limit` is RECOMMENDED.\nExample: Fetch up to 100 structures above sort-field value 4000 (in this example, server chooses to fetch results sorted by increasing `id`, so `page_above` value refers to an `id` value): `/structures?page_above=4000&page_limit=100`.",
              "default": 0
            },
            "name": "page_above",
            "in": "query"
          },
          {
            "description": "RECOMMENDED for use with _value-based_ pagination: using `page_above`/`page_below` and `page_limit` is RECOMMENDED.",
            "required": false,
            "schema": {
              "title": "Page Below",
              "minimum": 0.0,
              "type": "integer",
              "description": "RECOMMENDED for use with _value-based_ pagination: using `page_above`/`page_below` and `page_limit` is RECOMMENDED.",
              "default": 0
            },
            "name": "page_below",
            "in": "query"
          },
          {
            "description": "A server MAY implement the JSON API concept of returning [compound documents](https://jsonapi.org/format/1.0/#document-compound-documents) by utilizing the `include` query parameter as specified by [JSON API 1.0](https://jsonapi.org/format/1.0/#fetching-includes).\n\nAll related resource objects MUST be returned as part of an array value for the top-level `included` field, see the section JSON Response Schema: Common Fields.\n\nThe value of `include` MUST be a comma-separated list of \"relationship paths\", as defined in the [JSON API](https://jsonapi.org/format/1.0/#fetching-includes).\nIf relationship paths are not supported, or a server is unable to identify a relationship path a `400 Bad Request` response MUST be made.\n\nThe **default value** for `include` is `references`.\nThis means `references` entries MUST always be included under the top-level field `included` as default, since a server assumes if `include` is not specified by a client in the request, it is still specified as `include=references`.\nNote, if a client explicitly specifies `include` and leaves out `references`, `references` resource objects MUST NOT be included under the top-level field `included`, as per the definition of `included`, see section JSON Response Schema: Common Fields.\n\n> **Note**: A query with the parameter `include` set to the empty string means no related resource objects are to be returned under the top-level field `included`.",
            "required": false,
            "schema": {
              "title": "Include",
              "type": "string",
              "description": "A server MAY implement the JSON API concept of returning [compound documents](https://jsonapi.org/format/1.0/#document-compound-documents) by utilizing the `include` query parameter as specified by [JSON API 1.0](https://jsonapi.org/format/1.0/#fetching-includes).\n\nAll related resource objects MUST be returned as part of an array value for the top-level `included` field, see the section JSON Response Schema: Common Fields.\n\nThe value of `include` MUST be a comma-separated list of \"relationship paths\", as defined in the [JSON API](https://jsonapi.org/format/1.0/#fetching-includes).\nIf relationship paths are not supported, or a server is unable to identify a relationship path a `400 Bad Request` response MUST be made.\n\nThe **default value** for `include` is `references`.\nThis means `references` entries MUST always be included under the top-level field `included` as default, since a server assumes if `include` is not specified by a client in the request, it is still specified as `include=references`.\nNote, if a client explicitly specifies `include` and leaves out `references`, `references` resource objects MUST NOT be included under the top-level field `included`, as per the definition of `included`, see section JSON Response Schema: Common Fields.\n\n> **Note**: A query with the parameter `include` set to the empty string means no related resource objects are to be returned under the top-level field `included`.",
              "default": "references"
            },
            "name": "include",
            "in": "query"
          },
          {
            "description": "The first frame of the trajectory that should be returned.",
            "required": false,
            "schema": {
              "title": "First Frame",
              "minimum": 0.0,
              "type": "integer",
              "description": "The first frame of the trajectory that should be returned.",
              "default": 0
            },
            "name": "first_frame",
            "in": "query"
          },
          {
            "description": "The last frame of the trajectory that should be returned.",
            "required": false,
            "schema": {
              "title": "Last Frame",
              "minimum": 0.0,
              "type": "integer",
              "description": "The last frame of the trajectory that should be returned."
            },
            "name": "last_frame",
            "in": "query"
          },
          {
            "description": "Specifies that only one out of every frame_step frames should be returned.",
            "required": false,
            "schema": {
              "title": "Frame Step",
              "minimum": 1.0,
              "type": "integer",
              "description": "Specifies that only one out of every frame_step frames should be returned."
            },
            "name": "frame_step",
            "in": "query"
          },
          {
            "description": "If the client provides the parameter, the value SHOULD have the format `vMAJOR` or `vMAJOR.MINOR`, where MAJOR is a major version and MINOR is a minor version of the API. For example, if a client appends `api_hint=v1.0` to the query string, the hint provided is for major version 1 and minor version 0.",
            "required": false,
            "schema": {
              "title": "Api Hint",
              "pattern": "(v[0-9]+(\\.[0-9]+)?)?",
              "type": "string",
              "description": "If the client provides the parameter, the value SHOULD have the format `vMAJOR` or `vMAJOR.MINOR`, where MAJOR is a major version and MINOR is a minor version of the API. For example, if a client appends `api_hint=v1.0` to the query string, the hint provided is for major version 1 and minor version 0.",
              "default": ""
            },
            "name": "api_hint",
            "in": "query"
          },
          {
            "description": "Large entries may need to be broken down to pices so the response time does not become too long. In that case this parameter indicates from which frame onward the trajectory can be returned.",
            "required": false,
            "schema": {
              "title": "Continue From Frame",
              "type": "integer",
              "description": "Large entries may need to be broken down to pices so the response time does not become too long. In that case this parameter indicates from which frame onward the trajectory can be returned."
            },
            "name": "continue_from_frame",
            "in": "query"
          }
        ],
        "responses": {
          "200": {
            "description": "Successful Response",
            "content": {
              "application/vnd.api+json": {
                "schema": {
                  "$ref": "#/components/schemas/StructureResponseMany"
                }
              }
            }
          },
          "400": {
            "description": "Bad Request",
            "content": {
              "application/vnd.api+json": {
                "schema": {
                  "$ref": "#/components/schemas/ErrorResponse"
                }
              }
            }
          },
          "403": {
            "description": "Forbidden",
            "content": {
              "application/vnd.api+json": {
                "schema": {
                  "$ref": "#/components/schemas/ErrorResponse"
                }
              }
            }
          },
          "404": {
            "description": "Not Found",
            "content": {
              "application/vnd.api+json": {
                "schema": {
                  "$ref": "#/components/schemas/ErrorResponse"
                }
              }
            }
          },
          "422": {
            "description": "Unprocessable Entity",
            "content": {
              "application/vnd.api+json": {
                "schema": {
                  "$ref": "#/components/schemas/ErrorResponse"
                }
              }
            }
          },
          "500": {
            "description": "Internal Server Error",
            "content": {
              "application/vnd.api+json": {
                "schema": {
                  "$ref": "#/components/schemas/ErrorResponse"
                }
              }
            }
          },
          "501": {
            "description": "Not Implemented",
            "content": {
              "application/vnd.api+json": {
                "schema": {
                  "$ref": "#/components/schemas/ErrorResponse"
                }
              }
            }
          },
          "553": {
            "description": "Version Not Supported",
            "content": {
              "application/vnd.api+json": {
                "schema": {
                  "$ref": "#/components/schemas/ErrorResponse"
                }
              }
            }
          }
        }
      }
    },
    "/structures/{entry_id}": {
      "get": {
        "tags": [
          "Structures"
        ],
        "summary": "Get Single Structure",
        "operationId": "get_single_structure_structures__entry_id__get",
        "parameters": [
          {
            "required": true,
            "schema": {
              "title": "Entry Id",
              "type": "string"
            },
            "name": "entry_id",
            "in": "path"
          },
          {
            "description": "The output format requested (see section Response Format).\nDefaults to the format string 'json', which specifies the standard output format described in this specification.\nExample: `http://example.com/v1/structures?response_format=xml`",
            "required": false,
            "schema": {
              "title": "Response Format",
              "type": "string",
              "description": "The output format requested (see section Response Format).\nDefaults to the format string 'json', which specifies the standard output format described in this specification.\nExample: `http://example.com/v1/structures?response_format=xml`",
              "default": "json"
            },
            "name": "response_format",
            "in": "query"
          },
          {
            "description": "An email address of the user making the request.\nThe email SHOULD be that of a person and not an automatic system.\nExample: `http://example.com/v1/structures?email_address=user@example.com`",
            "required": false,
            "schema": {
              "title": "Email Address",
              "type": "string",
              "description": "An email address of the user making the request.\nThe email SHOULD be that of a person and not an automatic system.\nExample: `http://example.com/v1/structures?email_address=user@example.com`",
              "format": "email",
              "default": ""
            },
            "name": "email_address",
            "in": "query"
          },
          {
            "description": "A comma-delimited set of fields to be provided in the output.\nIf provided, these fields MUST be returned along with the REQUIRED fields.\nOther OPTIONAL fields MUST NOT be returned when this parameter is present.\nExample: `http://example.com/v1/structures?response_fields=last_modified,nsites`",
            "required": false,
            "schema": {
              "title": "Response Fields",
              "pattern": "([a-z_][a-z_0-9]*(,[a-z_][a-z_0-9]*)*)?",
              "type": "string",
              "description": "A comma-delimited set of fields to be provided in the output.\nIf provided, these fields MUST be returned along with the REQUIRED fields.\nOther OPTIONAL fields MUST NOT be returned when this parameter is present.\nExample: `http://example.com/v1/structures?response_fields=last_modified,nsites`",
              "default": ""
            },
            "name": "response_fields",
            "in": "query"
          },
          {
            "description": "A server MAY implement the JSON API concept of returning [compound documents](https://jsonapi.org/format/1.0/#document-compound-documents) by utilizing the `include` query parameter as specified by [JSON API 1.0](https://jsonapi.org/format/1.0/#fetching-includes).\n\nAll related resource objects MUST be returned as part of an array value for the top-level `included` field, see the section JSON Response Schema: Common Fields.\n\nThe value of `include` MUST be a comma-separated list of \"relationship paths\", as defined in the [JSON API](https://jsonapi.org/format/1.0/#fetching-includes).\nIf relationship paths are not supported, or a server is unable to identify a relationship path a `400 Bad Request` response MUST be made.\n\nThe **default value** for `include` is `references`.\nThis means `references` entries MUST always be included under the top-level field `included` as default, since a server assumes if `include` is not specified by a client in the request, it is still specified as `include=references`.\nNote, if a client explicitly specifies `include` and leaves out `references`, `references` resource objects MUST NOT be included under the top-level field `included`, as per the definition of `included`, see section JSON Response Schema: Common Fields.\n\n> **Note**: A query with the parameter `include` set to the empty string means no related resource objects are to be returned under the top-level field `included`.",
            "required": false,
            "schema": {
              "title": "Include",
              "type": "string",
              "description": "A server MAY implement the JSON API concept of returning [compound documents](https://jsonapi.org/format/1.0/#document-compound-documents) by utilizing the `include` query parameter as specified by [JSON API 1.0](https://jsonapi.org/format/1.0/#fetching-includes).\n\nAll related resource objects MUST be returned as part of an array value for the top-level `included` field, see the section JSON Response Schema: Common Fields.\n\nThe value of `include` MUST be a comma-separated list of \"relationship paths\", as defined in the [JSON API](https://jsonapi.org/format/1.0/#fetching-includes).\nIf relationship paths are not supported, or a server is unable to identify a relationship path a `400 Bad Request` response MUST be made.\n\nThe **default value** for `include` is `references`.\nThis means `references` entries MUST always be included under the top-level field `included` as default, since a server assumes if `include` is not specified by a client in the request, it is still specified as `include=references`.\nNote, if a client explicitly specifies `include` and leaves out `references`, `references` resource objects MUST NOT be included under the top-level field `included`, as per the definition of `included`, see section JSON Response Schema: Common Fields.\n\n> **Note**: A query with the parameter `include` set to the empty string means no related resource objects are to be returned under the top-level field `included`.",
              "default": "references"
            },
            "name": "include",
            "in": "query"
          },
          {
            "description": "The first frame of the trajectory that should be returned.",
            "required": false,
            "schema": {
              "title": "First Frame",
              "minimum": 0.0,
              "type": "integer",
              "description": "The first frame of the trajectory that should be returned.",
              "default": 0
            },
            "name": "first_frame",
            "in": "query"
          },
          {
            "description": "The last frame of the trajectory that should be returned.",
            "required": false,
            "schema": {
              "title": "Last Frame",
              "minimum": 0.0,
              "type": "integer",
              "description": "The last frame of the trajectory that should be returned."
            },
            "name": "last_frame",
            "in": "query"
          },
          {
            "description": "Specifies that only one out of every frame_step frames should be returned.",
            "required": false,
            "schema": {
              "title": "Frame Step",
              "minimum": 1.0,
              "type": "integer",
              "description": "Specifies that only one out of every frame_step frames should be returned."
            },
            "name": "frame_step",
            "in": "query"
          },
          {
            "description": "If the client provides the parameter, the value SHOULD have the format `vMAJOR` or `vMAJOR.MINOR`, where MAJOR is a major version and MINOR is a minor version of the API. For example, if a client appends `api_hint=v1.0` to the query string, the hint provided is for major version 1 and minor version 0.",
            "required": false,
            "schema": {
              "title": "Api Hint",
              "pattern": "(v[0-9]+(\\.[0-9]+)?)?",
              "type": "string",
              "description": "If the client provides the parameter, the value SHOULD have the format `vMAJOR` or `vMAJOR.MINOR`, where MAJOR is a major version and MINOR is a minor version of the API. For example, if a client appends `api_hint=v1.0` to the query string, the hint provided is for major version 1 and minor version 0.",
              "default": ""
            },
            "name": "api_hint",
            "in": "query"
          },
          {
            "description": "Large entries may need to be broken down to pices so the response time does not become too long. In that case this parameter indicates from which frame onward the trajectory can be returned.",
            "required": false,
            "schema": {
              "title": "Continue From Frame",
              "type": "integer",
              "description": "Large entries may need to be broken down to pices so the response time does not become too long. In that case this parameter indicates from which frame onward the trajectory can be returned."
            },
            "name": "continue_from_frame",
            "in": "query"
          }
        ],
        "responses": {
          "200": {
            "description": "Successful Response",
            "content": {
              "application/vnd.api+json": {
                "schema": {
                  "$ref": "#/components/schemas/StructureResponseOne"
                }
              }
            }
          },
          "400": {
            "description": "Bad Request",
            "content": {
              "application/vnd.api+json": {
                "schema": {
                  "$ref": "#/components/schemas/ErrorResponse"
                }
              }
            }
          },
          "403": {
            "description": "Forbidden",
            "content": {
              "application/vnd.api+json": {
                "schema": {
                  "$ref": "#/components/schemas/ErrorResponse"
                }
              }
            }
          },
          "404": {
            "description": "Not Found",
            "content": {
              "application/vnd.api+json": {
                "schema": {
                  "$ref": "#/components/schemas/ErrorResponse"
                }
              }
            }
          },
          "422": {
            "description": "Unprocessable Entity",
            "content": {
              "application/vnd.api+json": {
                "schema": {
                  "$ref": "#/components/schemas/ErrorResponse"
                }
              }
            }
          },
          "500": {
            "description": "Internal Server Error",
            "content": {
              "application/vnd.api+json": {
                "schema": {
                  "$ref": "#/components/schemas/ErrorResponse"
                }
              }
            }
          },
          "501": {
            "description": "Not Implemented",
            "content": {
              "application/vnd.api+json": {
                "schema": {
                  "$ref": "#/components/schemas/ErrorResponse"
                }
              }
            }
          },
          "553": {
            "description": "Version Not Supported",
            "content": {
              "application/vnd.api+json": {
                "schema": {
                  "$ref": "#/components/schemas/ErrorResponse"
                }
              }
            }
          }
        }
      }
    },
    "/trajectories": {
      "get": {
        "tags": [
          "Trajectories"
        ],
        "summary": "Get Trajectories",
        "operationId": "get_trajectories_trajectories_get",
        "parameters": [
          {
            "description": "A filter string, in the format described in section API Filtering Format Specification of the specification.",
            "required": false,
            "schema": {
              "title": "Filter",
              "type": "string",
              "description": "A filter string, in the format described in section API Filtering Format Specification of the specification.",
              "default": ""
            },
<<<<<<< HEAD
            "name": "filter",
            "in": "query"
=======
            "description": "Index of the sites (0-based) that belong to each group for each assembly.\n\n- **Examples**:\n    - `[[1], [2]]`: two groups, one with the second site, one with the third.\n    - `[[1,2], [3]]`: one group with the second and third site, one with the fourth.",
            "x-optimade-support": "must",
            "x-optimade-queryable": "optional"
>>>>>>> 52aba26f
          },
          {
            "description": "The output format requested (see section Response Format).\nDefaults to the format string 'json', which specifies the standard output format described in this specification.\nExample: `http://example.com/v1/structures?response_format=xml`",
            "required": false,
            "schema": {
              "title": "Response Format",
              "type": "string",
              "description": "The output format requested (see section Response Format).\nDefaults to the format string 'json', which specifies the standard output format described in this specification.\nExample: `http://example.com/v1/structures?response_format=xml`",
              "default": "json"
            },
<<<<<<< HEAD
            "name": "response_format",
            "in": "query"
          },
          {
            "description": "An email address of the user making the request.\nThe email SHOULD be that of a person and not an automatic system.\nExample: `http://example.com/v1/structures?email_address=user@example.com`",
            "required": false,
            "schema": {
              "title": "Email Address",
              "type": "string",
              "description": "An email address of the user making the request.\nThe email SHOULD be that of a person and not an automatic system.\nExample: `http://example.com/v1/structures?email_address=user@example.com`",
              "format": "email",
              "default": ""
            },
            "name": "email_address",
            "in": "query"
          },
          {
            "description": "A comma-delimited set of fields to be provided in the output.\nIf provided, these fields MUST be returned along with the REQUIRED fields.\nOther OPTIONAL fields MUST NOT be returned when this parameter is present.\nExample: `http://example.com/v1/structures?response_fields=last_modified,nsites`",
            "required": false,
            "schema": {
              "title": "Response Fields",
              "pattern": "([a-z_][a-z_0-9]*(,[a-z_][a-z_0-9]*)*)?",
              "type": "string",
              "description": "A comma-delimited set of fields to be provided in the output.\nIf provided, these fields MUST be returned along with the REQUIRED fields.\nOther OPTIONAL fields MUST NOT be returned when this parameter is present.\nExample: `http://example.com/v1/structures?response_fields=last_modified,nsites`",
              "default": ""
            },
            "name": "response_fields",
            "in": "query"
          },
          {
            "description": "If supporting sortable queries, an implementation MUST use the `sort` query parameter with format as specified by [JSON API 1.0](https://jsonapi.org/format/1.0/#fetching-sorting).\n\nAn implementation MAY support multiple sort fields for a single query.\nIf it does, it again MUST conform to the JSON API 1.0 specification.\n\nIf an implementation supports sorting for an entry listing endpoint, then the `/info/<entries>` endpoint MUST include, for each field name `<fieldname>` in its `data.properties.<fieldname>` response value that can be used for sorting, the key `sortable` with value `true`.\nIf a field name under an entry listing endpoint supporting sorting cannot be used for sorting, the server MUST either leave out the `sortable` key or set it equal to `false` for the specific field name.\nThe set of field names, with `sortable` equal to `true` are allowed to be used in the \"sort fields\" list according to its definition in the JSON API 1.0 specification.\nThe field `sortable` is in addition to each property description and other OPTIONAL fields.\nAn example is shown in the section Entry Listing Info Endpoints.",
            "required": false,
            "schema": {
              "title": "Sort",
              "pattern": "([a-z_][a-z_0-9]*(,[a-z_][a-z_0-9]*)*)?",
              "type": "string",
              "description": "If supporting sortable queries, an implementation MUST use the `sort` query parameter with format as specified by [JSON API 1.0](https://jsonapi.org/format/1.0/#fetching-sorting).\n\nAn implementation MAY support multiple sort fields for a single query.\nIf it does, it again MUST conform to the JSON API 1.0 specification.\n\nIf an implementation supports sorting for an entry listing endpoint, then the `/info/<entries>` endpoint MUST include, for each field name `<fieldname>` in its `data.properties.<fieldname>` response value that can be used for sorting, the key `sortable` with value `true`.\nIf a field name under an entry listing endpoint supporting sorting cannot be used for sorting, the server MUST either leave out the `sortable` key or set it equal to `false` for the specific field name.\nThe set of field names, with `sortable` equal to `true` are allowed to be used in the \"sort fields\" list according to its definition in the JSON API 1.0 specification.\nThe field `sortable` is in addition to each property description and other OPTIONAL fields.\nAn example is shown in the section Entry Listing Info Endpoints.",
              "default": ""
            },
            "name": "sort",
            "in": "query"
          },
          {
            "description": "Sets a numerical limit on the number of entries returned.\nSee [JSON API 1.0](https://jsonapi.org/format/1.0/#fetching-pagination).\nThe API implementation MUST return no more than the number specified.\nIt MAY return fewer.\nThe database MAY have a maximum limit and not accept larger numbers (in which case an error code -- 403 Forbidden -- MUST be returned).\nThe default limit value is up to the API implementation to decide.\nExample: `http://example.com/optimade/v1/structures?page_limit=100`",
            "required": false,
            "schema": {
              "title": "Page Limit",
              "minimum": 0.0,
              "type": "integer",
              "description": "Sets a numerical limit on the number of entries returned.\nSee [JSON API 1.0](https://jsonapi.org/format/1.0/#fetching-pagination).\nThe API implementation MUST return no more than the number specified.\nIt MAY return fewer.\nThe database MAY have a maximum limit and not accept larger numbers (in which case an error code -- 403 Forbidden -- MUST be returned).\nThe default limit value is up to the API implementation to decide.\nExample: `http://example.com/optimade/v1/structures?page_limit=100`",
              "default": 20
            },
            "name": "page_limit",
            "in": "query"
          },
          {
            "description": "RECOMMENDED for use with _offset-based_ pagination: using `page_offset` and `page_limit` is RECOMMENDED.\nExample: Skip 50 structures and fetch up to 100: `/structures?page_offset=50&page_limit=100`.",
            "required": false,
            "schema": {
              "title": "Page Offset",
              "minimum": 0.0,
              "type": "integer",
              "description": "RECOMMENDED for use with _offset-based_ pagination: using `page_offset` and `page_limit` is RECOMMENDED.\nExample: Skip 50 structures and fetch up to 100: `/structures?page_offset=50&page_limit=100`.",
              "default": 0
            },
            "name": "page_offset",
            "in": "query"
          },
          {
            "description": "RECOMMENDED for use with _page-based_ pagination: using `page_number` and `page_limit` is RECOMMENDED.\nIt is RECOMMENDED that the first page has number 1, i.e., that `page_number` is 1-based.\nExample: Fetch page 2 of up to 50 structures per page: `/structures?page_number=2&page_limit=50`.",
            "required": false,
            "schema": {
              "title": "Page Number",
              "minimum": 1.0,
              "type": "integer",
              "description": "RECOMMENDED for use with _page-based_ pagination: using `page_number` and `page_limit` is RECOMMENDED.\nIt is RECOMMENDED that the first page has number 1, i.e., that `page_number` is 1-based.\nExample: Fetch page 2 of up to 50 structures per page: `/structures?page_number=2&page_limit=50`.",
              "default": 0
            },
            "name": "page_number",
            "in": "query"
          },
          {
            "description": "RECOMMENDED for use with _cursor-based_ pagination: using `page_cursor` and `page_limit` is RECOMMENDED.",
            "required": false,
            "schema": {
              "title": "Page Cursor",
              "minimum": 0.0,
              "type": "integer",
              "description": "RECOMMENDED for use with _cursor-based_ pagination: using `page_cursor` and `page_limit` is RECOMMENDED.",
              "default": 0
            },
            "name": "page_cursor",
            "in": "query"
          },
          {
            "description": "RECOMMENDED for use with _value-based_ pagination: using `page_above`/`page_below` and `page_limit` is RECOMMENDED.\nExample: Fetch up to 100 structures above sort-field value 4000 (in this example, server chooses to fetch results sorted by increasing `id`, so `page_above` value refers to an `id` value): `/structures?page_above=4000&page_limit=100`.",
            "required": false,
            "schema": {
              "title": "Page Above",
              "minimum": 0.0,
              "type": "integer",
              "description": "RECOMMENDED for use with _value-based_ pagination: using `page_above`/`page_below` and `page_limit` is RECOMMENDED.\nExample: Fetch up to 100 structures above sort-field value 4000 (in this example, server chooses to fetch results sorted by increasing `id`, so `page_above` value refers to an `id` value): `/structures?page_above=4000&page_limit=100`.",
              "default": 0
            },
            "name": "page_above",
            "in": "query"
          },
          {
            "description": "RECOMMENDED for use with _value-based_ pagination: using `page_above`/`page_below` and `page_limit` is RECOMMENDED.",
            "required": false,
            "schema": {
              "title": "Page Below",
              "minimum": 0.0,
              "type": "integer",
              "description": "RECOMMENDED for use with _value-based_ pagination: using `page_above`/`page_below` and `page_limit` is RECOMMENDED.",
              "default": 0
            },
            "name": "page_below",
            "in": "query"
          },
          {
            "description": "A server MAY implement the JSON API concept of returning [compound documents](https://jsonapi.org/format/1.0/#document-compound-documents) by utilizing the `include` query parameter as specified by [JSON API 1.0](https://jsonapi.org/format/1.0/#fetching-includes).\n\nAll related resource objects MUST be returned as part of an array value for the top-level `included` field, see the section JSON Response Schema: Common Fields.\n\nThe value of `include` MUST be a comma-separated list of \"relationship paths\", as defined in the [JSON API](https://jsonapi.org/format/1.0/#fetching-includes).\nIf relationship paths are not supported, or a server is unable to identify a relationship path a `400 Bad Request` response MUST be made.\n\nThe **default value** for `include` is `references`.\nThis means `references` entries MUST always be included under the top-level field `included` as default, since a server assumes if `include` is not specified by a client in the request, it is still specified as `include=references`.\nNote, if a client explicitly specifies `include` and leaves out `references`, `references` resource objects MUST NOT be included under the top-level field `included`, as per the definition of `included`, see section JSON Response Schema: Common Fields.\n\n> **Note**: A query with the parameter `include` set to the empty string means no related resource objects are to be returned under the top-level field `included`.",
            "required": false,
            "schema": {
              "title": "Include",
              "type": "string",
              "description": "A server MAY implement the JSON API concept of returning [compound documents](https://jsonapi.org/format/1.0/#document-compound-documents) by utilizing the `include` query parameter as specified by [JSON API 1.0](https://jsonapi.org/format/1.0/#fetching-includes).\n\nAll related resource objects MUST be returned as part of an array value for the top-level `included` field, see the section JSON Response Schema: Common Fields.\n\nThe value of `include` MUST be a comma-separated list of \"relationship paths\", as defined in the [JSON API](https://jsonapi.org/format/1.0/#fetching-includes).\nIf relationship paths are not supported, or a server is unable to identify a relationship path a `400 Bad Request` response MUST be made.\n\nThe **default value** for `include` is `references`.\nThis means `references` entries MUST always be included under the top-level field `included` as default, since a server assumes if `include` is not specified by a client in the request, it is still specified as `include=references`.\nNote, if a client explicitly specifies `include` and leaves out `references`, `references` resource objects MUST NOT be included under the top-level field `included`, as per the definition of `included`, see section JSON Response Schema: Common Fields.\n\n> **Note**: A query with the parameter `include` set to the empty string means no related resource objects are to be returned under the top-level field `included`.",
              "default": "references"
            },
            "name": "include",
            "in": "query"
          },
          {
            "description": "The first frame of the trajectory that should be returned.",
            "required": false,
            "schema": {
              "title": "First Frame",
              "minimum": 0.0,
              "type": "integer",
              "description": "The first frame of the trajectory that should be returned.",
              "default": 0
            },
            "name": "first_frame",
            "in": "query"
          },
          {
            "description": "The last frame of the trajectory that should be returned.",
            "required": false,
            "schema": {
              "title": "Last Frame",
              "minimum": 0.0,
              "type": "integer",
              "description": "The last frame of the trajectory that should be returned."
            },
            "name": "last_frame",
            "in": "query"
          },
          {
            "description": "Specifies that only one out of every frame_step frames should be returned.",
            "required": false,
            "schema": {
              "title": "Frame Step",
              "minimum": 1.0,
              "type": "integer",
              "description": "Specifies that only one out of every frame_step frames should be returned."
            },
            "name": "frame_step",
            "in": "query"
          },
          {
            "description": "If the client provides the parameter, the value SHOULD have the format `vMAJOR` or `vMAJOR.MINOR`, where MAJOR is a major version and MINOR is a minor version of the API. For example, if a client appends `api_hint=v1.0` to the query string, the hint provided is for major version 1 and minor version 0.",
            "required": false,
            "schema": {
              "title": "Api Hint",
              "pattern": "(v[0-9]+(\\.[0-9]+)?)?",
              "type": "string",
              "description": "If the client provides the parameter, the value SHOULD have the format `vMAJOR` or `vMAJOR.MINOR`, where MAJOR is a major version and MINOR is a minor version of the API. For example, if a client appends `api_hint=v1.0` to the query string, the hint provided is for major version 1 and minor version 0.",
              "default": ""
            },
            "name": "api_hint",
            "in": "query"
          },
          {
            "description": "Large entries may need to be broken down to pices so the response time does not become too long. In that case this parameter indicates from which frame onward the trajectory can be returned.",
            "required": false,
            "schema": {
              "title": "Continue From Frame",
              "type": "integer",
              "description": "Large entries may need to be broken down to pices so the response time does not become too long. In that case this parameter indicates from which frame onward the trajectory can be returned."
            },
            "name": "continue_from_frame",
            "in": "query"
          }
        ],
        "responses": {
          "200": {
            "description": "Successful Response",
            "content": {
              "application/vnd.api+json": {
                "schema": {
                  "$ref": "#/components/schemas/TrajectoryResponseMany"
                }
              }
            }
          },
          "400": {
            "description": "Bad Request",
            "content": {
              "application/vnd.api+json": {
                "schema": {
                  "$ref": "#/components/schemas/ErrorResponse"
                }
              }
            }
          },
          "403": {
            "description": "Forbidden",
            "content": {
              "application/vnd.api+json": {
                "schema": {
                  "$ref": "#/components/schemas/ErrorResponse"
                }
              }
            }
          },
          "404": {
            "description": "Not Found",
            "content": {
              "application/vnd.api+json": {
                "schema": {
                  "$ref": "#/components/schemas/ErrorResponse"
                }
              }
            }
          },
          "422": {
            "description": "Unprocessable Entity",
            "content": {
              "application/vnd.api+json": {
                "schema": {
                  "$ref": "#/components/schemas/ErrorResponse"
                }
              }
            }
          },
          "500": {
            "description": "Internal Server Error",
            "content": {
              "application/vnd.api+json": {
                "schema": {
                  "$ref": "#/components/schemas/ErrorResponse"
                }
              }
            }
          },
          "501": {
            "description": "Not Implemented",
            "content": {
              "application/vnd.api+json": {
                "schema": {
                  "$ref": "#/components/schemas/ErrorResponse"
                }
              }
            }
          },
          "553": {
            "description": "Version Not Supported",
            "content": {
              "application/vnd.api+json": {
                "schema": {
                  "$ref": "#/components/schemas/ErrorResponse"
                }
              }
            }
          }
        }
      }
    },
    "/trajectories/{entry_id}": {
      "get": {
        "tags": [
          "Trajectories"
        ],
        "summary": "Get Single Trajectory",
        "operationId": "get_single_trajectory_trajectories__entry_id__get",
        "parameters": [
          {
            "required": true,
            "schema": {
              "title": "Entry Id",
              "type": "string"
            },
            "name": "entry_id",
            "in": "path"
          },
          {
            "description": "The output format requested (see section Response Format).\nDefaults to the format string 'json', which specifies the standard output format described in this specification.\nExample: `http://example.com/v1/structures?response_format=xml`",
            "required": false,
            "schema": {
              "title": "Response Format",
              "type": "string",
              "description": "The output format requested (see section Response Format).\nDefaults to the format string 'json', which specifies the standard output format described in this specification.\nExample: `http://example.com/v1/structures?response_format=xml`",
              "default": "json"
            },
            "name": "response_format",
            "in": "query"
          },
          {
            "description": "An email address of the user making the request.\nThe email SHOULD be that of a person and not an automatic system.\nExample: `http://example.com/v1/structures?email_address=user@example.com`",
            "required": false,
            "schema": {
              "title": "Email Address",
              "type": "string",
              "description": "An email address of the user making the request.\nThe email SHOULD be that of a person and not an automatic system.\nExample: `http://example.com/v1/structures?email_address=user@example.com`",
              "format": "email",
              "default": ""
            },
            "name": "email_address",
            "in": "query"
          },
          {
            "description": "A comma-delimited set of fields to be provided in the output.\nIf provided, these fields MUST be returned along with the REQUIRED fields.\nOther OPTIONAL fields MUST NOT be returned when this parameter is present.\nExample: `http://example.com/v1/structures?response_fields=last_modified,nsites`",
            "required": false,
            "schema": {
              "title": "Response Fields",
              "pattern": "([a-z_][a-z_0-9]*(,[a-z_][a-z_0-9]*)*)?",
              "type": "string",
              "description": "A comma-delimited set of fields to be provided in the output.\nIf provided, these fields MUST be returned along with the REQUIRED fields.\nOther OPTIONAL fields MUST NOT be returned when this parameter is present.\nExample: `http://example.com/v1/structures?response_fields=last_modified,nsites`",
              "default": ""
            },
            "name": "response_fields",
            "in": "query"
          },
          {
            "description": "A server MAY implement the JSON API concept of returning [compound documents](https://jsonapi.org/format/1.0/#document-compound-documents) by utilizing the `include` query parameter as specified by [JSON API 1.0](https://jsonapi.org/format/1.0/#fetching-includes).\n\nAll related resource objects MUST be returned as part of an array value for the top-level `included` field, see the section JSON Response Schema: Common Fields.\n\nThe value of `include` MUST be a comma-separated list of \"relationship paths\", as defined in the [JSON API](https://jsonapi.org/format/1.0/#fetching-includes).\nIf relationship paths are not supported, or a server is unable to identify a relationship path a `400 Bad Request` response MUST be made.\n\nThe **default value** for `include` is `references`.\nThis means `references` entries MUST always be included under the top-level field `included` as default, since a server assumes if `include` is not specified by a client in the request, it is still specified as `include=references`.\nNote, if a client explicitly specifies `include` and leaves out `references`, `references` resource objects MUST NOT be included under the top-level field `included`, as per the definition of `included`, see section JSON Response Schema: Common Fields.\n\n> **Note**: A query with the parameter `include` set to the empty string means no related resource objects are to be returned under the top-level field `included`.",
            "required": false,
            "schema": {
              "title": "Include",
              "type": "string",
              "description": "A server MAY implement the JSON API concept of returning [compound documents](https://jsonapi.org/format/1.0/#document-compound-documents) by utilizing the `include` query parameter as specified by [JSON API 1.0](https://jsonapi.org/format/1.0/#fetching-includes).\n\nAll related resource objects MUST be returned as part of an array value for the top-level `included` field, see the section JSON Response Schema: Common Fields.\n\nThe value of `include` MUST be a comma-separated list of \"relationship paths\", as defined in the [JSON API](https://jsonapi.org/format/1.0/#fetching-includes).\nIf relationship paths are not supported, or a server is unable to identify a relationship path a `400 Bad Request` response MUST be made.\n\nThe **default value** for `include` is `references`.\nThis means `references` entries MUST always be included under the top-level field `included` as default, since a server assumes if `include` is not specified by a client in the request, it is still specified as `include=references`.\nNote, if a client explicitly specifies `include` and leaves out `references`, `references` resource objects MUST NOT be included under the top-level field `included`, as per the definition of `included`, see section JSON Response Schema: Common Fields.\n\n> **Note**: A query with the parameter `include` set to the empty string means no related resource objects are to be returned under the top-level field `included`.",
              "default": "references"
            },
            "name": "include",
            "in": "query"
          },
          {
            "description": "The first frame of the trajectory that should be returned.",
            "required": false,
            "schema": {
              "title": "First Frame",
              "minimum": 0.0,
              "type": "integer",
              "description": "The first frame of the trajectory that should be returned.",
              "default": 0
            },
            "name": "first_frame",
            "in": "query"
          },
          {
            "description": "The last frame of the trajectory that should be returned.",
            "required": false,
            "schema": {
              "title": "Last Frame",
              "minimum": 0.0,
              "type": "integer",
              "description": "The last frame of the trajectory that should be returned."
            },
            "name": "last_frame",
            "in": "query"
          },
          {
            "description": "Specifies that only one out of every frame_step frames should be returned.",
            "required": false,
            "schema": {
              "title": "Frame Step",
              "minimum": 1.0,
              "type": "integer",
              "description": "Specifies that only one out of every frame_step frames should be returned."
            },
            "name": "frame_step",
            "in": "query"
          },
          {
            "description": "If the client provides the parameter, the value SHOULD have the format `vMAJOR` or `vMAJOR.MINOR`, where MAJOR is a major version and MINOR is a minor version of the API. For example, if a client appends `api_hint=v1.0` to the query string, the hint provided is for major version 1 and minor version 0.",
            "required": false,
            "schema": {
              "title": "Api Hint",
              "pattern": "(v[0-9]+(\\.[0-9]+)?)?",
              "type": "string",
              "description": "If the client provides the parameter, the value SHOULD have the format `vMAJOR` or `vMAJOR.MINOR`, where MAJOR is a major version and MINOR is a minor version of the API. For example, if a client appends `api_hint=v1.0` to the query string, the hint provided is for major version 1 and minor version 0.",
              "default": ""
            },
            "name": "api_hint",
            "in": "query"
          },
          {
            "description": "Large entries may need to be broken down to pices so the response time does not become too long. In that case this parameter indicates from which frame onward the trajectory can be returned.",
            "required": false,
            "schema": {
              "title": "Continue From Frame",
              "type": "integer",
              "description": "Large entries may need to be broken down to pices so the response time does not become too long. In that case this parameter indicates from which frame onward the trajectory can be returned."
            },
            "name": "continue_from_frame",
            "in": "query"
          }
        ],
        "responses": {
          "200": {
            "description": "Successful Response",
            "content": {
              "application/vnd.api+json": {
                "schema": {
                  "$ref": "#/components/schemas/TrajectoryResponseOne"
                }
              }
            }
          },
          "400": {
            "description": "Bad Request",
            "content": {
              "application/vnd.api+json": {
                "schema": {
                  "$ref": "#/components/schemas/ErrorResponse"
                }
              }
            }
          },
          "403": {
            "description": "Forbidden",
            "content": {
              "application/vnd.api+json": {
                "schema": {
                  "$ref": "#/components/schemas/ErrorResponse"
                }
              }
            }
          },
          "404": {
            "description": "Not Found",
            "content": {
              "application/vnd.api+json": {
                "schema": {
                  "$ref": "#/components/schemas/ErrorResponse"
                }
              }
            }
          },
          "422": {
            "description": "Unprocessable Entity",
            "content": {
              "application/vnd.api+json": {
                "schema": {
                  "$ref": "#/components/schemas/ErrorResponse"
                }
              }
            }
          },
          "500": {
            "description": "Internal Server Error",
            "content": {
              "application/vnd.api+json": {
                "schema": {
                  "$ref": "#/components/schemas/ErrorResponse"
                }
              }
            }
          },
          "501": {
            "description": "Not Implemented",
            "content": {
              "application/vnd.api+json": {
                "schema": {
                  "$ref": "#/components/schemas/ErrorResponse"
                }
              }
            }
          },
          "553": {
            "description": "Version Not Supported",
            "content": {
              "application/vnd.api+json": {
                "schema": {
                  "$ref": "#/components/schemas/ErrorResponse"
                }
              }
            }
          }
        }
      }
    },
    "/versions": {
      "get": {
        "tags": [
          "Versions"
        ],
        "summary": "Get Versions",
        "description": "Respond with the text/csv representation for the served versions.",
        "operationId": "get_versions_versions_get",
        "responses": {
          "200": {
            "description": "Successful Response",
            "content": {
              "text/csv; header=present": {
                "schema": {
                  "type": "string"
                }
              }
            }
          }
        }
      }
    }
  },
  "components": {
    "schemas": {
      "Aggregate": {
        "title": "Aggregate",
        "enum": [
          "ok",
          "test",
          "staging",
          "no"
        ],
        "description": "Enumeration of aggregate values"
      },
      "Assembly": {
        "title": "Assembly",
        "required": [
          "sites_in_groups",
          "group_probabilities"
        ],
        "type": "object",
        "properties": {
          "sites_in_groups": {
            "title": "Sites In Groups",
            "type": "array",
            "items": {
              "type": "array",
              "items": {
                "type": "integer"
              }
            },
            "description": "Index of the sites (0-based) that belong to each group for each assembly.\n\n- **Examples**:\n    - `[[1], [2]]`: two groups, one with the second site, one with the third.\n    - `[[1,2], [3]]`: one group with the second and third site, one with the fourth."
          },
          "group_probabilities": {
            "title": "Group Probabilities",
            "type": "array",
            "items": {
              "type": "number"
            },
            "description": "Statistical probability of each group. It MUST have the same length as `sites_in_groups`.\nIt SHOULD sum to one.\nSee below for examples of how to specify the probability of the occurrence of a vacancy.\nThe possible reasons for the values not to sum to one are the same as already specified above for the `concentration` of each `species`."
=======
            "description": "Statistical probability of each group. It MUST have the same length as `sites_in_groups`.\nIt SHOULD sum to one.\nSee below for examples of how to specify the probability of the occurrence of a vacancy.\nThe possible reasons for the values not to sum to one are the same as already specified above for the `concentration` of each `species`.",
            "x-optimade-support": "must",
            "x-optimade-queryable": "optional"
>>>>>>> 52aba26f
          }
        },
        "description": "A description of groups of sites that are statistically correlated.\n\n- **Examples** (for each entry of the assemblies list):\n    - `{\"sites_in_groups\": [[0], [1]], \"group_probabilities: [0.3, 0.7]}`: the first site and the second site never occur at the same time in the unit cell.\n      Statistically, 30 % of the times the first site is present, while 70 % of the times the second site is present.\n    - `{\"sites_in_groups\": [[1,2], [3]], \"group_probabilities: [0.3, 0.7]}`: the second and third site are either present together or not present; they form the first group of atoms for this assembly.\n      The second group is formed by the fourth site. Sites of the first group (the second and the third) are never present at the same time as the fourth site.\n      30 % of times sites 1 and 2 are present (and site 3 is absent); 70 % of times site 3 is present (and sites 1 and 2 are absent)."
      },
      "Attributes": {
        "title": "Attributes",
        "type": "object",
        "properties": {},
        "description": "Members of the attributes object (\"attributes\") represent information about the resource object in which it's defined.\nThe keys for Attributes MUST NOT be:\n    relationships\n    links\n    id\n    type"
      },
      "AvailableApiVersion": {
        "title": "AvailableApiVersion",
        "required": [
          "url",
          "version"
        ],
        "type": "object",
        "properties": {
          "url": {
            "title": "Url",
            "maxLength": 65536,
            "minLength": 1,
            "pattern": ".+/v[0-1](\\.[0-9]+)*/?$",
            "type": "string",
            "description": "A string specifying a versioned base URL that MUST adhere to the rules in section Base URL",
            "format": "uri"
          },
          "version": {
            "title": "Version",
            "pattern": "^(0|[1-9]\\d*)\\.(0|[1-9]\\d*)\\.(0|[1-9]\\d*)(?:-((?:0|[1-9]\\d*|\\d*[a-zA-Z-][0-9a-zA-Z-]*)(?:\\.(?:0|[1-9]\\d*|\\d*[a-zA-Z-][0-9a-zA-Z-]*))*))?(?:\\+([0-9a-zA-Z-]+(?:\\.[0-9a-zA-Z-]+)*))?$",
            "type": "string",
            "description": "A string containing the full version number of the API served at that versioned base URL.\nThe version number string MUST NOT be prefixed by, e.g., 'v'.\nExamples: `1.0.0`, `1.0.0-rc.2`."
          }
        },
        "description": "A JSON object containing information about an available API version"
      },
      "AvailablePropertyAttributes": {
        "title": "AvailablePropertyAttributes",
        "type": "object",
        "properties": {
          "cartesian_site_positions": {
            "title": "Cartesian Site Positions",
            "allOf": [
              {
                "$ref": "#/components/schemas/AvailablePropertySubfields"
              }
            ]
          },
          "lattice_vectors": {
            "title": "Lattice Vectors",
            "allOf": [
              {
                "$ref": "#/components/schemas/AvailablePropertySubfields"
              }
            ]
          },
          "species": {
            "title": "Species",
            "allOf": [
              {
                "$ref": "#/components/schemas/AvailablePropertySubfields"
              }
            ]
          },
          "dimension_types": {
            "title": "Dimension Types",
            "allOf": [
              {
                "$ref": "#/components/schemas/AvailablePropertySubfields"
              }
            ]
          },
          "species_at_sites": {
            "title": "Species At Sites",
            "allOf": [
              {
                "$ref": "#/components/schemas/AvailablePropertySubfields"
              }
            ]
          }
        }
      },
      "AvailablePropertySubfields": {
        "title": "AvailablePropertySubfields",
        "required": [
          "frame_serialization_format"
        ],
        "type": "object",
        "properties": {
          "frame_serialization_format": {
            "title": "Frame Serialization Format",
            "type": "string",
            "description": "To improve the compactness of the data there are several ways to show to which frame a value belongs.\n    This is specified by the :property:`frame_serialization_format`.\n  - **Type**: string\n  - **Requirements/Conventions**: This field MUST be present.\n  - **Values**:\n\n    - **constant**: The value of the property is constant and thus has the same value for each frame in the trajectory.\n    - **explicit**: A value is given for each frame.\n      The number of values MUST thus be equal to the number of frames and MUST be in the same order as the frames.\n      If there is no value for a particular frame the value MUST be :val:`null`.\n    - **linear**: The value is a linear function of the frame number.\n      This function is defined by :property:`offset_linear` and :property:`step_size_linear`.\n    - **explicit_regular_sparse**: The value is set every one per :property:`step_size_sparse` frames, with :property:`offset_sparse` as the first frame.\n    - **explicit_custom_sparse**: A separate list with frame numbers is defined in the field :property:`sparse_frames` to indicate to which frame a value belongs."
          },
          "nvalues": {
            "title": "Nvalues",
            "type": "integer",
            "description": "This field gives the number of values for this property.\n    - **Type**: integer\n    - **Requirements/Conventions**: The value MUST be present when :property:`frame_serialization_format` is set to explicit, explicit_regular_sparse or explicit_custom_sparse.\n    - **Examples**:\n      - :val:`100`"
          }
        }
      },
      "BaseInfoAttributes": {
        "title": "BaseInfoAttributes",
        "required": [
          "api_version",
          "available_api_versions",
          "available_endpoints",
          "entry_types_by_format"
        ],
        "type": "object",
        "properties": {
          "api_version": {
            "title": "Api Version",
            "pattern": "^(0|[1-9]\\d*)\\.(0|[1-9]\\d*)\\.(0|[1-9]\\d*)(?:-((?:0|[1-9]\\d*|\\d*[a-zA-Z-][0-9a-zA-Z-]*)(?:\\.(?:0|[1-9]\\d*|\\d*[a-zA-Z-][0-9a-zA-Z-]*))*))?(?:\\+([0-9a-zA-Z-]+(?:\\.[0-9a-zA-Z-]+)*))?$",
            "type": "string",
            "description": "Presently used full version of the OPTIMADE API.\nThe version number string MUST NOT be prefixed by, e.g., \"v\".\nExamples: `1.0.0`, `1.0.0-rc.2`."
          },
          "available_api_versions": {
            "title": "Available Api Versions",
            "type": "array",
            "items": {
              "$ref": "#/components/schemas/AvailableApiVersion"
            },
            "description": "A list of dictionaries of available API versions at other base URLs"
          },
          "formats": {
            "title": "Formats",
            "type": "array",
            "items": {
              "type": "string"
            },
            "description": "List of available output formats.",
            "default": [
              "json"
            ]
          },
          "available_endpoints": {
            "title": "Available Endpoints",
            "type": "array",
            "items": {
              "type": "string"
            },
            "description": "List of available endpoints (i.e., the string to be appended to the versioned base URL)."
          },
          "entry_types_by_format": {
            "title": "Entry Types By Format",
            "type": "object",
            "additionalProperties": {
              "type": "array",
              "items": {
                "type": "string"
              }
            },
            "description": "Available entry endpoints as a function of output formats."
          },
          "is_index": {
            "title": "Is Index",
            "type": "boolean",
            "description": "If true, this is an index meta-database base URL (see section Index Meta-Database). If this member is not provided, the client MUST assume this is not an index meta-database base URL (i.e., the default is for `is_index` to be `false`).",
            "default": false
          }
        },
        "description": "Attributes for Base URL Info endpoint"
      },
      "BaseInfoResource": {
        "title": "BaseInfoResource",
        "required": [
          "id",
          "type",
          "attributes"
        ],
        "type": "object",
        "properties": {
          "id": {
            "title": "Id",
            "pattern": "^/$",
            "type": "string"
          },
          "type": {
            "title": "Type",
            "pattern": "^info$",
            "type": "string"
          },
          "links": {
            "title": "Links",
            "allOf": [
              {
                "$ref": "#/components/schemas/ResourceLinks"
              }
            ],
            "description": "a links object containing links related to the resource."
          },
          "meta": {
            "title": "Meta",
            "allOf": [
              {
                "$ref": "#/components/schemas/Meta"
              }
            ],
            "description": "a meta object containing non-standard meta-information about a resource that can not be represented as an attribute or relationship."
          },
          "attributes": {
            "$ref": "#/components/schemas/BaseInfoAttributes"
          },
          "relationships": {
            "title": "Relationships",
            "allOf": [
              {
                "$ref": "#/components/schemas/Relationships"
              }
            ],
            "description": "[Relationships object](https://jsonapi.org/format/1.0/#document-resource-object-relationships)\ndescribing relationships between the resource and other JSON API resources."
          }
        },
        "description": "Resource objects appear in a JSON API document to represent resources."
      },
      "BaseRelationshipMeta": {
        "title": "BaseRelationshipMeta",
        "required": [
          "description"
        ],
        "type": "object",
        "properties": {
          "description": {
            "title": "Description",
            "type": "string",
            "description": "OPTIONAL human-readable description of the relationship."
          }
        },
        "description": "Specific meta field for base relationship resource"
      },
      "BaseRelationshipResource": {
        "title": "BaseRelationshipResource",
        "required": [
          "id",
          "type"
        ],
        "type": "object",
        "properties": {
          "id": {
            "title": "Id",
            "type": "string",
            "description": "Resource ID"
          },
          "type": {
            "title": "Type",
            "type": "string",
            "description": "Resource type"
          },
          "meta": {
            "title": "Meta",
            "allOf": [
              {
                "$ref": "#/components/schemas/BaseRelationshipMeta"
              }
            ],
            "description": "Relationship meta field. MUST contain 'description' if supplied."
          }
        },
        "description": "Minimum requirements to represent a relationship resource"
      },
      "DataType": {
        "title": "DataType",
        "enum": [
          "string",
          "integer",
          "float",
          "boolean",
          "timestamp",
          "list",
          "dictionary",
          "unknown"
        ],
        "description": "Optimade Data Types\n\nSee the section \"Data types\" in the OPTIMADE API specification for more information."
      },
      "EntryInfoProperty": {
        "title": "EntryInfoProperty",
        "required": [
          "description"
        ],
        "type": "object",
        "properties": {
          "description": {
            "title": "Description",
            "type": "string",
            "description": "A human-readable description of the entry property"
          },
          "unit": {
            "title": "Unit",
            "type": "string",
            "description": "The physical unit of the entry property.\nThis MUST be a valid representation of units according to version 2.1 of [The Unified Code for Units of Measure](https://unitsofmeasure.org/ucum.html).\nIt is RECOMMENDED that non-standard (non-SI) units are described in the description for the property."
          },
          "sortable": {
            "title": "Sortable",
            "type": "boolean",
            "description": "Defines whether the entry property can be used for sorting with the \"sort\" parameter.\nIf the entry listing endpoint supports sorting, this key MUST be present for sortable properties with value `true`."
          },
          "type": {
            "title": "Type",
            "allOf": [
              {
                "$ref": "#/components/schemas/DataType"
              }
            ],
            "description": "The type of the property's value.\nThis MUST be any of the types defined in the Data types section.\nFor the purpose of compatibility with future versions of this specification, a client MUST accept values that are not `string` values specifying any of the OPTIMADE Data types, but MUST then also disregard the `type` field.\nNote, if the value is a nested type, only the outermost type should be reported.\nE.g., for the entry resource `structures`, the `species` property is defined as a list of dictionaries, hence its `type` value would be `list`."
          }
        }
      },
      "EntryInfoResource": {
        "title": "EntryInfoResource",
        "required": [
          "formats",
          "description",
          "properties",
          "output_fields_by_format"
        ],
        "type": "object",
        "properties": {
          "formats": {
            "title": "Formats",
            "type": "array",
            "items": {
              "type": "string"
            },
            "description": "List of output formats available for this type of entry."
          },
          "description": {
            "title": "Description",
            "type": "string",
            "description": "Description of the entry."
          },
          "properties": {
            "title": "Properties",
            "type": "object",
            "additionalProperties": {
              "$ref": "#/components/schemas/EntryInfoProperty"
            },
            "description": "A dictionary describing queryable properties for this entry type, where each key is a property name."
          },
          "output_fields_by_format": {
            "title": "Output Fields By Format",
            "type": "object",
            "additionalProperties": {
              "type": "array",
              "items": {
                "type": "string"
              }
            },
            "description": "Dictionary of available output fields for this entry type, where the keys are the values of the `formats` list and the values are the keys of the `properties` dictionary."
          }
        }
      },
      "EntryInfoResponse": {
        "title": "EntryInfoResponse",
        "required": [
          "data",
          "meta"
        ],
        "type": "object",
        "properties": {
          "data": {
            "title": "Data",
            "allOf": [
              {
                "$ref": "#/components/schemas/EntryInfoResource"
              }
            ],
            "description": "OPTIMADE information for an entry endpoint."
          },
          "meta": {
            "title": "Meta",
            "allOf": [
              {
                "$ref": "#/components/schemas/ResponseMeta"
              }
            ],
            "description": "A meta object containing non-standard information"
          },
          "errors": {
            "title": "Errors",
            "uniqueItems": true,
            "type": "array",
            "items": {
              "$ref": "#/components/schemas/Error"
            },
            "description": "A list of unique errors"
          },
          "included": {
            "title": "Included",
            "uniqueItems": true,
            "type": "array",
            "items": {
              "$ref": "#/components/schemas/Resource"
            },
            "description": "A list of unique included resources"
          },
          "links": {
            "title": "Links",
            "allOf": [
              {
                "$ref": "#/components/schemas/ToplevelLinks"
              }
            ],
            "description": "Links associated with the primary data or errors"
          },
          "jsonapi": {
            "title": "Jsonapi",
            "allOf": [
              {
                "$ref": "#/components/schemas/JsonApi"
              }
            ],
            "description": "Information about the JSON API used"
          }
        },
        "description": "errors are not allowed"
      },
      "EntryRelationships": {
        "title": "EntryRelationships",
        "type": "object",
        "properties": {
          "references": {
            "title": "References",
            "allOf": [
              {
                "$ref": "#/components/schemas/ReferenceRelationship"
              }
            ],
            "description": "Object containing links to relationships with entries of the `references` type."
          },
          "structures": {
            "title": "Structures",
            "allOf": [
              {
                "$ref": "#/components/schemas/StructureRelationship"
              }
            ],
            "description": "Object containing links to relationships with entries of the `structures` type."
          },
          "trajectories": {
            "title": "Trajectories",
            "allOf": [
              {
                "$ref": "#/components/schemas/TrajectoryRelationship"
              }
            ],
            "description": "Object containing links to relationships with entries of the `trajectories` type."
          }
        },
        "description": "This model wraps the JSON API Relationships to include type-specific top level keys."
      },
      "EntryResource": {
        "title": "EntryResource",
        "required": [
          "id",
          "type",
          "attributes"
        ],
        "type": "object",
        "properties": {
          "id": {
            "title": "Id",
            "type": "string",
            "description": "An entry's ID as defined in section Definition of Terms.\n\n- **Type**: string.\n\n- **Requirements/Conventions**:\n    - **Support**: MUST be supported by all implementations, MUST NOT be `null`.\n    - **Query**: MUST be a queryable property with support for all mandatory filter features.\n    - **Response**: REQUIRED in the response.\n\n- **Examples**:\n    - `\"db/1234567\"`\n    - `\"cod/2000000\"`\n    - `\"cod/2000000@1234567\"`\n    - `\"nomad/L1234567890\"`\n    - `\"42\"`"
          },
          "type": {
            "title": "Type",
            "type": "string",
            "description": "The name of the type of an entry.\n\n- **Type**: string.\n\n- **Requirements/Conventions**:\n    - **Support**: MUST be supported by all implementations, MUST NOT be `null`.\n    - **Query**: MUST be a queryable property with support for all mandatory filter features.\n    - **Response**: REQUIRED in the response.\n    - MUST be an existing entry type.\n    - The entry of type `<type>` and ID `<id>` MUST be returned in response to a request for `/<type>/<id>` under the versioned base URL.\n\n- **Example**: `\"structures\"`"
          },
          "links": {
            "title": "Links",
            "allOf": [
              {
                "$ref": "#/components/schemas/ResourceLinks"
              }
            ],
            "description": "a links object containing links related to the resource."
          },
          "meta": {
            "title": "Meta",
            "allOf": [
              {
                "$ref": "#/components/schemas/Meta"
              }
            ],
            "description": "a meta object containing non-standard meta-information about a resource that can not be represented as an attribute or relationship."
          },
          "attributes": {
            "title": "Attributes",
            "allOf": [
              {
                "$ref": "#/components/schemas/EntryResourceAttributes"
              }
            ],
            "description": "A dictionary, containing key-value pairs representing the entry's properties, except for `type` and `id`.\nDatabase-provider-specific properties need to include the database-provider-specific prefix (see section on Database-Provider-Specific Namespace Prefixes)."
          },
          "relationships": {
            "title": "Relationships",
            "allOf": [
              {
                "$ref": "#/components/schemas/EntryRelationships"
              }
            ],
            "description": "A dictionary containing references to other entries according to the description in section Relationships encoded as [JSON API Relationships](https://jsonapi.org/format/1.0/#document-resource-object-relationships).\nThe OPTIONAL human-readable description of the relationship MAY be provided in the `description` field inside the `meta` dictionary of the JSON API resource identifier object."
          }
        },
        "description": "The base model for an entry resource."
      },
      "EntryResourceAttributes": {
        "title": "EntryResourceAttributes",
        "required": [
          "last_modified"
        ],
        "type": "object",
        "properties": {
          "immutable_id": {
            "title": "Immutable Id",
            "type": "string",
            "description": "The entry's immutable ID (e.g., an UUID). This is important for databases having preferred IDs that point to \"the latest version\" of a record, but still offer access to older variants. This ID maps to the version-specific record, in case it changes in the future.\n\n- **Type**: string.\n\n- **Requirements/Conventions**:\n    - **Support**: OPTIONAL support in implementations, i.e., MAY be `null`.\n    - **Query**: MUST be a queryable property with support for all mandatory filter features.\n\n- **Examples**:\n    - `\"8bd3e750-b477-41a0-9b11-3a799f21b44f\"`\n    - `\"fjeiwoj,54;@=%<>#32\"` (Strings that are not URL-safe are allowed.)"
          },
          "last_modified": {
            "title": "Last Modified",
            "type": "string",
            "description": "Date and time representing when the entry was last modified.\n\n- **Type**: timestamp.\n\n- **Requirements/Conventions**:\n    - **Support**: SHOULD be supported by all implementations, i.e., SHOULD NOT be `null`.\n    - **Query**: MUST be a queryable property with support for all mandatory filter features.\n    - **Response**: REQUIRED in the response unless the query parameter `response_fields` is present and does not include this property.\n\n- **Example**:\n    - As part of JSON response format: `\"2007-04-05T14:30:20Z\"` (i.e., encoded as an [RFC 3339 Internet Date/Time Format](https://tools.ietf.org/html/rfc3339#section-5.6) string.)",
            "format": "date-time"
          }
        },
        "description": "Contains key-value pairs representing the entry's properties."
      },
      "Error": {
        "title": "Error",
        "type": "object",
        "properties": {
          "id": {
            "title": "Id",
            "type": "string",
            "description": "A unique identifier for this particular occurrence of the problem."
          },
          "links": {
            "title": "Links",
            "allOf": [
              {
                "$ref": "#/components/schemas/ErrorLinks"
              }
            ],
            "description": "A links object storing about"
          },
          "status": {
            "title": "Status",
            "type": "string",
            "description": "the HTTP status code applicable to this problem, expressed as a string value."
          },
          "code": {
            "title": "Code",
            "type": "string",
            "description": "an application-specific error code, expressed as a string value."
          },
          "title": {
            "title": "Title",
            "type": "string",
            "description": "A short, human-readable summary of the problem. It **SHOULD NOT** change from occurrence to occurrence of the problem, except for purposes of localization."
          },
          "detail": {
            "title": "Detail",
            "type": "string",
            "description": "A human-readable explanation specific to this occurrence of the problem."
          },
          "source": {
            "title": "Source",
            "allOf": [
              {
                "$ref": "#/components/schemas/ErrorSource"
              }
            ],
            "description": "An object containing references to the source of the error"
          },
          "meta": {
            "title": "Meta",
            "allOf": [
              {
                "$ref": "#/components/schemas/Meta"
              }
            ],
            "description": "a meta object containing non-standard meta-information about the error."
          }
        },
        "description": "An error response"
      },
      "ErrorLinks": {
        "title": "ErrorLinks",
        "type": "object",
        "properties": {
          "about": {
            "title": "About",
            "anyOf": [
              {
                "type": "string",
                "minLength": 1,
                "maxLength": 65536,
                "format": "uri"
              },
              {
                "$ref": "#/components/schemas/Link"
              }
            ],
            "description": "A link that leads to further details about this particular occurrence of the problem."
          }
        },
        "description": "A Links object specific to Error objects"
      },
      "ErrorResponse": {
        "title": "ErrorResponse",
        "required": [
          "meta",
          "errors"
        ],
        "type": "object",
        "properties": {
          "data": {
            "title": "Data",
            "uniqueItems": true,
            "anyOf": [
              {
                "$ref": "#/components/schemas/Resource"
              },
              {
                "type": "array",
                "items": {
                  "$ref": "#/components/schemas/Resource"
                }
              }
            ],
            "description": "Outputted Data"
          },
          "meta": {
            "title": "Meta",
            "allOf": [
              {
                "$ref": "#/components/schemas/ResponseMeta"
              }
            ],
            "description": "A meta object containing non-standard information."
          },
          "errors": {
            "title": "Errors",
            "uniqueItems": true,
            "type": "array",
            "items": {
              "$ref": "#/components/schemas/OptimadeError"
            },
            "description": "A list of OPTIMADE-specific JSON API error objects, where the field detail MUST be present."
          },
          "included": {
            "title": "Included",
            "uniqueItems": true,
            "type": "array",
            "items": {
              "$ref": "#/components/schemas/Resource"
            },
            "description": "A list of unique included resources"
          },
          "links": {
            "title": "Links",
            "allOf": [
              {
                "$ref": "#/components/schemas/ToplevelLinks"
              }
            ],
            "description": "Links associated with the primary data or errors"
          },
          "jsonapi": {
            "title": "Jsonapi",
            "allOf": [
              {
                "$ref": "#/components/schemas/JsonApi"
              }
            ],
            "description": "Information about the JSON API used"
          }
        },
        "description": "errors MUST be present and data MUST be skipped"
      },
      "ErrorSource": {
        "title": "ErrorSource",
        "type": "object",
        "properties": {
          "pointer": {
            "title": "Pointer",
            "type": "string",
            "description": "a JSON Pointer [RFC6901] to the associated entity in the request document [e.g. \"/data\" for a primary data object, or \"/data/attributes/title\" for a specific attribute]."
          },
          "parameter": {
            "title": "Parameter",
            "type": "string",
            "description": "a string indicating which URI query parameter caused the error."
          }
        },
        "description": "an object containing references to the source of the error"
      },
      "Implementation": {
        "title": "Implementation",
        "type": "object",
        "properties": {
          "name": {
            "title": "Name",
            "type": "string",
            "description": "name of the implementation"
          },
          "version": {
            "title": "Version",
            "type": "string",
            "description": "version string of the current implementation"
          },
          "homepage": {
            "title": "Homepage",
            "anyOf": [
              {
                "type": "string",
                "minLength": 1,
                "maxLength": 65536,
                "format": "uri"
              },
              {
                "$ref": "#/components/schemas/Link"
              }
            ],
            "description": "A [JSON API links object](http://jsonapi.org/format/1.0/#document-links) pointing to the homepage of the implementation."
          },
          "source_url": {
            "title": "Source Url",
            "anyOf": [
              {
                "type": "string",
                "minLength": 1,
                "maxLength": 65536,
                "format": "uri"
              },
              {
                "$ref": "#/components/schemas/Link"
              }
            ],
            "description": "A [JSON API links object](http://jsonapi.org/format/1.0/#document-links) pointing to the implementation source, either downloadable archive or version control system."
          },
          "maintainer": {
            "title": "Maintainer",
            "allOf": [
              {
                "$ref": "#/components/schemas/ImplementationMaintainer"
              }
            ],
            "description": "A dictionary providing details about the maintainer of the implementation."
          },
          "issue_tracker": {
            "title": "Issue Tracker",
            "anyOf": [
              {
                "type": "string",
                "minLength": 1,
                "maxLength": 65536,
                "format": "uri"
              },
              {
                "$ref": "#/components/schemas/Link"
              }
            ],
            "description": "A [JSON API links object](http://jsonapi.org/format/1.0/#document-links) pointing to the implementation's issue tracker."
          }
        },
        "description": "Information on the server implementation"
      },
      "ImplementationMaintainer": {
        "title": "ImplementationMaintainer",
        "required": [
          "email"
        ],
        "type": "object",
        "properties": {
          "email": {
            "title": "Email",
            "type": "string",
            "description": "the maintainer's email address",
            "format": "email"
          }
        },
        "description": "Details about the maintainer of the implementation"
      },
      "InfoResponse": {
        "title": "InfoResponse",
        "required": [
          "data",
          "meta"
        ],
        "type": "object",
        "properties": {
          "data": {
            "title": "Data",
            "allOf": [
              {
                "$ref": "#/components/schemas/BaseInfoResource"
              }
            ],
            "description": "The implementations /info data."
          },
          "meta": {
            "title": "Meta",
            "allOf": [
              {
                "$ref": "#/components/schemas/ResponseMeta"
              }
            ],
            "description": "A meta object containing non-standard information"
          },
          "errors": {
            "title": "Errors",
            "uniqueItems": true,
            "type": "array",
            "items": {
              "$ref": "#/components/schemas/Error"
            },
            "description": "A list of unique errors"
          },
          "included": {
            "title": "Included",
            "uniqueItems": true,
            "type": "array",
            "items": {
              "$ref": "#/components/schemas/Resource"
            },
            "description": "A list of unique included resources"
          },
          "links": {
            "title": "Links",
            "allOf": [
              {
                "$ref": "#/components/schemas/ToplevelLinks"
              }
            ],
            "description": "Links associated with the primary data or errors"
          },
          "jsonapi": {
            "title": "Jsonapi",
            "allOf": [
              {
                "$ref": "#/components/schemas/JsonApi"
              }
            ],
            "description": "Information about the JSON API used"
          }
        },
        "description": "errors are not allowed"
      },
      "JsonApi": {
        "title": "JsonApi",
        "type": "object",
        "properties": {
          "version": {
            "title": "Version",
            "type": "string",
<<<<<<< HEAD
            "description": "Version of the json API used",
            "default": "1.0"
          },
          "meta": {
            "title": "Meta",
            "allOf": [
              {
                "$ref": "#/components/schemas/Meta"
              }
            ],
            "description": "Non-standard meta information"
=======
            "description": "A string containing the full version number of the API served at that versioned base URL.\nThe version number string MUST NOT be prefixed by, e.g., 'v'.\nExamples: `1.0.0`, `1.0.0-rc.2`.",
            "example": [
              "0.10.1",
              "1.0.0-rc.2",
              "1.2.3-rc.5+develop"
            ]
>>>>>>> 52aba26f
          }
        },
        "description": "An object describing the server's implementation"
      },
      "Link": {
        "title": "Link",
        "required": [
          "href"
        ],
        "type": "object",
        "properties": {
          "href": {
            "title": "Href",
            "maxLength": 65536,
            "minLength": 1,
            "type": "string",
<<<<<<< HEAD
            "description": "a string containing the link\u2019s URL.",
            "format": "uri"
=======
            "description": "Presently used full version of the OPTIMADE API.\nThe version number string MUST NOT be prefixed by, e.g., \"v\".\nExamples: `1.0.0`, `1.0.0-rc.2`.",
            "example": [
              "0.10.1",
              "1.0.0-rc.2",
              "1.2.3-rc.5+develop"
            ]
          },
          "available_api_versions": {
            "title": "Available Api Versions",
            "type": "array",
            "items": {
              "$ref": "#/components/schemas/AvailableApiVersion"
            },
            "description": "A list of dictionaries of available API versions at other base URLs"
          },
          "formats": {
            "title": "Formats",
            "type": "array",
            "items": {
              "type": "string"
            },
            "description": "List of available output formats.",
            "default": [
              "json"
            ]
          },
          "available_endpoints": {
            "title": "Available Endpoints",
            "type": "array",
            "items": {
              "type": "string"
            },
            "description": "List of available endpoints (i.e., the string to be appended to the versioned base URL)."
>>>>>>> 52aba26f
          },
          "meta": {
            "title": "Meta",
            "allOf": [
              {
                "$ref": "#/components/schemas/Meta"
              }
            ],
            "description": "a meta object containing non-standard meta-information about the link."
          }
        },
        "description": "A link **MUST** be represented as either: a string containing the link's URL or a link object."
      },
      "LinkType": {
        "title": "LinkType",
        "enum": [
          "child",
          "root",
          "external",
          "providers"
        ],
        "description": "Enumeration of link_type values"
      },
      "LinksResource": {
        "title": "LinksResource",
        "required": [
          "id",
          "type",
          "attributes"
        ],
        "type": "object",
        "properties": {
          "id": {
            "title": "Id",
<<<<<<< HEAD
            "type": "string",
            "description": "An entry's ID as defined in section Definition of Terms.\n\n- **Type**: string.\n\n- **Requirements/Conventions**:\n    - **Support**: MUST be supported by all implementations, MUST NOT be `null`.\n    - **Query**: MUST be a queryable property with support for all mandatory filter features.\n    - **Response**: REQUIRED in the response.\n\n- **Examples**:\n    - `\"db/1234567\"`\n    - `\"cod/2000000\"`\n    - `\"cod/2000000@1234567\"`\n    - `\"nomad/L1234567890\"`\n    - `\"42\"`"
          },
          "type": {
            "title": "Type",
            "pattern": "^links$",
            "type": "string",
            "description": "These objects are described in detail in the section Links Endpoint"
=======
            "pattern": "^/$",
            "type": "string",
            "default": "/"
          },
          "type": {
            "title": "Type",
            "pattern": "^info$",
            "type": "string",
            "default": "info"
>>>>>>> 52aba26f
          },
          "links": {
            "title": "Links",
            "allOf": [
              {
                "$ref": "#/components/schemas/ResourceLinks"
              }
            ],
            "description": "a links object containing links related to the resource."
          },
          "meta": {
            "title": "Meta",
            "allOf": [
              {
                "$ref": "#/components/schemas/Meta"
              }
            ],
            "description": "a meta object containing non-standard meta-information about a resource that can not be represented as an attribute or relationship."
          },
          "attributes": {
            "title": "Attributes",
            "allOf": [
              {
                "$ref": "#/components/schemas/LinksResourceAttributes"
              }
            ],
            "description": "A dictionary containing key-value pairs representing the Links resource's properties."
          },
          "relationships": {
            "title": "Relationships",
            "allOf": [
              {
                "$ref": "#/components/schemas/EntryRelationships"
              }
            ],
            "description": "A dictionary containing references to other entries according to the description in section Relationships encoded as [JSON API Relationships](https://jsonapi.org/format/1.0/#document-resource-object-relationships).\nThe OPTIONAL human-readable description of the relationship MAY be provided in the `description` field inside the `meta` dictionary of the JSON API resource identifier object."
          }
        },
        "description": "A Links endpoint resource object"
      },
      "LinksResourceAttributes": {
        "title": "LinksResourceAttributes",
        "required": [
          "name",
          "description",
          "base_url",
          "homepage",
          "link_type"
        ],
        "type": "object",
        "properties": {
          "name": {
            "title": "Name",
            "type": "string",
            "description": "Human-readable name for the OPTIMADE API implementation, e.g., for use in clients to show the name to the end-user."
          },
          "description": {
            "title": "Description",
            "type": "string",
            "description": "Human-readable description for the OPTIMADE API implementation, e.g., for use in clients to show a description to the end-user."
          },
          "base_url": {
            "title": "Base Url",
            "anyOf": [
              {
                "type": "string",
                "minLength": 1,
                "maxLength": 65536,
                "format": "uri"
              },
              {
                "$ref": "#/components/schemas/Link"
              }
            ],
            "description": "JSON API links object, pointing to the base URL for this implementation"
          },
          "homepage": {
            "title": "Homepage",
            "anyOf": [
              {
                "type": "string",
                "minLength": 1,
                "maxLength": 65536,
                "format": "uri"
              },
              {
                "$ref": "#/components/schemas/Link"
              }
            ],
            "description": "JSON API links object, pointing to a homepage URL for this implementation"
          },
          "link_type": {
            "title": "Link Type",
            "allOf": [
              {
                "$ref": "#/components/schemas/LinkType"
              }
            ],
            "description": "The type of the linked relation.\nMUST be one of these values: 'child', 'root', 'external', 'providers'."
          },
          "aggregate": {
            "title": "Aggregate",
            "allOf": [
              {
                "$ref": "#/components/schemas/Aggregate"
              }
            ],
            "description": "A string indicating whether a client that is following links to aggregate results from different OPTIMADE implementations should follow this link or not.\nThis flag SHOULD NOT be indicated for links where `link_type` is not `child`.\n\nIf not specified, clients MAY assume that the value is `ok`.\nIf specified, and the value is anything different than `ok`, the client MUST assume that the server is suggesting not to follow the link during aggregation by default (also if the value is not among the known ones, in case a future specification adds new accepted values).\n\nSpecific values indicate the reason why the server is providing the suggestion.\nA client MAY follow the link anyway if it has reason to do so (e.g., if the client is looking for all test databases, it MAY follow the links marked with `aggregate`=`test`).\n\nIf specified, it MUST be one of the values listed in section Link Aggregate Options.",
            "default": "ok"
          },
          "no_aggregate_reason": {
            "title": "No Aggregate Reason",
            "type": "string",
            "description": "An OPTIONAL human-readable string indicating the reason for suggesting not to aggregate results following the link.\nIt SHOULD NOT be present if `aggregate`=`ok`."
          }
        },
        "description": "Links endpoint resource object attributes"
      },
      "LinksResponse": {
        "title": "LinksResponse",
        "required": [
          "data",
          "meta"
        ],
        "type": "object",
        "properties": {
          "data": {
            "title": "Data",
            "uniqueItems": true,
            "anyOf": [
              {
                "type": "array",
                "items": {
                  "$ref": "#/components/schemas/LinksResource"
                }
              },
              {
                "type": "array",
                "items": {
                  "type": "object"
                }
              }
            ],
            "description": "List of unique OPTIMADE links resource objects."
          },
          "meta": {
            "title": "Meta",
            "allOf": [
              {
                "$ref": "#/components/schemas/ResponseMeta"
              }
            ],
            "description": "A meta object containing non-standard information"
          },
          "errors": {
            "title": "Errors",
            "uniqueItems": true,
            "type": "array",
            "items": {
              "$ref": "#/components/schemas/Error"
            },
            "description": "A list of unique errors"
          },
          "included": {
            "title": "Included",
            "uniqueItems": true,
            "anyOf": [
              {
                "type": "array",
                "items": {
                  "$ref": "#/components/schemas/EntryResource"
                }
              },
              {
                "type": "array",
                "items": {
                  "type": "object"
                }
              }
            ]
          },
          "links": {
            "title": "Links",
            "allOf": [
              {
                "$ref": "#/components/schemas/ToplevelLinks"
              }
            ],
            "description": "Links associated with the primary data or errors"
          },
          "jsonapi": {
            "title": "Jsonapi",
            "allOf": [
              {
                "$ref": "#/components/schemas/JsonApi"
              }
            ],
            "description": "Information about the JSON API used"
          }
        },
        "description": "errors are not allowed"
      },
      "Meta": {
        "title": "Meta",
        "type": "object",
        "properties": {},
        "description": "Non-standard meta-information that can not be represented as an attribute or relationship."
      },
      "OptimadeError": {
        "title": "OptimadeError",
        "required": [
          "detail"
        ],
        "type": "object",
        "properties": {
          "id": {
            "title": "Id",
            "type": "string",
            "description": "A unique identifier for this particular occurrence of the problem."
          },
          "links": {
            "title": "Links",
            "allOf": [
              {
                "$ref": "#/components/schemas/ErrorLinks"
              }
            ],
            "description": "A links object storing about"
          },
          "status": {
            "title": "Status",
            "type": "string",
            "description": "the HTTP status code applicable to this problem, expressed as a string value."
          },
          "code": {
            "title": "Code",
            "type": "string",
            "description": "an application-specific error code, expressed as a string value."
          },
          "title": {
            "title": "Title",
            "type": "string",
            "description": "A short, human-readable summary of the problem. It **SHOULD NOT** change from occurrence to occurrence of the problem, except for purposes of localization."
          },
          "detail": {
            "title": "Detail",
            "type": "string",
            "description": "A human-readable explanation specific to this occurrence of the problem."
          },
          "source": {
            "title": "Source",
            "allOf": [
              {
                "$ref": "#/components/schemas/ErrorSource"
              }
            ],
            "description": "An object containing references to the source of the error"
          },
          "meta": {
            "title": "Meta",
            "allOf": [
              {
                "$ref": "#/components/schemas/Meta"
              }
            ],
            "description": "a meta object containing non-standard meta-information about the error."
          }
        },
        "description": "detail MUST be present"
      },
      "Periodicity": {
        "title": "Periodicity",
        "enum": [
          0,
          1
        ],
        "type": "integer",
        "description": "Integer enumeration of dimension_types values"
      },
      "Person": {
        "title": "Person",
        "required": [
          "name"
        ],
        "type": "object",
        "properties": {
          "name": {
            "title": "Name",
            "type": "string",
            "description": "Full name of the person, REQUIRED."
          },
          "firstname": {
            "title": "Firstname",
            "type": "string",
            "description": "First name of the person."
          },
          "lastname": {
            "title": "Lastname",
            "type": "string",
            "description": "Last name of the person."
          }
        },
        "description": "A person, i.e., an author, editor or other."
      },
      "Provider": {
        "title": "Provider",
        "required": [
          "name",
          "description",
          "prefix"
        ],
        "type": "object",
        "properties": {
          "name": {
            "title": "Name",
            "type": "string",
            "description": "a short name for the database provider"
          },
          "description": {
            "title": "Description",
            "type": "string",
            "description": "a longer description of the database provider"
          },
          "prefix": {
            "title": "Prefix",
            "pattern": "^[a-z]([a-z]|[0-9]|_)*$",
            "type": "string",
            "description": "database-provider-specific prefix as found in section Database-Provider-Specific Namespace Prefixes."
          },
          "homepage": {
            "title": "Homepage",
            "anyOf": [
              {
                "type": "string",
                "minLength": 1,
                "maxLength": 65536,
                "format": "uri"
              },
              {
                "$ref": "#/components/schemas/Link"
              }
            ],
            "description": "a [JSON API links object](http://jsonapi.org/format/1.0#document-links) pointing to homepage of the database provider, either directly as a string, or as a link object."
          }
        },
        "description": "Information on the database provider of the implementation."
      },
      "ReferenceRelationship": {
        "title": "ReferenceRelationship",
        "type": "object",
        "properties": {
          "links": {
            "title": "Links",
            "allOf": [
              {
                "$ref": "#/components/schemas/RelationshipLinks"
              }
            ],
            "description": "a links object containing at least one of the following: self, related"
          },
          "data": {
            "title": "Data",
            "uniqueItems": true,
            "anyOf": [
              {
                "$ref": "#/components/schemas/BaseRelationshipResource"
              },
              {
                "type": "array",
                "items": {
                  "$ref": "#/components/schemas/BaseRelationshipResource"
                }
              }
            ],
            "description": "Resource linkage"
          },
          "meta": {
            "title": "Meta",
            "allOf": [
              {
                "$ref": "#/components/schemas/Meta"
              }
            ],
            "description": "a meta object that contains non-standard meta-information about the relationship."
          }
        },
        "description": "Similar to normal JSON API relationship, but with addition of OPTIONAL meta field for a resource."
      },
      "ReferenceResource": {
        "title": "ReferenceResource",
        "required": [
          "id",
          "type",
          "attributes"
        ],
        "type": "object",
        "properties": {
          "id": {
            "title": "Id",
            "type": "string",
            "description": "An entry's ID as defined in section Definition of Terms.\n\n- **Type**: string.\n\n- **Requirements/Conventions**:\n    - **Support**: MUST be supported by all implementations, MUST NOT be `null`.\n    - **Query**: MUST be a queryable property with support for all mandatory filter features.\n    - **Response**: REQUIRED in the response.\n\n- **Examples**:\n    - `\"db/1234567\"`\n    - `\"cod/2000000\"`\n    - `\"cod/2000000@1234567\"`\n    - `\"nomad/L1234567890\"`\n    - `\"42\"`",
            "x-optimade-support": "must",
            "x-optimade-queryable": "must"
          },
          "type": {
            "title": "Type",
            "pattern": "^references$",
            "type": "string",
<<<<<<< HEAD
            "description": "The name of the type of an entry.\n- **Type**: string.\n- **Requirements/Conventions**:\n    - **Support**: MUST be supported by all implementations, MUST NOT be `null`.\n    - **Query**: MUST be a queryable property with support for all mandatory filter features.\n    - **Response**: REQUIRED in the response.\n    - MUST be an existing entry type.\n    - The entry of type <type> and ID <id> MUST be returned in response to a request for `/<type>/<id>` under the versioned base URL.\n- **Example**: `\"structures\"`"
=======
            "description": "The name of the type of an entry.\n\n- **Type**: string.\n\n- **Requirements/Conventions**:\n    - **Support**: MUST be supported by all implementations, MUST NOT be `null`.\n    - **Query**: MUST be a queryable property with support for all mandatory filter features.\n    - **Response**: REQUIRED in the response.\n    - MUST be an existing entry type.\n    - The entry of type `<type>` and ID `<id>` MUST be returned in response to a request for `/<type>/<id>` under the versioned base URL.\n\n- **Example**: `\"structures\"`",
            "x-optimade-support": "must",
            "x-optimade-queryable": "must"
>>>>>>> 52aba26f
          },
          "links": {
            "title": "Links",
            "allOf": [
              {
                "$ref": "#/components/schemas/ResourceLinks"
              }
            ],
            "description": "a links object containing links related to the resource."
          },
          "meta": {
            "title": "Meta",
            "allOf": [
              {
                "$ref": "#/components/schemas/Meta"
              }
            ],
            "description": "a meta object containing non-standard meta-information about a resource that can not be represented as an attribute or relationship."
          },
          "attributes": {
            "$ref": "#/components/schemas/ReferenceResourceAttributes"
          },
          "relationships": {
            "title": "Relationships",
            "allOf": [
              {
                "$ref": "#/components/schemas/EntryRelationships"
              }
            ],
            "description": "A dictionary containing references to other entries according to the description in section Relationships encoded as [JSON API Relationships](https://jsonapi.org/format/1.0/#document-resource-object-relationships).\nThe OPTIONAL human-readable description of the relationship MAY be provided in the `description` field inside the `meta` dictionary of the JSON API resource identifier object."
          }
        },
        "description": "The `references` entries describe bibliographic references.\n\nThe following properties are used to provide the bibliographic details:\n\n- **address**, **annote**, **booktitle**, **chapter**, **crossref**, **edition**, **howpublished**, **institution**, **journal**, **key**, **month**, **note**, **number**, **organization**, **pages**, **publisher**, **school**, **series**, **title**, **volume**, **year**: meanings of these properties match the [BibTeX specification](http://bibtexml.sourceforge.net/btxdoc.pdf), values are strings;\n- **bib_type**: type of the reference, corresponding to **type** property in the BibTeX specification, value is string;\n- **authors** and **editors**: lists of *person objects* which are dictionaries with the following keys:\n    - **name**: Full name of the person, REQUIRED.\n    - **firstname**, **lastname**: Parts of the person's name, OPTIONAL.\n- **doi** and **url**: values are strings.\n- **Requirements/Conventions**:\n    - **Support**: OPTIONAL support in implementations, i.e., any of the properties MAY be `null`.\n    - **Query**: Support for queries on any of these properties is OPTIONAL.\n        If supported, filters MAY support only a subset of comparison operators.\n    - Every references entry MUST contain at least one of the properties."
      },
      "ReferenceResourceAttributes": {
        "title": "ReferenceResourceAttributes",
        "required": [
          "last_modified"
        ],
        "type": "object",
        "properties": {
          "immutable_id": {
            "title": "Immutable Id",
            "type": "string",
            "description": "The entry's immutable ID (e.g., an UUID). This is important for databases having preferred IDs that point to \"the latest version\" of a record, but still offer access to older variants. This ID maps to the version-specific record, in case it changes in the future.\n\n- **Type**: string.\n\n- **Requirements/Conventions**:\n    - **Support**: OPTIONAL support in implementations, i.e., MAY be `null`.\n    - **Query**: MUST be a queryable property with support for all mandatory filter features.\n\n- **Examples**:\n    - `\"8bd3e750-b477-41a0-9b11-3a799f21b44f\"`\n    - `\"fjeiwoj,54;@=%<>#32\"` (Strings that are not URL-safe are allowed.)",
            "x-optimade-support": "optional",
            "x-optimade-queryable": "must"
          },
          "last_modified": {
            "title": "Last Modified",
            "type": "string",
            "description": "Date and time representing when the entry was last modified.\n\n- **Type**: timestamp.\n\n- **Requirements/Conventions**:\n    - **Support**: SHOULD be supported by all implementations, i.e., SHOULD NOT be `null`.\n    - **Query**: MUST be a queryable property with support for all mandatory filter features.\n    - **Response**: REQUIRED in the response unless the query parameter `response_fields` is present and does not include this property.\n\n- **Example**:\n    - As part of JSON response format: `\"2007-04-05T14:30:20Z\"` (i.e., encoded as an [RFC 3339 Internet Date/Time Format](https://tools.ietf.org/html/rfc3339#section-5.6) string.)",
<<<<<<< HEAD
            "format": "date-time"
          },
          "authors": {
            "title": "Authors",
            "type": "array",
            "items": {
              "$ref": "#/components/schemas/Person"
            },
            "description": "List of person objects containing the authors of the reference."
          },
          "editors": {
            "title": "Editors",
            "type": "array",
            "items": {
              "$ref": "#/components/schemas/Person"
            },
            "description": "List of person objects containing the editors of the reference."
          },
          "doi": {
            "title": "Doi",
=======
            "format": "date-time",
            "x-optimade-support": "should",
            "x-optimade-queryable": "must"
          }
        },
        "description": "Contains key-value pairs representing the entry's properties."
      },
      "Error": {
        "title": "Error",
        "type": "object",
        "properties": {
          "id": {
            "title": "Id",
>>>>>>> 52aba26f
            "type": "string",
            "description": "The digital object identifier of the reference."
          },
          "url": {
            "title": "Url",
            "maxLength": 65536,
            "minLength": 1,
            "type": "string",
            "description": "The URL of the reference.",
            "format": "uri"
          },
          "address": {
            "title": "Address",
            "type": "string",
            "description": "Meaning of property matches the BiBTeX specification."
          },
          "annote": {
            "title": "Annote",
            "type": "string",
            "description": "Meaning of property matches the BiBTeX specification."
          },
          "booktitle": {
            "title": "Booktitle",
            "type": "string",
            "description": "Meaning of property matches the BiBTeX specification."
          },
          "chapter": {
            "title": "Chapter",
            "type": "string",
            "description": "Meaning of property matches the BiBTeX specification."
          },
          "crossref": {
            "title": "Crossref",
            "type": "string",
            "description": "Meaning of property matches the BiBTeX specification."
          },
          "edition": {
            "title": "Edition",
            "type": "string",
            "description": "Meaning of property matches the BiBTeX specification."
          },
          "howpublished": {
            "title": "Howpublished",
            "type": "string",
            "description": "Meaning of property matches the BiBTeX specification."
          },
          "institution": {
            "title": "Institution",
            "type": "string",
            "description": "Meaning of property matches the BiBTeX specification."
          },
          "journal": {
            "title": "Journal",
            "type": "string",
            "description": "Meaning of property matches the BiBTeX specification."
          },
          "key": {
            "title": "Key",
            "type": "string",
            "description": "Meaning of property matches the BiBTeX specification."
          },
          "month": {
            "title": "Month",
            "type": "string",
            "description": "Meaning of property matches the BiBTeX specification."
          },
          "note": {
            "title": "Note",
            "type": "string",
            "description": "Meaning of property matches the BiBTeX specification."
          },
          "number": {
            "title": "Number",
            "type": "string",
            "description": "Meaning of property matches the BiBTeX specification."
          },
          "organization": {
            "title": "Organization",
            "type": "string",
            "description": "Meaning of property matches the BiBTeX specification."
          },
          "pages": {
            "title": "Pages",
            "type": "string",
            "description": "Meaning of property matches the BiBTeX specification."
          },
          "publisher": {
            "title": "Publisher",
            "type": "string",
            "description": "Meaning of property matches the BiBTeX specification."
          },
          "school": {
            "title": "School",
            "type": "string",
            "description": "Meaning of property matches the BiBTeX specification."
          },
          "series": {
            "title": "Series",
            "type": "string",
            "description": "Meaning of property matches the BiBTeX specification."
          },
          "title": {
            "title": "Title",
            "type": "string",
            "description": "Meaning of property matches the BiBTeX specification."
          },
          "bib_type": {
            "title": "Bib Type",
            "type": "string",
            "description": "Type of the reference, corresponding to the **type** property in the BiBTeX specification."
          },
          "volume": {
            "title": "Volume",
            "type": "string",
            "description": "Meaning of property matches the BiBTeX specification."
          },
<<<<<<< HEAD
          "year": {
            "title": "Year",
            "type": "string",
            "description": "Meaning of property matches the BiBTeX specification."
=======
          "meta": {
            "title": "Meta",
            "allOf": [
              {
                "$ref": "#/components/schemas/Meta"
              }
            ],
            "description": "a meta object containing non-standard meta-information about the error."
          }
        },
        "description": "An error response"
      },
      "ErrorLinks": {
        "title": "ErrorLinks",
        "type": "object",
        "properties": {
          "about": {
            "title": "About",
            "anyOf": [
              {
                "maxLength": 65536,
                "minLength": 1,
                "type": "string",
                "format": "uri"
              },
              {
                "$ref": "#/components/schemas/Link"
              }
            ],
            "description": "A link that leads to further details about this particular occurrence of the problem."
>>>>>>> 52aba26f
          }
        },
        "description": "Model that stores the attributes of a reference.\n\nMany properties match the meaning described in the\n[BibTeX specification](http://bibtexml.sourceforge.net/btxdoc.pdf)."
      },
      "ReferenceResponseMany": {
        "title": "ReferenceResponseMany",
        "required": [
          "data",
          "meta"
        ],
        "type": "object",
        "properties": {
          "data": {
            "title": "Data",
            "uniqueItems": true,
            "anyOf": [
              {
                "type": "array",
                "items": {
                  "$ref": "#/components/schemas/ReferenceResource"
                }
              },
              {
                "type": "array",
                "items": {
                  "type": "object"
                }
              }
            ],
            "description": "List of unique OPTIMADE references entry resource objects."
          },
          "meta": {
            "title": "Meta",
            "allOf": [
              {
                "$ref": "#/components/schemas/ResponseMeta"
              }
            ],
            "description": "A meta object containing non-standard information"
          },
          "errors": {
            "title": "Errors",
            "uniqueItems": true,
            "type": "array",
            "items": {
              "$ref": "#/components/schemas/Error"
            },
            "description": "A list of unique errors"
          },
          "included": {
            "title": "Included",
            "uniqueItems": true,
            "anyOf": [
              {
                "type": "array",
                "items": {
                  "$ref": "#/components/schemas/EntryResource"
                }
              },
              {
                "type": "array",
                "items": {
                  "type": "object"
                }
              }
            ]
          },
          "links": {
            "title": "Links",
            "allOf": [
              {
                "$ref": "#/components/schemas/ToplevelLinks"
              }
            ],
            "description": "Links associated with the primary data or errors"
          },
          "jsonapi": {
            "title": "Jsonapi",
            "allOf": [
              {
                "$ref": "#/components/schemas/JsonApi"
              }
            ],
            "description": "Information about the JSON API used"
          }
        },
<<<<<<< HEAD
        "description": "errors are not allowed"
=======
        "description": "errors MUST be present and data MUST be skipped"
      },
      "ErrorSource": {
        "title": "ErrorSource",
        "type": "object",
        "properties": {
          "pointer": {
            "title": "Pointer",
            "type": "string",
            "description": "a JSON Pointer [RFC6901] to the associated entity in the request document [e.g. \"/data\" for a primary data object, or \"/data/attributes/title\" for a specific attribute]."
          },
          "parameter": {
            "title": "Parameter",
            "type": "string",
            "description": "a string indicating which URI query parameter caused the error."
          }
        },
        "description": "an object containing references to the source of the error"
      },
      "Implementation": {
        "title": "Implementation",
        "type": "object",
        "properties": {
          "name": {
            "title": "Name",
            "type": "string",
            "description": "name of the implementation"
          },
          "version": {
            "title": "Version",
            "type": "string",
            "description": "version string of the current implementation"
          },
          "homepage": {
            "title": "Homepage",
            "anyOf": [
              {
                "maxLength": 65536,
                "minLength": 1,
                "type": "string",
                "format": "uri"
              },
              {
                "$ref": "#/components/schemas/Link"
              }
            ],
            "description": "A [JSON API links object](http://jsonapi.org/format/1.0/#document-links) pointing to the homepage of the implementation."
          },
          "source_url": {
            "title": "Source Url",
            "anyOf": [
              {
                "maxLength": 65536,
                "minLength": 1,
                "type": "string",
                "format": "uri"
              },
              {
                "$ref": "#/components/schemas/Link"
              }
            ],
            "description": "A [JSON API links object](http://jsonapi.org/format/1.0/#document-links) pointing to the implementation source, either downloadable archive or version control system."
          },
          "maintainer": {
            "title": "Maintainer",
            "allOf": [
              {
                "$ref": "#/components/schemas/ImplementationMaintainer"
              }
            ],
            "description": "A dictionary providing details about the maintainer of the implementation."
          },
          "issue_tracker": {
            "title": "Issue Tracker",
            "anyOf": [
              {
                "maxLength": 65536,
                "minLength": 1,
                "type": "string",
                "format": "uri"
              },
              {
                "$ref": "#/components/schemas/Link"
              }
            ],
            "description": "A [JSON API links object](http://jsonapi.org/format/1.0/#document-links) pointing to the implementation's issue tracker."
          }
        },
        "description": "Information on the server implementation"
      },
      "ImplementationMaintainer": {
        "title": "ImplementationMaintainer",
        "required": [
          "email"
        ],
        "type": "object",
        "properties": {
          "email": {
            "title": "Email",
            "type": "string",
            "description": "the maintainer's email address",
            "format": "email"
          }
        },
        "description": "Details about the maintainer of the implementation"
>>>>>>> 52aba26f
      },
      "ReferenceResponseOne": {
        "title": "ReferenceResponseOne",
        "required": [
          "data",
          "meta"
        ],
        "type": "object",
        "properties": {
          "data": {
            "title": "Data",
            "anyOf": [
              {
                "$ref": "#/components/schemas/ReferenceResource"
              },
              {
                "type": "object"
              }
            ],
            "description": "A single references entry resource."
          },
          "meta": {
            "title": "Meta",
            "allOf": [
              {
                "$ref": "#/components/schemas/ResponseMeta"
              }
            ],
            "description": "A meta object containing non-standard information"
          },
          "errors": {
            "title": "Errors",
            "uniqueItems": true,
            "type": "array",
            "items": {
              "$ref": "#/components/schemas/Error"
            },
            "description": "A list of unique errors"
          },
          "included": {
            "title": "Included",
            "uniqueItems": true,
            "anyOf": [
              {
                "type": "array",
                "items": {
                  "$ref": "#/components/schemas/EntryResource"
                }
              },
              {
                "type": "array",
                "items": {
                  "type": "object"
                }
              }
            ]
          },
          "links": {
            "title": "Links",
            "allOf": [
              {
                "$ref": "#/components/schemas/ToplevelLinks"
              }
            ],
            "description": "Links associated with the primary data or errors"
          },
          "jsonapi": {
            "title": "Jsonapi",
            "allOf": [
              {
                "$ref": "#/components/schemas/JsonApi"
              }
            ],
            "description": "Information about the JSON API used"
          }
        },
        "description": "errors are not allowed"
      },
      "RelationshipLinks": {
        "title": "RelationshipLinks",
        "type": "object",
        "properties": {
          "self": {
            "title": "Self",
            "anyOf": [
              {
                "type": "string",
                "minLength": 1,
                "maxLength": 65536,
                "format": "uri"
              },
              {
                "$ref": "#/components/schemas/Link"
              }
            ],
            "description": "A link for the relationship itself (a 'relationship link').\nThis link allows the client to directly manipulate the relationship.\nWhen fetched successfully, this link returns the [linkage](https://jsonapi.org/format/1.0/#document-resource-object-linkage) for the related resources as its primary data.\n(See [Fetching Relationships](https://jsonapi.org/format/1.0/#fetching-relationships).)"
          },
          "related": {
            "title": "Related",
            "anyOf": [
              {
                "type": "string",
                "minLength": 1,
                "maxLength": 65536,
                "format": "uri"
              },
              {
                "$ref": "#/components/schemas/Link"
              }
            ],
            "description": "A [related resource link](https://jsonapi.org/format/1.0/#document-resource-object-related-resource-links)."
          }
        },
        "description": "A resource object **MAY** contain references to other resource objects (\"relationships\").\nRelationships may be to-one or to-many.\nRelationships can be specified by including a member in a resource's links object."
      },
      "Relationships": {
        "title": "Relationships",
        "type": "object",
        "properties": {},
        "description": "Members of the relationships object (\"relationships\") represent references from the resource object in which it's defined to other resource objects.\nKeys MUST NOT be:\n    type\n    id"
      },
      "Resource": {
        "title": "Resource",
        "required": [
          "id",
          "type"
        ],
        "type": "object",
        "properties": {
          "id": {
            "title": "Id",
            "type": "string",
<<<<<<< HEAD
            "description": "Resource ID"
=======
            "description": "An entry's ID as defined in section Definition of Terms.\n\n- **Type**: string.\n\n- **Requirements/Conventions**:\n    - **Support**: MUST be supported by all implementations, MUST NOT be `null`.\n    - **Query**: MUST be a queryable property with support for all mandatory filter features.\n    - **Response**: REQUIRED in the response.\n\n- **Examples**:\n    - `\"db/1234567\"`\n    - `\"cod/2000000\"`\n    - `\"cod/2000000@1234567\"`\n    - `\"nomad/L1234567890\"`\n    - `\"42\"`",
            "x-optimade-support": "must",
            "x-optimade-queryable": "must"
>>>>>>> 52aba26f
          },
          "type": {
            "title": "Type",
            "type": "string",
<<<<<<< HEAD
            "description": "Resource type"
=======
            "description": "These objects are described in detail in the section Links Endpoint",
            "default": "links"
>>>>>>> 52aba26f
          },
          "links": {
            "title": "Links",
            "allOf": [
              {
                "$ref": "#/components/schemas/ResourceLinks"
              }
            ],
            "description": "a links object containing links related to the resource."
          },
          "meta": {
            "title": "Meta",
            "allOf": [
              {
                "$ref": "#/components/schemas/Meta"
              }
            ],
            "description": "a meta object containing non-standard meta-information about a resource that can not be represented as an attribute or relationship."
          },
          "attributes": {
            "title": "Attributes",
            "allOf": [
              {
                "$ref": "#/components/schemas/Attributes"
              }
            ],
            "description": "an attributes object representing some of the resource\u2019s data."
          },
          "relationships": {
            "title": "Relationships",
            "allOf": [
              {
                "$ref": "#/components/schemas/Relationships"
              }
            ],
            "description": "[Relationships object](https://jsonapi.org/format/1.0/#document-resource-object-relationships)\ndescribing relationships between the resource and other JSON API resources."
          }
        },
        "description": "Resource objects appear in a JSON API document to represent resources."
      },
      "ResourceLinks": {
        "title": "ResourceLinks",
        "type": "object",
        "properties": {
<<<<<<< HEAD
          "self": {
            "title": "Self",
=======
          "name": {
            "title": "Name",
            "type": "string",
            "description": "Human-readable name for the OPTIMADE API implementation, e.g., for use in clients to show the name to the end-user."
          },
          "description": {
            "title": "Description",
            "type": "string",
            "description": "Human-readable description for the OPTIMADE API implementation, e.g., for use in clients to show a description to the end-user."
          },
          "base_url": {
            "title": "Base Url",
            "anyOf": [
              {
                "maxLength": 65536,
                "minLength": 1,
                "type": "string",
                "format": "uri"
              },
              {
                "$ref": "#/components/schemas/Link"
              }
            ],
            "description": "JSON API links object, pointing to the base URL for this implementation"
          },
          "homepage": {
            "title": "Homepage",
>>>>>>> 52aba26f
            "anyOf": [
              {
                "maxLength": 65536,
                "minLength": 1,
                "type": "string",
                "format": "uri"
              },
              {
                "$ref": "#/components/schemas/Link"
              }
            ],
            "description": "A link that identifies the resource represented by the resource object."
          }
        },
        "description": "A Resource Links object"
      },
      "ResponseMeta": {
        "title": "ResponseMeta",
        "required": [
          "query",
          "api_version",
          "more_data_available"
        ],
        "type": "object",
        "properties": {
          "query": {
            "title": "Query",
            "allOf": [
              {
                "$ref": "#/components/schemas/ResponseMetaQuery"
              }
            ],
            "description": "Information on the Query that was requested"
          },
          "api_version": {
            "title": "Api Version",
            "pattern": "^(0|[1-9]\\d*)\\.(0|[1-9]\\d*)\\.(0|[1-9]\\d*)(?:-((?:0|[1-9]\\d*|\\d*[a-zA-Z-][0-9a-zA-Z-]*)(?:\\.(?:0|[1-9]\\d*|\\d*[a-zA-Z-][0-9a-zA-Z-]*))*))?(?:\\+([0-9a-zA-Z-]+(?:\\.[0-9a-zA-Z-]+)*))?$",
            "type": "string",
            "description": "Presently used full version of the OPTIMADE API.\nThe version number string MUST NOT be prefixed by, e.g., \"v\".\nExamples: `1.0.0`, `1.0.0-rc.2`."
          },
          "more_data_available": {
            "title": "More Data Available",
            "type": "boolean",
            "description": "`false` if the response contains all data for the request (e.g., a request issued to a single entry endpoint, or a `filter` query at the last page of a paginated response) and `true` if the response is incomplete in the sense that multiple objects match the request, and not all of them have been included in the response (e.g., a query with multiple pages that is not at the last page)."
          },
          "schema": {
            "title": "Schema",
            "anyOf": [
              {
                "type": "string",
                "minLength": 1,
                "maxLength": 65536,
                "format": "uri"
              },
              {
                "$ref": "#/components/schemas/Link"
              }
            ],
            "description": "A [JSON API links object](http://jsonapi.org/format/1.0/#document-links) that points to a schema for the response.\nIf it is a string, or a dictionary containing no `meta` field, the provided URL MUST point at an [OpenAPI](https://swagger.io/specification/) schema.\nIt is possible that future versions of this specification allows for alternative schema types.\nHence, if the `meta` field of the JSON API links object is provided and contains a field `schema_type` that is not equal to the string `OpenAPI` the client MUST not handle failures to parse the schema or to validate the response against the schema as errors."
          },
          "time_stamp": {
            "title": "Time Stamp",
            "type": "string",
            "description": "A timestamp containing the date and time at which the query was executed.",
            "format": "date-time"
          },
          "data_returned": {
            "title": "Data Returned",
            "minimum": 0.0,
            "type": "integer",
            "description": "An integer containing the total number of data resource objects returned for the current `filter` query, independent of pagination."
          },
          "provider": {
            "title": "Provider",
            "allOf": [
              {
                "$ref": "#/components/schemas/Provider"
              }
            ],
            "description": "information on the database provider of the implementation."
          },
          "data_available": {
            "title": "Data Available",
            "type": "integer",
            "description": "An integer containing the total number of data resource objects available in the database for the endpoint."
          },
          "last_id": {
            "title": "Last Id",
            "type": "string",
            "description": "a string containing the last ID returned"
          },
          "response_message": {
            "title": "Response Message",
            "type": "string",
            "description": "response string from the server"
          },
          "implementation": {
            "title": "Implementation",
            "allOf": [
              {
                "$ref": "#/components/schemas/Implementation"
              }
            ],
            "description": "a dictionary describing the server implementation"
          },
          "warnings": {
            "title": "Warnings",
            "uniqueItems": true,
            "type": "array",
            "items": {
              "$ref": "#/components/schemas/Warnings"
            },
            "description": "A list of warning resource objects representing non-critical errors or warnings.\nA warning resource object is defined similarly to a [JSON API error object](http://jsonapi.org/format/1.0/#error-objects), but MUST also include the field `type`, which MUST have the value `\"warning\"`.\nThe field `detail` MUST be present and SHOULD contain a non-critical message, e.g., reporting unrecognized search attributes or deprecated features.\nThe field `status`, representing a HTTP response status code, MUST NOT be present for a warning resource object.\nThis is an exclusive field for error resource objects."
          }
        },
        "description": "A [JSON API meta member](https://jsonapi.org/format/1.0#document-meta)\nthat contains JSON API meta objects of non-standard\nmeta-information.\n\nOPTIONAL additional information global to the query that is not\nspecified in this document, MUST start with a\ndatabase-provider-specific prefix."
      },
      "ResponseMetaQuery": {
        "title": "ResponseMetaQuery",
        "required": [
          "representation"
        ],
        "type": "object",
        "properties": {
          "representation": {
            "title": "Representation",
            "type": "string",
            "description": "A string with the part of the URL following the versioned or unversioned base URL that serves the API.\nQuery parameters that have not been used in processing the request MAY be omitted.\nIn particular, if no query parameters have been involved in processing the request, the query part of the URL MAY be excluded.\nExample: `/structures?filter=nelements=2`"
          }
        },
        "description": "Information on the query that was requested."
      },
      "Species": {
        "title": "Species",
        "required": [
          "name",
          "chemical_symbols",
          "concentration"
        ],
        "type": "object",
        "properties": {
          "name": {
            "title": "Name",
            "type": "string",
            "description": "Gives the name of the species; the **name** value MUST be unique in the `species` list."
          },
          "chemical_symbols": {
            "title": "Chemical Symbols",
            "type": "array",
            "items": {
              "type": "string"
            },
            "description": "MUST be a list of strings of all chemical elements composing this species. Each item of the list MUST be one of the following:\n\n- a valid chemical-element symbol, or\n- the special value `\"X\"` to represent a non-chemical element, or\n- the special value `\"vacancy\"` to represent that this site has a non-zero probability of having a vacancy (the respective probability is indicated in the `concentration` list, see below).\n\nIf any one entry in the `species` list has a `chemical_symbols` list that is longer than 1 element, the correct flag MUST be set in the list `structure_features`."
          },
          "concentration": {
            "title": "Concentration",
            "type": "array",
            "items": {
              "type": "number"
            },
            "description": "MUST be a list of floats, with same length as `chemical_symbols`. The numbers represent the relative concentration of the corresponding chemical symbol in this species. The numbers SHOULD sum to one. Cases in which the numbers do not sum to one typically fall only in the following two categories:\n\n- Numerical errors when representing float numbers in fixed precision, e.g. for two chemical symbols with concentrations `1/3` and `2/3`, the concentration might look something like `[0.33333333333, 0.66666666666]`. If the client is aware that the sum is not one because of numerical precision, it can renormalize the values so that the sum is exactly one.\n- Experimental errors in the data present in the database. In this case, it is the responsibility of the client to decide how to process the data.\n\nNote that concentrations are uncorrelated between different site (even of the same species)."
          },
          "mass": {
            "title": "Mass",
            "type": "array",
            "items": {
              "type": "number"
            },
            "description": "If present MUST be a list of floats expressed in a.m.u.\nElements denoting vacancies MUST have masses equal to 0."
          },
          "original_name": {
            "title": "Original Name",
            "type": "string",
            "description": "Can be any valid Unicode string, and SHOULD contain (if specified) the name of the species that is used internally in the source database.\n\nNote: With regards to \"source database\", we refer to the immediate source being queried via the OPTIMADE API implementation."
          },
          "attached": {
            "title": "Attached",
            "type": "array",
            "items": {
              "type": "string"
            },
            "description": "If provided MUST be a list of length 1 or more of strings of chemical symbols for the elements attached to this site, or \"X\" for a non-chemical element."
          },
          "nattached": {
            "title": "Nattached",
            "type": "array",
            "items": {
              "type": "integer"
            },
            "description": "If provided MUST be a list of length 1 or more of integers indicating the number of attached atoms of the kind specified in the value of the :field:`attached` key."
          }
        },
        "description": "A list describing the species of the sites of this structure.\n\nSpecies can represent pure chemical elements, virtual-crystal atoms representing a\nstatistical occupation of a given site by multiple chemical elements, and/or a\nlocation to which there are attached atoms, i.e., atoms whose precise location are\nunknown beyond that they are attached to that position (frequently used to indicate\nhydrogen atoms attached to another element, e.g., a carbon with three attached\nhydrogens might represent a methyl group, -CH3).\n\n- **Examples**:\n    - `[ {\"name\": \"Ti\", \"chemical_symbols\": [\"Ti\"], \"concentration\": [1.0]} ]`: any site with this species is occupied by a Ti atom.\n    - `[ {\"name\": \"Ti\", \"chemical_symbols\": [\"Ti\", \"vacancy\"], \"concentration\": [0.9, 0.1]} ]`: any site with this species is occupied by a Ti atom with 90 % probability, and has a vacancy with 10 % probability.\n    - `[ {\"name\": \"BaCa\", \"chemical_symbols\": [\"vacancy\", \"Ba\", \"Ca\"], \"concentration\": [0.05, 0.45, 0.5], \"mass\": [0.0, 137.327, 40.078]} ]`: any site with this species is occupied by a Ba atom with 45 % probability, a Ca atom with 50 % probability, and by a vacancy with 5 % probability. The mass of this site is (on average) 88.5 a.m.u.\n    - `[ {\"name\": \"C12\", \"chemical_symbols\": [\"C\"], \"concentration\": [1.0], \"mass\": [12.0]} ]`: any site with this species is occupied by a carbon isotope with mass 12.\n    - `[ {\"name\": \"C13\", \"chemical_symbols\": [\"C\"], \"concentration\": [1.0], \"mass\": [13.0]} ]`: any site with this species is occupied by a carbon isotope with mass 13.\n    - `[ {\"name\": \"CH3\", \"chemical_symbols\": [\"C\"], \"concentration\": [1.0], \"attached\": [\"H\"], \"nattached\": [3]} ]`: any site with this species is occupied by a methyl group, -CH3, which is represented without specifying precise positions of the hydrogen atoms."
      },
      "StructureAttributes": {
        "title": "StructureAttributes",
        "required": [
          "elements",
          "nelements",
          "elements_ratios",
          "chemical_formula_descriptive",
          "chemical_formula_reduced",
          "chemical_formula_anonymous",
          "nperiodic_dimensions",
          "dimension_types",
          "cartesian_site_positions",
          "lattice_vectors",
          "nsites",
          "species",
          "species_at_sites",
          "structure_features"
        ],
        "type": "object",
        "properties": {
          "elements": {
            "title": "Elements",
            "type": "array",
            "items": {
              "type": "string"
            },
            "description": "The chemical symbols of the different elements present in the structure.\n\n- **Type**: list of strings.\n\n- **Requirements/Conventions**:\n    - **Support**: SHOULD be supported by all implementations, i.e., SHOULD NOT be `null`.\n    - **Query**: MUST be a queryable property with support for all mandatory filter features.\n    - The strings are the chemical symbols, i.e., either a single uppercase letter or an uppercase letter followed by a number of lowercase letters.\n    - The order MUST be alphabetical.\n    - MUST refer to the same elements in the same order, and therefore be of the same length, as `elements_ratios`, if the latter is provided.\n    - Note: This property SHOULD NOT contain the string \"X\" to indicate non-chemical elements or \"vacancy\" to indicate vacancies (in contrast to the field `chemical_symbols` for the `species` property).\n\n- **Examples**:\n    - `[\"Si\"]`\n    - `[\"Al\",\"O\",\"Si\"]`\n\n- **Query examples**:\n    - A filter that matches all records of structures that contain Si, Al **and** O, and possibly other elements: `elements HAS ALL \"Si\", \"Al\", \"O\"`.\n    - To match structures with exactly these three elements, use `elements HAS ALL \"Si\", \"Al\", \"O\" AND elements LENGTH 3`.\n    - Note: length queries on this property can be equivalently formulated by filtering on the `nelements`_ property directly.",
            "nullable": true
          },
          "nelements": {
            "title": "Nelements",
            "type": "integer",
            "description": "Number of different elements in the structure as an integer.\n\n- **Type**: integer\n\n- **Requirements/Conventions**:\n    - **Support**: SHOULD be supported by all implementations, i.e., SHOULD NOT be `null`.\n    - **Query**: MUST be a queryable property with support for all mandatory filter features.\n    - MUST be equal to the lengths of the list properties `elements` and `elements_ratios`, if they are provided.\n\n- **Examples**:\n    - `3`\n\n- **Querying**:\n    - Note: queries on this property can equivalently be formulated using `elements LENGTH`.\n    - A filter that matches structures that have exactly 4 elements: `nelements=4`.\n    - A filter that matches structures that have between 2 and 7 elements: `nelements>=2 AND nelements<=7`.",
            "nullable": true
          },
          "elements_ratios": {
            "title": "Elements Ratios",
            "type": "array",
            "items": {
              "type": "number"
            },
            "description": "Relative proportions of different elements in the structure.\n\n- **Type**: list of floats\n\n- **Requirements/Conventions**:\n    - **Support**: SHOULD be supported by all implementations, i.e., SHOULD NOT be `null`.\n    - **Query**: MUST be a queryable property with support for all mandatory filter features.\n    - Composed by the proportions of elements in the structure as a list of floating point numbers.\n    - The sum of the numbers MUST be 1.0 (within floating point accuracy)\n    - MUST refer to the same elements in the same order, and therefore be of the same length, as `elements`, if the latter is provided.\n\n- **Examples**:\n    - `[1.0]`\n    - `[0.3333333333333333, 0.2222222222222222, 0.4444444444444444]`\n\n- **Query examples**:\n    - Note: Useful filters can be formulated using the set operator syntax for correlated values.\n      However, since the values are floating point values, the use of equality comparisons is generally inadvisable.\n    - OPTIONAL: a filter that matches structures where approximately 1/3 of the atoms in the structure are the element Al is: `elements:elements_ratios HAS ALL \"Al\":>0.3333, \"Al\":<0.3334`.",
            "nullable": true
          },
          "chemical_formula_descriptive": {
            "title": "Chemical Formula Descriptive",
            "type": "string",
<<<<<<< HEAD
            "description": "The chemical formula for a structure as a string in a form chosen by the API implementation.\n\n- **Type**: string\n\n- **Requirements/Conventions**:\n    - **Support**: SHOULD be supported by all implementations, i.e., SHOULD NOT be `null`.\n    - **Query**: MUST be a queryable property with support for all mandatory filter features.\n    - The chemical formula is given as a string consisting of properly capitalized element symbols followed by integers or decimal numbers, balanced parentheses, square, and curly brackets `(`,`)`, `[`,`]`, `{`, `}`, commas, the `+`, `-`, `:` and `=` symbols. The parentheses are allowed to be followed by a number. Spaces are allowed anywhere except within chemical symbols. The order of elements and any groupings indicated by parentheses or brackets are chosen freely by the API implementation.\n    - The string SHOULD be arithmetically consistent with the element ratios in the `chemical_formula_reduced` property.\n    - It is RECOMMENDED, but not mandatory, that symbols, parentheses and brackets, if used, are used with the meanings prescribed by [IUPAC's Nomenclature of Organic Chemistry](https://www.qmul.ac.uk/sbcs/iupac/bibliog/blue.html).\n\n- **Examples**:\n    - `\"(H2O)2 Na\"`\n    - `\"NaCl\"`\n    - `\"CaCO3\"`\n    - `\"CCaO3\"`\n    - `\"(CH3)3N+ - [CH2]2-OH = Me3N+ - CH2 - CH2OH\"`\n\n- **Query examples**:\n    - Note: the free-form nature of this property is likely to make queries on it across different databases inconsistent.\n    - A filter that matches an exactly given formula: `chemical_formula_descriptive=\"(H2O)2 Na\"`.\n    - A filter that does a partial match: `chemical_formula_descriptive CONTAINS \"H2O\"`.",
            "nullable": true
          },
          "chemical_formula_reduced": {
            "title": "Chemical Formula Reduced",
            "pattern": "^([A-Z][a-z]?([2-9]|[1-9]\\d+)?)+$",
            "type": "string",
            "description": "The reduced chemical formula for a structure as a string with element symbols and integer chemical proportion numbers.\nThe proportion number MUST be omitted if it is 1.\n\n- **Type**: string\n\n- **Requirements/Conventions**:\n    - **Support**: SHOULD be supported by all implementations, i.e., SHOULD NOT be `null`.\n    - **Query**: MUST be a queryable property.\n      However, support for filters using partial string matching with this property is OPTIONAL (i.e., BEGINS WITH, ENDS WITH, and CONTAINS).\n      Intricate queries on formula components are instead suggested to be formulated using set-type filter operators on the multi valued `elements` and `elements_ratios` properties.\n    - Element symbols MUST have proper capitalization (e.g., `\"Si\"`, not `\"SI\"` for \"silicon\").\n    - Elements MUST be placed in alphabetical order, followed by their integer chemical proportion number.\n    - For structures with no partial occupation, the chemical proportion numbers are the smallest integers for which the chemical proportion is exactly correct.\n    - For structures with partial occupation, the chemical proportion numbers are integers that within reasonable approximation indicate the correct chemical proportions. The precise details of how to perform the rounding is chosen by the API implementation.\n    - No spaces or separators are allowed.\n\n- **Examples**:\n    - `\"H2NaO\"`\n    - `\"ClNa\"`\n    - `\"CCaO3\"`\n\n- **Query examples**:\n    - A filter that matches an exactly given formula is `chemical_formula_reduced=\"H2NaO\"`.",
            "nullable": true
          },
          "chemical_formula_hill": {
            "title": "Chemical Formula Hill",
            "pattern": "^([A-Z][a-z]?([2-9]|[1-9]\\d+)?)+$",
            "type": "string",
            "description": "The chemical formula for a structure in [Hill form](https://dx.doi.org/10.1021/ja02046a005) with element symbols followed by integer chemical proportion numbers. The proportion number MUST be omitted if it is 1.\n\n- **Type**: string\n\n- **Requirements/Conventions**:\n    - **Support**: OPTIONAL support in implementations, i.e., MAY be `null`.\n    - **Query**: Support for queries on this property is OPTIONAL.\n      If supported, only a subset of the filter features MAY be supported.\n    - The overall scale factor of the chemical proportions is chosen such that the resulting values are integers that indicate the most chemically relevant unit of which the system is composed.\n      For example, if the structure is a repeating unit cell with four hydrogens and four oxygens that represents two hydroperoxide molecules, `chemical_formula_hill` is `\"H2O2\"` (i.e., not `\"HO\"`, nor `\"H4O4\"`).\n    - If the chemical insight needed to ascribe a Hill formula to the system is not present, the property MUST be handled as unset.\n    - Element symbols MUST have proper capitalization (e.g., `\"Si\"`, not `\"SI\"` for \"silicon\").\n    - Elements MUST be placed in [Hill order](https://dx.doi.org/10.1021/ja02046a005), followed by their integer chemical proportion number.\n      Hill order means: if carbon is present, it is placed first, and if also present, hydrogen is placed second.\n      After that, all other elements are ordered alphabetically.\n      If carbon is not present, all elements are ordered alphabetically.\n    - If the system has sites with partial occupation and the total occupations of each element do not all sum up to integers, then the Hill formula SHOULD be handled as unset.\n    - No spaces or separators are allowed.\n\n- **Examples**:\n    - `\"H2O2\"`\n\n- **Query examples**:\n    - A filter that matches an exactly given formula is `chemical_formula_hill=\"H2O2\"`."
          },
          "chemical_formula_anonymous": {
            "title": "Chemical Formula Anonymous",
            "pattern": "^([A-Z][a-z]?([2-9]|[1-9]\\d+)?)+$",
            "type": "string",
            "description": "The anonymous formula is the `chemical_formula_reduced`, but where the elements are instead first ordered by their chemical proportion number, and then, in order left to right, replaced by anonymous symbols A, B, C, ..., Z, Aa, Ba, ..., Za, Ab, Bb, ... and so on.\n\n- **Type**: string\n\n- **Requirements/Conventions**:\n    - **Support**: SHOULD be supported by all implementations, i.e., SHOULD NOT be `null`.\n    - **Query**: MUST be a queryable property.\n      However, support for filters using partial string matching with this property is OPTIONAL (i.e., BEGINS WITH, ENDS WITH, and CONTAINS).\n\n- **Examples**:\n    - `\"A2B\"`\n    - `\"A42B42C16D12E10F9G5\"`\n\n- **Querying**:\n    - A filter that matches an exactly given formula is `chemical_formula_anonymous=\"A2B\"`.",
            "nullable": true
          },
          "dimension_types": {
            "title": "Dimension Types",
            "maxItems": 3,
            "minItems": 3,
            "type": "array",
            "items": {
              "$ref": "#/components/schemas/Periodicity"
            },
            "description": "List of three integers.\nFor each of the three directions indicated by the three lattice vectors (see property `lattice_vectors`), this list indicates if the direction is periodic (value `1`) or non-periodic (value `0`).\nNote: the elements in this list each refer to the direction of the corresponding entry in `lattice_vectors` and *not* the Cartesian x, y, z directions.\n\n- **Type**: list of integers.\n\n- **Requirements/Conventions**:\n    - **Support**: SHOULD be supported by all implementations, i.e., SHOULD NOT be `null`.\n    - **Query**: Support for queries on this property is OPTIONAL.\n    - MUST be a list of length 3.\n    - Each integer element MUST assume only the value 0 or 1.\n\n- **Examples**:\n    - For a molecule: `[0, 0, 0]`\n    - For a wire along the direction specified by the third lattice vector: `[0, 0, 1]`\n    - For a 2D surface/slab, periodic on the plane defined by the first and third lattice vectors: `[1, 0, 1]`\n    - For a bulk 3D system: `[1, 1, 1]`",
            "nullable": true
          },
          "nperiodic_dimensions": {
            "title": "Nperiodic Dimensions",
            "type": "integer",
            "description": "An integer specifying the number of periodic dimensions in the structure, equivalent to the number of non-zero entries in `dimension_types`.\n\n- **Type**: integer\n\n- **Requirements/Conventions**:\n    - **Support**: SHOULD be supported by all implementations, i.e., SHOULD NOT be `null`.\n    - **Query**: MUST be a queryable property with support for all mandatory filter features.\n    - The integer value MUST be between 0 and 3 inclusive and MUST be equal to the sum of the items in the `dimension_types` property.\n    - This property only reflects the treatment of the lattice vectors provided for the structure, and not any physical interpretation of the dimensionality of its contents.\n\n- **Examples**:\n    - `2` should be indicated in cases where `dimension_types` is any of `[1, 1, 0]`, `[1, 0, 1]`, `[0, 1, 1]`.\n\n- **Query examples**:\n    - Match only structures with exactly 3 periodic dimensions: `nperiodic_dimensions=3`\n    - Match all structures with 2 or fewer periodic dimensions: `nperiodic_dimensions<=2`",
            "nullable": true
          },
          "lattice_vectors": {
            "title": "Lattice Vectors",
            "maxItems": 3,
            "minItems": 3,
            "type": "array",
            "items": {
              "type": "array",
              "items": {
                "type": "number"
              },
              "minItems": 3,
              "maxItems": 3
            },
            "description": "The three lattice vectors in Cartesian coordinates, in \u00e5ngstr\u00f6m (\u00c5).\n\n- **Type**: list of list of floats or unknown values.\n\n- **Requirements/Conventions**:\n    - **Support**: SHOULD be supported by all implementations, i.e., SHOULD NOT be `null`.\n    - **Query**: Support for queries on this property is OPTIONAL.\n      If supported, filters MAY support only a subset of comparison operators.\n    - MUST be a list of three vectors *a*, *b*, and *c*, where each of the vectors MUST BE a list of the vector's coordinates along the x, y, and z Cartesian coordinates.\n      (Therefore, the first index runs over the three lattice vectors and the second index runs over the x, y, z Cartesian coordinates).\n    - For databases that do not define an absolute Cartesian system (e.g., only defining the length and angles between vectors), the first lattice vector SHOULD be set along *x* and the second on the *xy*-plane.\n    - MUST always contain three vectors of three coordinates each, independently of the elements of property `dimension_types`.\n      The vectors SHOULD by convention be chosen so the determinant of the `lattice_vectors` matrix is different from zero.\n      The vectors in the non-periodic directions have no significance beyond fulfilling these requirements.\n    - The coordinates of the lattice vectors of non-periodic dimensions (i.e., those dimensions for which `dimension_types` is `0`) MAY be given as a list of all `null` values.\n        If a lattice vector contains the value `null`, all coordinates of that lattice vector MUST be `null`.\n\n- **Examples**:\n    - `[[4.0,0.0,0.0],[0.0,4.0,0.0],[0.0,1.0,4.0]]` represents a cell, where the first vector is `(4, 0, 0)`, i.e., a vector aligned along the `x` axis of length 4 \u00c5; the second vector is `(0, 4, 0)`; and the third vector is `(0, 1, 4)`.",
            "nullable": true
          },
          "cartesian_site_positions": {
            "title": "Cartesian Site Positions",
            "type": "array",
            "items": {
              "type": "array",
              "items": {
                "type": "number"
              },
              "minItems": 3,
              "maxItems": 3
            },
            "description": "Cartesian positions of each site in the structure.\nA site is usually used to describe positions of atoms; what atoms can be encountered at a given site is conveyed by the `species_at_sites` property, and the species themselves are described in the `species` property.\n\n- **Type**: list of list of floats\n\n- **Requirements/Conventions**:\n    - **Support**: SHOULD be supported by all implementations, i.e., SHOULD NOT be `null`.\n    - **Query**: Support for queries on this property is OPTIONAL.\n      If supported, filters MAY support only a subset of comparison operators.\n    - It MUST be a list of length equal to the number of sites in the structure, where every element is a list of the three Cartesian coordinates of a site expressed as float values in the unit angstrom (\u00c5).\n    - An entry MAY have multiple sites at the same Cartesian position (for a relevant use of this, see e.g., the property `assemblies`).\n\n- **Examples**:\n    - `[[0,0,0],[0,0,2]]` indicates a structure with two sites, one sitting at the origin and one along the (positive) *z*-axis, 2 \u00c5 away from the origin.",
            "nullable": true
          },
          "nsites": {
            "title": "Nsites",
            "type": "integer",
            "description": "An integer specifying the length of the `cartesian_site_positions` property.\n\n- **Type**: integer\n\n- **Requirements/Conventions**:\n    - **Support**: SHOULD be supported by all implementations, i.e., SHOULD NOT be `null`.\n    - **Query**: MUST be a queryable property with support for all mandatory filter features.\n\n- **Examples**:\n    - `42`\n\n- **Query examples**:\n    - Match only structures with exactly 4 sites: `nsites=4`\n    - Match structures that have between 2 and 7 sites: `nsites>=2 AND nsites<=7`",
            "nullable": true
=======
            "description": "Full name of the person, REQUIRED.",
            "x-optimade-support": "must",
            "x-optimade-queryable": "optional"
          },
          "firstname": {
            "title": "Firstname",
            "type": "string",
            "description": "First name of the person.",
            "x-optimade-support": "optional",
            "x-optimade-queryable": "optional"
          },
          "lastname": {
            "title": "Lastname",
            "type": "string",
            "description": "Last name of the person.",
            "x-optimade-support": "optional",
            "x-optimade-queryable": "optional"
          }
        },
        "description": "A person, i.e., an author, editor or other."
      },
      "Provider": {
        "title": "Provider",
        "required": [
          "name",
          "description",
          "prefix"
        ],
        "type": "object",
        "properties": {
          "name": {
            "title": "Name",
            "type": "string",
            "description": "a short name for the database provider"
>>>>>>> 52aba26f
          },
          "species": {
            "title": "Species",
            "type": "array",
            "items": {
              "$ref": "#/components/schemas/Species"
            },
            "description": "A list describing the species of the sites of this structure.\nSpecies can represent pure chemical elements, virtual-crystal atoms representing a statistical occupation of a given site by multiple chemical elements, and/or a location to which there are attached atoms, i.e., atoms whose precise location are unknown beyond that they are attached to that position (frequently used to indicate hydrogen atoms attached to another element, e.g., a carbon with three attached hydrogens might represent a methyl group, -CH3).\n\n- **Type**: list of dictionary with keys:\n    - `name`: string (REQUIRED)\n    - `chemical_symbols`: list of strings (REQUIRED)\n    - `concentration`: list of float (REQUIRED)\n    - `attached`: list of strings (REQUIRED)\n    - `nattached`: list of integers (OPTIONAL)\n    - `mass`: list of floats (OPTIONAL)\n    - `original_name`: string (OPTIONAL).\n\n- **Requirements/Conventions**:\n    - **Support**: SHOULD be supported by all implementations, i.e., SHOULD NOT be `null`.\n    - **Query**: Support for queries on this property is OPTIONAL.\n        If supported, filters MAY support only a subset of comparison operators.\n    - Each list member MUST be a dictionary with the following keys:\n        - **name**: REQUIRED; gives the name of the species; the **name** value MUST be unique in the `species` list;\n        - **chemical_symbols**: REQUIRED; MUST be a list of strings of all chemical elements composing this species.\n          Each item of the list MUST be one of the following:\n            - a valid chemical-element symbol, or\n            - the special value `\"X\"` to represent a non-chemical element, or\n            - the special value `\"vacancy\"` to represent that this site has a non-zero probability of having a vacancy (the respective probability is indicated in the `concentration` list, see below).\n\n          If any one entry in the `species` list has a `chemical_symbols` list that is longer than 1 element, the correct flag MUST be set in the list `structure_features`.\n\n        - **concentration**: REQUIRED; MUST be a list of floats, with same length as `chemical_symbols`.\n          The numbers represent the relative concentration of the corresponding chemical symbol in this species.\n          The numbers SHOULD sum to one. Cases in which the numbers do not sum to one typically fall only in the following two categories:\n\n            - Numerical errors when representing float numbers in fixed precision, e.g. for two chemical symbols with concentrations `1/3` and `2/3`, the concentration might look something like `[0.33333333333, 0.66666666666]`. If the client is aware that the sum is not one because of numerical precision, it can renormalize the values so that the sum is exactly one.\n            - Experimental errors in the data present in the database. In this case, it is the responsibility of the client to decide how to process the data.\n\n            Note that concentrations are uncorrelated between different sites (even of the same species).\n\n        - **attached**: OPTIONAL; if provided MUST be a list of length 1 or more of strings of chemical symbols for the elements attached to this site, or \"X\" for a non-chemical element.\n\n        - **nattached**: OPTIONAL; if provided MUST be a list of length 1 or more of integers indicating the number of attached atoms of the kind specified in the value of the `attached` key.\n\n          The implementation MUST include either both or none of the `attached` and `nattached` keys, and if they are provided, they MUST be of the same length.\n          Furthermore, if they are provided, the `structure_features` property MUST include the string `site_attachments`.\n\n        - **mass**: OPTIONAL. If present MUST be a list of floats, with the same length as `chemical_symbols`, providing element masses expressed in a.m.u.\n          Elements denoting vacancies MUST have masses equal to 0.\n\n        - **original_name**: OPTIONAL. Can be any valid Unicode string, and SHOULD contain (if specified) the name of the species that is used internally in the source database.\n\n          Note: With regards to \"source database\", we refer to the immediate source being queried via the OPTIMADE API implementation.\n\n          The main use of this field is for source databases that use species names, containing characters that are not allowed (see description of the list property `species_at_sites`).\n\n    - For systems that have only species formed by a single chemical symbol, and that have at most one species per chemical symbol, SHOULD use the chemical symbol as species name (e.g., `\"Ti\"` for titanium, `\"O\"` for oxygen, etc.)\n      However, note that this is OPTIONAL, and client implementations MUST NOT assume that the key corresponds to a chemical symbol, nor assume that if the species name is a valid chemical symbol, that it represents a species with that chemical symbol.\n      This means that a species `{\"name\": \"C\", \"chemical_symbols\": [\"Ti\"], \"concentration\": [1.0]}` is valid and represents a titanium species (and *not* a carbon species).\n    - It is NOT RECOMMENDED that a structure includes species that do not have at least one corresponding site.\n\n- **Examples**:\n    - `[ {\"name\": \"Ti\", \"chemical_symbols\": [\"Ti\"], \"concentration\": [1.0]} ]`: any site with this species is occupied by a Ti atom.\n    - `[ {\"name\": \"Ti\", \"chemical_symbols\": [\"Ti\", \"vacancy\"], \"concentration\": [0.9, 0.1]} ]`: any site with this species is occupied by a Ti atom with 90 % probability, and has a vacancy with 10 % probability.\n    - `[ {\"name\": \"BaCa\", \"chemical_symbols\": [\"vacancy\", \"Ba\", \"Ca\"], \"concentration\": [0.05, 0.45, 0.5], \"mass\": [0.0, 137.327, 40.078]} ]`: any site with this species is occupied by a Ba atom with 45 % probability, a Ca atom with 50 % probability, and by a vacancy with 5 % probability. The mass of this site is (on average) 88.5 a.m.u.\n    - `[ {\"name\": \"C12\", \"chemical_symbols\": [\"C\"], \"concentration\": [1.0], \"mass\": [12.0]} ]`: any site with this species is occupied by a carbon isotope with mass 12.\n    - `[ {\"name\": \"C13\", \"chemical_symbols\": [\"C\"], \"concentration\": [1.0], \"mass\": [13.0]} ]`: any site with this species is occupied by a carbon isotope with mass 13.\n    - `[ {\"name\": \"CH3\", \"chemical_symbols\": [\"C\"], \"concentration\": [1.0], \"attached\": [\"H\"], \"nattached\": [3]} ]`: any site with this species is occupied by a methyl group, -CH3, which is represented without specifying precise positions of the hydrogen atoms.",
            "nullable": true
          },
          "species_at_sites": {
            "title": "Species At Sites",
            "type": "array",
            "items": {
              "type": "string"
            },
            "description": "Name of the species at each site (where values for sites are specified with the same order of the property `cartesian_site_positions`).\nThe properties of the species are found in the property `species`.\n\n- **Type**: list of strings.\n\n- **Requirements/Conventions**:\n    - **Support**: SHOULD be supported by all implementations, i.e., SHOULD NOT be `null`.\n    - **Query**: Support for queries on this property is OPTIONAL.\n      If supported, filters MAY support only a subset of comparison operators.\n    - MUST have length equal to the number of sites in the structure (first dimension of the list property `cartesian_site_positions`).\n    - Each species name mentioned in the `species_at_sites` list MUST be described in the list property `species` (i.e. for each value in the `species_at_sites` list there MUST exist exactly one dictionary in the `species` list with the `name` attribute equal to the corresponding `species_at_sites` value).\n    - Each site MUST be associated only to a single species.\n      **Note**: However, species can represent mixtures of atoms, and multiple species MAY be defined for the same chemical element.\n      This latter case is useful when different atoms of the same type need to be grouped or distinguished, for instance in simulation codes to assign different initial spin states.\n\n- **Examples**:\n    - `[\"Ti\",\"O2\"]` indicates that the first site is hosting a species labeled `\"Ti\"` and the second a species labeled `\"O2\"`.\n    - `[\"Ac\", \"Ac\", \"Ag\", \"Ir\"]` indicating the first two sites contains the `\"Ac\"` species, while the third and fourth sites contain the `\"Ag\"` and `\"Ir\"` species, respectively.",
            "nullable": true
          },
<<<<<<< HEAD
          "assemblies": {
            "title": "Assemblies",
            "type": "array",
            "items": {
              "$ref": "#/components/schemas/Assembly"
            },
            "description": "A description of groups of sites that are statistically correlated.\n\n- **Type**: list of dictionary with keys:\n    - `sites_in_groups`: list of list of integers (REQUIRED)\n    - `group_probabilities`: list of floats (REQUIRED)\n\n- **Requirements/Conventions**:\n    - **Support**: OPTIONAL support in implementations, i.e., MAY be `null`.\n    - **Query**: Support for queries on this property is OPTIONAL.\n        If supported, filters MAY support only a subset of comparison operators.\n    - The property SHOULD be `null` for entries that have no partial occupancies.\n    - If present, the correct flag MUST be set in the list `structure_features`.\n    - Client implementations MUST check its presence (as its presence changes the interpretation of the structure).\n    - If present, it MUST be a list of dictionaries, each of which represents an assembly and MUST have the following two keys:\n        - **sites_in_groups**: Index of the sites (0-based) that belong to each group for each assembly.\n\n            Example: `[[1], [2]]`: two groups, one with the second site, one with the third.\n            Example: `[[1,2], [3]]`: one group with the second and third site, one with the fourth.\n\n        - **group_probabilities**: Statistical probability of each group. It MUST have the same length as `sites_in_groups`.\n            It SHOULD sum to one.\n            See below for examples of how to specify the probability of the occurrence of a vacancy.\n            The possible reasons for the values not to sum to one are the same as already specified above for the `concentration` of each `species`.\n\n    - If a site is not present in any group, it means that it is present with 100 % probability (as if no assembly was specified).\n    - A site MUST NOT appear in more than one group.\n\n- **Examples** (for each entry of the assemblies list):\n    - `{\"sites_in_groups\": [[0], [1]], \"group_probabilities: [0.3, 0.7]}`: the first site and the second site never occur at the same time in the unit cell.\n        Statistically, 30 % of the times the first site is present, while 70 % of the times the second site is present.\n    - `{\"sites_in_groups\": [[1,2], [3]], \"group_probabilities: [0.3, 0.7]}`: the second and third site are either present together or not present; they form the first group of atoms for this assembly.\n        The second group is formed by the fourth site.\n        Sites of the first group (the second and the third) are never present at the same time as the fourth site.\n        30 % of times sites 1 and 2 are present (and site 3 is absent); 70 % of times site 3 is present (and sites 1 and 2 are absent).\n\n- **Notes**:\n    - Assemblies are essential to represent, for instance, the situation where an atom can statistically occupy two different positions (sites).\n\n    - By defining groups, it is possible to represent, e.g., the case where a functional molecule (and not just one atom) is either present or absent (or the case where it it is present in two conformations)\n\n    - Considerations on virtual alloys and on vacancies: In the special case of a virtual alloy, these specifications allow two different, equivalent ways of specifying them.\n        For instance, for a site at the origin with 30 % probability of being occupied by Si, 50 % probability of being occupied by Ge, and 20 % of being a vacancy, the following two representations are possible:\n\n        - Using a single species:\n            ```json\n            {\n              \"cartesian_site_positions\": [[0,0,0]],\n              \"species_at_sites\": [\"SiGe-vac\"],\n              \"species\": [\n              {\n                \"name\": \"SiGe-vac\",\n                \"chemical_symbols\": [\"Si\", \"Ge\", \"vacancy\"],\n                \"concentration\": [0.3, 0.5, 0.2]\n              }\n              ]\n              // ...\n            }\n            ```\n\n        - Using multiple species and the assemblies:\n            ```json\n            {\n              \"cartesian_site_positions\": [ [0,0,0], [0,0,0], [0,0,0] ],\n              \"species_at_sites\": [\"Si\", \"Ge\", \"vac\"],\n              \"species\": [\n                { \"name\": \"Si\", \"chemical_symbols\": [\"Si\"], \"concentration\": [1.0] },\n                { \"name\": \"Ge\", \"chemical_symbols\": [\"Ge\"], \"concentration\": [1.0] },\n                { \"name\": \"vac\", \"chemical_symbols\": [\"vacancy\"], \"concentration\": [1.0] }\n              ],\n              \"assemblies\": [\n                {\n              \"sites_in_groups\": [ [0], [1], [2] ],\n              \"group_probabilities\": [0.3, 0.5, 0.2]\n                }\n              ]\n              // ...\n            }\n            ```\n\n    - It is up to the database provider to decide which representation to use, typically depending on the internal format in which the structure is stored.\n        However, given a structure identified by a unique ID, the API implementation MUST always provide the same representation for it.\n\n    - The probabilities of occurrence of different assemblies are uncorrelated.\n        So, for instance in the following case with two assemblies:\n        ```json\n        {\n          \"assemblies\": [\n            {\n              \"sites_in_groups\": [ [0], [1] ],\n              \"group_probabilities\": [0.2, 0.8],\n            },\n            {\n              \"sites_in_groups\": [ [2], [3] ],\n              \"group_probabilities\": [0.3, 0.7]\n            }\n          ]\n        }\n        ```\n\n        Site 0 is present with a probability of 20 % and site 1 with a probability of 80 %. These two sites are correlated (either site 0 or 1 is present). Similarly, site 2 is present with a probability of 30 % and site 3 with a probability of 70 %.\n        These two sites are correlated (either site 2 or 3 is present).\n        However, the presence or absence of sites 0 and 1 is not correlated with the presence or absence of sites 2 and 3 (in the specific example, the pair of sites (0, 2) can occur with 0.2*0.3 = 6 % probability; the pair (0, 3) with 0.2*0.7 = 14 % probability; the pair (1, 2) with 0.8*0.3 = 24 % probability; and the pair (1, 3) with 0.8*0.7 = 56 % probability)."
          },
          "structure_features": {
            "title": "Structure Features",
            "type": "array",
            "items": {
              "$ref": "#/components/schemas/StructureFeatures"
            },
            "description": "A list of strings that flag which special features are used by the structure.\n\n- **Type**: list of strings\n\n- **Requirements/Conventions**:\n    - **Support**: MUST be supported by all implementations, MUST NOT be `null`.\n    - **Query**: MUST be a queryable property.\n    Filters on the list MUST support all mandatory HAS-type queries.\n    Filter operators for comparisons on the string components MUST support equality, support for other comparison operators are OPTIONAL.\n    - MUST be an empty list if no special features are used.\n    - MUST be sorted alphabetically.\n    - If a special feature listed below is used, the list MUST contain the corresponding string.\n    - If a special feature listed below is not used, the list MUST NOT contain the corresponding string.\n    - **List of strings used to indicate special structure features**:\n        - `disorder`: this flag MUST be present if any one entry in the `species` list has a `chemical_symbols` list that is longer than 1 element.\n        - `implicit_atoms`: this flag MUST be present if the structure contains atoms that are not assigned to sites via the property `species_at_sites` (e.g., because their positions are unknown).\n           When this flag is present, the properties related to the chemical formula will likely not match the type and count of atoms represented by the `species_at_sites`, `species` and `assemblies` properties.\n        - `site_attachments`: this flag MUST be present if any one entry in the `species` list includes `attached` and `nattached`.\n        - `assemblies`: this flag MUST be present if the property `assemblies` is present.\n\n- **Examples**: A structure having implicit atoms and using assemblies: `[\"assemblies\", \"implicit_atoms\"]`"
=======
          "homepage": {
            "title": "Homepage",
            "anyOf": [
              {
                "maxLength": 65536,
                "minLength": 1,
                "type": "string",
                "format": "uri"
              },
              {
                "$ref": "#/components/schemas/Link"
              }
            ],
            "description": "a [JSON API links object](http://jsonapi.org/format/1.0#document-links) pointing to homepage of the database provider, either directly as a string, or as a link object."
>>>>>>> 52aba26f
          }
        },
        "description": "This class contains the Field for the attributes used to represent a structure, e.g. unit cell, atoms, positions."
      },
      "StructureFeatures": {
        "title": "StructureFeatures",
        "enum": [
          "disorder",
          "implicit_atoms",
          "site_attachments",
          "assemblies"
        ],
        "description": "Enumeration of structure_features values"
      },
      "StructureRelationship": {
        "title": "StructureRelationship",
        "type": "object",
        "properties": {
          "links": {
            "title": "Links",
            "allOf": [
              {
                "$ref": "#/components/schemas/RelationshipLinks"
              }
            ],
            "description": "a links object containing at least one of the following: self, related"
          },
          "data": {
            "title": "Data",
            "uniqueItems": true,
            "anyOf": [
              {
                "$ref": "#/components/schemas/BaseRelationshipResource"
              },
              {
                "type": "array",
                "items": {
                  "$ref": "#/components/schemas/BaseRelationshipResource"
                }
              }
            ],
            "description": "Resource linkage"
          },
          "meta": {
            "title": "Meta",
            "allOf": [
              {
                "$ref": "#/components/schemas/Meta"
              }
            ],
            "description": "a meta object that contains non-standard meta-information about the relationship."
          }
        },
        "description": "Similar to normal JSON API relationship, but with addition of OPTIONAL meta field for a resource."
      },
      "StructureResource": {
        "title": "StructureResource",
        "required": [
          "id",
          "type",
          "attributes"
        ],
        "type": "object",
        "properties": {
          "id": {
            "title": "Id",
            "type": "string",
            "description": "An entry's ID as defined in section Definition of Terms.\n\n- **Type**: string.\n\n- **Requirements/Conventions**:\n    - **Support**: MUST be supported by all implementations, MUST NOT be `null`.\n    - **Query**: MUST be a queryable property with support for all mandatory filter features.\n    - **Response**: REQUIRED in the response.\n\n- **Examples**:\n    - `\"db/1234567\"`\n    - `\"cod/2000000\"`\n    - `\"cod/2000000@1234567\"`\n    - `\"nomad/L1234567890\"`\n    - `\"42\"`",
            "x-optimade-support": "must",
            "x-optimade-queryable": "must"
          },
          "type": {
            "title": "Type",
            "pattern": "^structures$",
            "type": "string",
<<<<<<< HEAD
            "description": "The name of the type of an entry.\n\n- **Type**: string.\n\n- **Requirements/Conventions**:\n    - **Support**: MUST be supported by all implementations, MUST NOT be `null`.\n    - **Query**: MUST be a queryable property with support for all mandatory filter features.\n    - **Response**: REQUIRED in the response.\n    - MUST be an existing entry type.\n    - The entry of type `<type>` and ID `<id>` MUST be returned in response to a request for `/<type>/<id>` under the versioned base URL.\n\n- **Examples**:\n    - `\"structures\"`"
=======
            "description": "The name of the type of an entry.\n- **Type**: string.\n- **Requirements/Conventions**:\n    - **Support**: MUST be supported by all implementations, MUST NOT be `null`.\n    - **Query**: MUST be a queryable property with support for all mandatory filter features.\n    - **Response**: REQUIRED in the response.\n    - MUST be an existing entry type.\n    - The entry of type <type> and ID <id> MUST be returned in response to a request for `/<type>/<id>` under the versioned base URL.\n- **Example**: `\"structures\"`",
            "default": "references",
            "x-optimade-support": "must",
            "x-optimade-queryable": "must"
>>>>>>> 52aba26f
          },
          "links": {
            "title": "Links",
            "allOf": [
              {
                "$ref": "#/components/schemas/ResourceLinks"
              }
            ],
            "description": "a links object containing links related to the resource."
          },
          "meta": {
            "title": "Meta",
            "allOf": [
              {
                "$ref": "#/components/schemas/Meta"
              }
            ],
            "description": "a meta object containing non-standard meta-information about a resource that can not be represented as an attribute or relationship."
          },
          "attributes": {
            "$ref": "#/components/schemas/StructureResourceAttributes"
          },
          "relationships": {
            "title": "Relationships",
            "allOf": [
              {
                "$ref": "#/components/schemas/EntryRelationships"
              }
            ],
            "description": "A dictionary containing references to other entries according to the description in section Relationships encoded as [JSON API Relationships](https://jsonapi.org/format/1.0/#document-resource-object-relationships).\nThe OPTIONAL human-readable description of the relationship MAY be provided in the `description` field inside the `meta` dictionary of the JSON API resource identifier object."
          }
        },
        "description": "Representing a structure."
      },
      "StructureResourceAttributes": {
        "title": "StructureResourceAttributes",
        "required": [
          "elements",
          "nelements",
          "elements_ratios",
          "chemical_formula_descriptive",
          "chemical_formula_reduced",
          "chemical_formula_anonymous",
          "nperiodic_dimensions",
          "dimension_types",
          "cartesian_site_positions",
          "lattice_vectors",
          "nsites",
          "species",
          "species_at_sites",
          "structure_features",
          "last_modified"
        ],
        "type": "object",
        "properties": {
<<<<<<< HEAD
          "elements": {
            "title": "Elements",
=======
          "immutable_id": {
            "title": "Immutable Id",
            "type": "string",
            "description": "The entry's immutable ID (e.g., an UUID). This is important for databases having preferred IDs that point to \"the latest version\" of a record, but still offer access to older variants. This ID maps to the version-specific record, in case it changes in the future.\n\n- **Type**: string.\n\n- **Requirements/Conventions**:\n    - **Support**: OPTIONAL support in implementations, i.e., MAY be `null`.\n    - **Query**: MUST be a queryable property with support for all mandatory filter features.\n\n- **Examples**:\n    - `\"8bd3e750-b477-41a0-9b11-3a799f21b44f\"`\n    - `\"fjeiwoj,54;@=%<>#32\"` (Strings that are not URL-safe are allowed.)",
            "x-optimade-support": "optional",
            "x-optimade-queryable": "must"
          },
          "last_modified": {
            "title": "Last Modified",
            "type": "string",
            "description": "Date and time representing when the entry was last modified.\n\n- **Type**: timestamp.\n\n- **Requirements/Conventions**:\n    - **Support**: SHOULD be supported by all implementations, i.e., SHOULD NOT be `null`.\n    - **Query**: MUST be a queryable property with support for all mandatory filter features.\n    - **Response**: REQUIRED in the response unless the query parameter `response_fields` is present and does not include this property.\n\n- **Example**:\n    - As part of JSON response format: `\"2007-04-05T14:30:20Z\"` (i.e., encoded as an [RFC 3339 Internet Date/Time Format](https://tools.ietf.org/html/rfc3339#section-5.6) string.)",
            "format": "date-time",
            "x-optimade-support": "should",
            "x-optimade-queryable": "must"
          },
          "authors": {
            "title": "Authors",
>>>>>>> 52aba26f
            "type": "array",
            "items": {
              "type": "string"
            },
<<<<<<< HEAD
            "description": "The chemical symbols of the different elements present in the structure.\n\n- **Type**: list of strings.\n\n- **Requirements/Conventions**:\n    - **Support**: SHOULD be supported by all implementations, i.e., SHOULD NOT be `null`.\n    - **Query**: MUST be a queryable property with support for all mandatory filter features.\n    - The strings are the chemical symbols, i.e., either a single uppercase letter or an uppercase letter followed by a number of lowercase letters.\n    - The order MUST be alphabetical.\n    - MUST refer to the same elements in the same order, and therefore be of the same length, as `elements_ratios`, if the latter is provided.\n    - Note: This property SHOULD NOT contain the string \"X\" to indicate non-chemical elements or \"vacancy\" to indicate vacancies (in contrast to the field `chemical_symbols` for the `species` property).\n\n- **Examples**:\n    - `[\"Si\"]`\n    - `[\"Al\",\"O\",\"Si\"]`\n\n- **Query examples**:\n    - A filter that matches all records of structures that contain Si, Al **and** O, and possibly other elements: `elements HAS ALL \"Si\", \"Al\", \"O\"`.\n    - To match structures with exactly these three elements, use `elements HAS ALL \"Si\", \"Al\", \"O\" AND elements LENGTH 3`.\n    - Note: length queries on this property can be equivalently formulated by filtering on the `nelements`_ property directly.",
            "nullable": true
=======
            "description": "List of person objects containing the authors of the reference.",
            "x-optimade-support": "optional",
            "x-optimade-queryable": "optional"
>>>>>>> 52aba26f
          },
          "nelements": {
            "title": "Nelements",
            "type": "integer",
            "description": "Number of different elements in the structure as an integer.\n\n- **Type**: integer\n\n- **Requirements/Conventions**:\n    - **Support**: SHOULD be supported by all implementations, i.e., SHOULD NOT be `null`.\n    - **Query**: MUST be a queryable property with support for all mandatory filter features.\n    - MUST be equal to the lengths of the list properties `elements` and `elements_ratios`, if they are provided.\n\n- **Examples**:\n    - `3`\n\n- **Querying**:\n    - Note: queries on this property can equivalently be formulated using `elements LENGTH`.\n    - A filter that matches structures that have exactly 4 elements: `nelements=4`.\n    - A filter that matches structures that have between 2 and 7 elements: `nelements>=2 AND nelements<=7`.",
            "nullable": true
          },
          "elements_ratios": {
            "title": "Elements Ratios",
            "type": "array",
            "items": {
              "type": "number"
            },
<<<<<<< HEAD
            "description": "Relative proportions of different elements in the structure.\n\n- **Type**: list of floats\n\n- **Requirements/Conventions**:\n    - **Support**: SHOULD be supported by all implementations, i.e., SHOULD NOT be `null`.\n    - **Query**: MUST be a queryable property with support for all mandatory filter features.\n    - Composed by the proportions of elements in the structure as a list of floating point numbers.\n    - The sum of the numbers MUST be 1.0 (within floating point accuracy)\n    - MUST refer to the same elements in the same order, and therefore be of the same length, as `elements`, if the latter is provided.\n\n- **Examples**:\n    - `[1.0]`\n    - `[0.3333333333333333, 0.2222222222222222, 0.4444444444444444]`\n\n- **Query examples**:\n    - Note: Useful filters can be formulated using the set operator syntax for correlated values.\n      However, since the values are floating point values, the use of equality comparisons is generally inadvisable.\n    - OPTIONAL: a filter that matches structures where approximately 1/3 of the atoms in the structure are the element Al is: `elements:elements_ratios HAS ALL \"Al\":>0.3333, \"Al\":<0.3334`.",
            "nullable": true
=======
            "description": "List of person objects containing the editors of the reference.",
            "x-optimade-support": "optional",
            "x-optimade-queryable": "optional"
          },
          "doi": {
            "title": "Doi",
            "type": "string",
            "description": "The digital object identifier of the reference.",
            "x-optimade-support": "optional",
            "x-optimade-queryable": "optional"
          },
          "url": {
            "title": "Url",
            "maxLength": 65536,
            "minLength": 1,
            "type": "string",
            "description": "The URL of the reference.",
            "format": "uri",
            "x-optimade-support": "optional",
            "x-optimade-queryable": "optional"
          },
          "address": {
            "title": "Address",
            "type": "string",
            "description": "Meaning of property matches the BiBTeX specification.",
            "x-optimade-support": "optional",
            "x-optimade-queryable": "optional"
          },
          "annote": {
            "title": "Annote",
            "type": "string",
            "description": "Meaning of property matches the BiBTeX specification.",
            "x-optimade-support": "optional",
            "x-optimade-queryable": "optional"
          },
          "booktitle": {
            "title": "Booktitle",
            "type": "string",
            "description": "Meaning of property matches the BiBTeX specification.",
            "x-optimade-support": "optional",
            "x-optimade-queryable": "optional"
          },
          "chapter": {
            "title": "Chapter",
            "type": "string",
            "description": "Meaning of property matches the BiBTeX specification.",
            "x-optimade-support": "optional",
            "x-optimade-queryable": "optional"
          },
          "crossref": {
            "title": "Crossref",
            "type": "string",
            "description": "Meaning of property matches the BiBTeX specification.",
            "x-optimade-support": "optional",
            "x-optimade-queryable": "optional"
          },
          "edition": {
            "title": "Edition",
            "type": "string",
            "description": "Meaning of property matches the BiBTeX specification.",
            "x-optimade-support": "optional",
            "x-optimade-queryable": "optional"
          },
          "howpublished": {
            "title": "Howpublished",
            "type": "string",
            "description": "Meaning of property matches the BiBTeX specification.",
            "x-optimade-support": "optional",
            "x-optimade-queryable": "optional"
          },
          "institution": {
            "title": "Institution",
            "type": "string",
            "description": "Meaning of property matches the BiBTeX specification.",
            "x-optimade-support": "optional",
            "x-optimade-queryable": "optional"
          },
          "journal": {
            "title": "Journal",
            "type": "string",
            "description": "Meaning of property matches the BiBTeX specification.",
            "x-optimade-support": "optional",
            "x-optimade-queryable": "optional"
>>>>>>> 52aba26f
          },
          "chemical_formula_descriptive": {
            "title": "Chemical Formula Descriptive",
            "type": "string",
<<<<<<< HEAD
            "description": "The chemical formula for a structure as a string in a form chosen by the API implementation.\n\n- **Type**: string\n\n- **Requirements/Conventions**:\n    - **Support**: SHOULD be supported by all implementations, i.e., SHOULD NOT be `null`.\n    - **Query**: MUST be a queryable property with support for all mandatory filter features.\n    - The chemical formula is given as a string consisting of properly capitalized element symbols followed by integers or decimal numbers, balanced parentheses, square, and curly brackets `(`,`)`, `[`,`]`, `{`, `}`, commas, the `+`, `-`, `:` and `=` symbols. The parentheses are allowed to be followed by a number. Spaces are allowed anywhere except within chemical symbols. The order of elements and any groupings indicated by parentheses or brackets are chosen freely by the API implementation.\n    - The string SHOULD be arithmetically consistent with the element ratios in the `chemical_formula_reduced` property.\n    - It is RECOMMENDED, but not mandatory, that symbols, parentheses and brackets, if used, are used with the meanings prescribed by [IUPAC's Nomenclature of Organic Chemistry](https://www.qmul.ac.uk/sbcs/iupac/bibliog/blue.html).\n\n- **Examples**:\n    - `\"(H2O)2 Na\"`\n    - `\"NaCl\"`\n    - `\"CaCO3\"`\n    - `\"CCaO3\"`\n    - `\"(CH3)3N+ - [CH2]2-OH = Me3N+ - CH2 - CH2OH\"`\n\n- **Query examples**:\n    - Note: the free-form nature of this property is likely to make queries on it across different databases inconsistent.\n    - A filter that matches an exactly given formula: `chemical_formula_descriptive=\"(H2O)2 Na\"`.\n    - A filter that does a partial match: `chemical_formula_descriptive CONTAINS \"H2O\"`.",
            "nullable": true
=======
            "description": "Meaning of property matches the BiBTeX specification.",
            "x-optimade-support": "optional",
            "x-optimade-queryable": "optional"
>>>>>>> 52aba26f
          },
          "chemical_formula_reduced": {
            "title": "Chemical Formula Reduced",
            "pattern": "^([A-Z][a-z]?([2-9]|[1-9]\\d+)?)+$",
            "type": "string",
<<<<<<< HEAD
            "description": "The reduced chemical formula for a structure as a string with element symbols and integer chemical proportion numbers.\nThe proportion number MUST be omitted if it is 1.\n\n- **Type**: string\n\n- **Requirements/Conventions**:\n    - **Support**: SHOULD be supported by all implementations, i.e., SHOULD NOT be `null`.\n    - **Query**: MUST be a queryable property.\n      However, support for filters using partial string matching with this property is OPTIONAL (i.e., BEGINS WITH, ENDS WITH, and CONTAINS).\n      Intricate queries on formula components are instead suggested to be formulated using set-type filter operators on the multi valued `elements` and `elements_ratios` properties.\n    - Element symbols MUST have proper capitalization (e.g., `\"Si\"`, not `\"SI\"` for \"silicon\").\n    - Elements MUST be placed in alphabetical order, followed by their integer chemical proportion number.\n    - For structures with no partial occupation, the chemical proportion numbers are the smallest integers for which the chemical proportion is exactly correct.\n    - For structures with partial occupation, the chemical proportion numbers are integers that within reasonable approximation indicate the correct chemical proportions. The precise details of how to perform the rounding is chosen by the API implementation.\n    - No spaces or separators are allowed.\n\n- **Examples**:\n    - `\"H2NaO\"`\n    - `\"ClNa\"`\n    - `\"CCaO3\"`\n\n- **Query examples**:\n    - A filter that matches an exactly given formula is `chemical_formula_reduced=\"H2NaO\"`.",
            "nullable": true
=======
            "description": "Meaning of property matches the BiBTeX specification.",
            "x-optimade-support": "optional",
            "x-optimade-queryable": "optional"
>>>>>>> 52aba26f
          },
          "chemical_formula_hill": {
            "title": "Chemical Formula Hill",
            "pattern": "^([A-Z][a-z]?([2-9]|[1-9]\\d+)?)+$",
            "type": "string",
<<<<<<< HEAD
            "description": "The chemical formula for a structure in [Hill form](https://dx.doi.org/10.1021/ja02046a005) with element symbols followed by integer chemical proportion numbers. The proportion number MUST be omitted if it is 1.\n\n- **Type**: string\n\n- **Requirements/Conventions**:\n    - **Support**: OPTIONAL support in implementations, i.e., MAY be `null`.\n    - **Query**: Support for queries on this property is OPTIONAL.\n      If supported, only a subset of the filter features MAY be supported.\n    - The overall scale factor of the chemical proportions is chosen such that the resulting values are integers that indicate the most chemically relevant unit of which the system is composed.\n      For example, if the structure is a repeating unit cell with four hydrogens and four oxygens that represents two hydroperoxide molecules, `chemical_formula_hill` is `\"H2O2\"` (i.e., not `\"HO\"`, nor `\"H4O4\"`).\n    - If the chemical insight needed to ascribe a Hill formula to the system is not present, the property MUST be handled as unset.\n    - Element symbols MUST have proper capitalization (e.g., `\"Si\"`, not `\"SI\"` for \"silicon\").\n    - Elements MUST be placed in [Hill order](https://dx.doi.org/10.1021/ja02046a005), followed by their integer chemical proportion number.\n      Hill order means: if carbon is present, it is placed first, and if also present, hydrogen is placed second.\n      After that, all other elements are ordered alphabetically.\n      If carbon is not present, all elements are ordered alphabetically.\n    - If the system has sites with partial occupation and the total occupations of each element do not all sum up to integers, then the Hill formula SHOULD be handled as unset.\n    - No spaces or separators are allowed.\n\n- **Examples**:\n    - `\"H2O2\"`\n\n- **Query examples**:\n    - A filter that matches an exactly given formula is `chemical_formula_hill=\"H2O2\"`."
=======
            "description": "Meaning of property matches the BiBTeX specification.",
            "x-optimade-support": "optional",
            "x-optimade-queryable": "optional"
>>>>>>> 52aba26f
          },
          "chemical_formula_anonymous": {
            "title": "Chemical Formula Anonymous",
            "pattern": "^([A-Z][a-z]?([2-9]|[1-9]\\d+)?)+$",
            "type": "string",
<<<<<<< HEAD
            "description": "The anonymous formula is the `chemical_formula_reduced`, but where the elements are instead first ordered by their chemical proportion number, and then, in order left to right, replaced by anonymous symbols A, B, C, ..., Z, Aa, Ba, ..., Za, Ab, Bb, ... and so on.\n\n- **Type**: string\n\n- **Requirements/Conventions**:\n    - **Support**: SHOULD be supported by all implementations, i.e., SHOULD NOT be `null`.\n    - **Query**: MUST be a queryable property.\n      However, support for filters using partial string matching with this property is OPTIONAL (i.e., BEGINS WITH, ENDS WITH, and CONTAINS).\n\n- **Examples**:\n    - `\"A2B\"`\n    - `\"A42B42C16D12E10F9G5\"`\n\n- **Querying**:\n    - A filter that matches an exactly given formula is `chemical_formula_anonymous=\"A2B\"`.",
            "nullable": true
          },
          "dimension_types": {
            "title": "Dimension Types",
            "maxItems": 3,
            "minItems": 3,
            "type": "array",
            "items": {
              "$ref": "#/components/schemas/Periodicity"
            },
            "description": "List of three integers.\nFor each of the three directions indicated by the three lattice vectors (see property `lattice_vectors`), this list indicates if the direction is periodic (value `1`) or non-periodic (value `0`).\nNote: the elements in this list each refer to the direction of the corresponding entry in `lattice_vectors` and *not* the Cartesian x, y, z directions.\n\n- **Type**: list of integers.\n\n- **Requirements/Conventions**:\n    - **Support**: SHOULD be supported by all implementations, i.e., SHOULD NOT be `null`.\n    - **Query**: Support for queries on this property is OPTIONAL.\n    - MUST be a list of length 3.\n    - Each integer element MUST assume only the value 0 or 1.\n\n- **Examples**:\n    - For a molecule: `[0, 0, 0]`\n    - For a wire along the direction specified by the third lattice vector: `[0, 0, 1]`\n    - For a 2D surface/slab, periodic on the plane defined by the first and third lattice vectors: `[1, 0, 1]`\n    - For a bulk 3D system: `[1, 1, 1]`",
            "nullable": true
          },
          "nperiodic_dimensions": {
            "title": "Nperiodic Dimensions",
            "type": "integer",
            "description": "An integer specifying the number of periodic dimensions in the structure, equivalent to the number of non-zero entries in `dimension_types`.\n\n- **Type**: integer\n\n- **Requirements/Conventions**:\n    - **Support**: SHOULD be supported by all implementations, i.e., SHOULD NOT be `null`.\n    - **Query**: MUST be a queryable property with support for all mandatory filter features.\n    - The integer value MUST be between 0 and 3 inclusive and MUST be equal to the sum of the items in the `dimension_types` property.\n    - This property only reflects the treatment of the lattice vectors provided for the structure, and not any physical interpretation of the dimensionality of its contents.\n\n- **Examples**:\n    - `2` should be indicated in cases where `dimension_types` is any of `[1, 1, 0]`, `[1, 0, 1]`, `[0, 1, 1]`.\n\n- **Query examples**:\n    - Match only structures with exactly 3 periodic dimensions: `nperiodic_dimensions=3`\n    - Match all structures with 2 or fewer periodic dimensions: `nperiodic_dimensions<=2`",
            "nullable": true
          },
          "lattice_vectors": {
            "title": "Lattice Vectors",
            "maxItems": 3,
            "minItems": 3,
            "type": "array",
            "items": {
              "type": "array",
              "items": {
                "type": "number"
              },
              "minItems": 3,
              "maxItems": 3
            },
            "description": "The three lattice vectors in Cartesian coordinates, in \u00e5ngstr\u00f6m (\u00c5).\n\n- **Type**: list of list of floats or unknown values.\n\n- **Requirements/Conventions**:\n    - **Support**: SHOULD be supported by all implementations, i.e., SHOULD NOT be `null`.\n    - **Query**: Support for queries on this property is OPTIONAL.\n      If supported, filters MAY support only a subset of comparison operators.\n    - MUST be a list of three vectors *a*, *b*, and *c*, where each of the vectors MUST BE a list of the vector's coordinates along the x, y, and z Cartesian coordinates.\n      (Therefore, the first index runs over the three lattice vectors and the second index runs over the x, y, z Cartesian coordinates).\n    - For databases that do not define an absolute Cartesian system (e.g., only defining the length and angles between vectors), the first lattice vector SHOULD be set along *x* and the second on the *xy*-plane.\n    - MUST always contain three vectors of three coordinates each, independently of the elements of property `dimension_types`.\n      The vectors SHOULD by convention be chosen so the determinant of the `lattice_vectors` matrix is different from zero.\n      The vectors in the non-periodic directions have no significance beyond fulfilling these requirements.\n    - The coordinates of the lattice vectors of non-periodic dimensions (i.e., those dimensions for which `dimension_types` is `0`) MAY be given as a list of all `null` values.\n        If a lattice vector contains the value `null`, all coordinates of that lattice vector MUST be `null`.\n\n- **Examples**:\n    - `[[4.0,0.0,0.0],[0.0,4.0,0.0],[0.0,1.0,4.0]]` represents a cell, where the first vector is `(4, 0, 0)`, i.e., a vector aligned along the `x` axis of length 4 \u00c5; the second vector is `(0, 4, 0)`; and the third vector is `(0, 1, 4)`.",
            "nullable": true
          },
          "cartesian_site_positions": {
            "title": "Cartesian Site Positions",
            "type": "array",
            "items": {
              "type": "array",
              "items": {
                "type": "number"
              },
              "minItems": 3,
              "maxItems": 3
            },
            "description": "Cartesian positions of each site in the structure.\nA site is usually used to describe positions of atoms; what atoms can be encountered at a given site is conveyed by the `species_at_sites` property, and the species themselves are described in the `species` property.\n\n- **Type**: list of list of floats\n\n- **Requirements/Conventions**:\n    - **Support**: SHOULD be supported by all implementations, i.e., SHOULD NOT be `null`.\n    - **Query**: Support for queries on this property is OPTIONAL.\n      If supported, filters MAY support only a subset of comparison operators.\n    - It MUST be a list of length equal to the number of sites in the structure, where every element is a list of the three Cartesian coordinates of a site expressed as float values in the unit angstrom (\u00c5).\n    - An entry MAY have multiple sites at the same Cartesian position (for a relevant use of this, see e.g., the property `assemblies`).\n\n- **Examples**:\n    - `[[0,0,0],[0,0,2]]` indicates a structure with two sites, one sitting at the origin and one along the (positive) *z*-axis, 2 \u00c5 away from the origin.",
            "nullable": true
          },
          "nsites": {
            "title": "Nsites",
            "type": "integer",
            "description": "An integer specifying the length of the `cartesian_site_positions` property.\n\n- **Type**: integer\n\n- **Requirements/Conventions**:\n    - **Support**: SHOULD be supported by all implementations, i.e., SHOULD NOT be `null`.\n    - **Query**: MUST be a queryable property with support for all mandatory filter features.\n\n- **Examples**:\n    - `42`\n\n- **Query examples**:\n    - Match only structures with exactly 4 sites: `nsites=4`\n    - Match structures that have between 2 and 7 sites: `nsites>=2 AND nsites<=7`",
            "nullable": true
          },
          "species": {
            "title": "Species",
            "type": "array",
            "items": {
              "$ref": "#/components/schemas/Species"
            },
            "description": "A list describing the species of the sites of this structure.\nSpecies can represent pure chemical elements, virtual-crystal atoms representing a statistical occupation of a given site by multiple chemical elements, and/or a location to which there are attached atoms, i.e., atoms whose precise location are unknown beyond that they are attached to that position (frequently used to indicate hydrogen atoms attached to another element, e.g., a carbon with three attached hydrogens might represent a methyl group, -CH3).\n\n- **Type**: list of dictionary with keys:\n    - `name`: string (REQUIRED)\n    - `chemical_symbols`: list of strings (REQUIRED)\n    - `concentration`: list of float (REQUIRED)\n    - `attached`: list of strings (REQUIRED)\n    - `nattached`: list of integers (OPTIONAL)\n    - `mass`: list of floats (OPTIONAL)\n    - `original_name`: string (OPTIONAL).\n\n- **Requirements/Conventions**:\n    - **Support**: SHOULD be supported by all implementations, i.e., SHOULD NOT be `null`.\n    - **Query**: Support for queries on this property is OPTIONAL.\n        If supported, filters MAY support only a subset of comparison operators.\n    - Each list member MUST be a dictionary with the following keys:\n        - **name**: REQUIRED; gives the name of the species; the **name** value MUST be unique in the `species` list;\n        - **chemical_symbols**: REQUIRED; MUST be a list of strings of all chemical elements composing this species.\n          Each item of the list MUST be one of the following:\n            - a valid chemical-element symbol, or\n            - the special value `\"X\"` to represent a non-chemical element, or\n            - the special value `\"vacancy\"` to represent that this site has a non-zero probability of having a vacancy (the respective probability is indicated in the `concentration` list, see below).\n\n          If any one entry in the `species` list has a `chemical_symbols` list that is longer than 1 element, the correct flag MUST be set in the list `structure_features`.\n\n        - **concentration**: REQUIRED; MUST be a list of floats, with same length as `chemical_symbols`.\n          The numbers represent the relative concentration of the corresponding chemical symbol in this species.\n          The numbers SHOULD sum to one. Cases in which the numbers do not sum to one typically fall only in the following two categories:\n\n            - Numerical errors when representing float numbers in fixed precision, e.g. for two chemical symbols with concentrations `1/3` and `2/3`, the concentration might look something like `[0.33333333333, 0.66666666666]`. If the client is aware that the sum is not one because of numerical precision, it can renormalize the values so that the sum is exactly one.\n            - Experimental errors in the data present in the database. In this case, it is the responsibility of the client to decide how to process the data.\n\n            Note that concentrations are uncorrelated between different sites (even of the same species).\n\n        - **attached**: OPTIONAL; if provided MUST be a list of length 1 or more of strings of chemical symbols for the elements attached to this site, or \"X\" for a non-chemical element.\n\n        - **nattached**: OPTIONAL; if provided MUST be a list of length 1 or more of integers indicating the number of attached atoms of the kind specified in the value of the `attached` key.\n\n          The implementation MUST include either both or none of the `attached` and `nattached` keys, and if they are provided, they MUST be of the same length.\n          Furthermore, if they are provided, the `structure_features` property MUST include the string `site_attachments`.\n\n        - **mass**: OPTIONAL. If present MUST be a list of floats, with the same length as `chemical_symbols`, providing element masses expressed in a.m.u.\n          Elements denoting vacancies MUST have masses equal to 0.\n\n        - **original_name**: OPTIONAL. Can be any valid Unicode string, and SHOULD contain (if specified) the name of the species that is used internally in the source database.\n\n          Note: With regards to \"source database\", we refer to the immediate source being queried via the OPTIMADE API implementation.\n\n          The main use of this field is for source databases that use species names, containing characters that are not allowed (see description of the list property `species_at_sites`).\n\n    - For systems that have only species formed by a single chemical symbol, and that have at most one species per chemical symbol, SHOULD use the chemical symbol as species name (e.g., `\"Ti\"` for titanium, `\"O\"` for oxygen, etc.)\n      However, note that this is OPTIONAL, and client implementations MUST NOT assume that the key corresponds to a chemical symbol, nor assume that if the species name is a valid chemical symbol, that it represents a species with that chemical symbol.\n      This means that a species `{\"name\": \"C\", \"chemical_symbols\": [\"Ti\"], \"concentration\": [1.0]}` is valid and represents a titanium species (and *not* a carbon species).\n    - It is NOT RECOMMENDED that a structure includes species that do not have at least one corresponding site.\n\n- **Examples**:\n    - `[ {\"name\": \"Ti\", \"chemical_symbols\": [\"Ti\"], \"concentration\": [1.0]} ]`: any site with this species is occupied by a Ti atom.\n    - `[ {\"name\": \"Ti\", \"chemical_symbols\": [\"Ti\", \"vacancy\"], \"concentration\": [0.9, 0.1]} ]`: any site with this species is occupied by a Ti atom with 90 % probability, and has a vacancy with 10 % probability.\n    - `[ {\"name\": \"BaCa\", \"chemical_symbols\": [\"vacancy\", \"Ba\", \"Ca\"], \"concentration\": [0.05, 0.45, 0.5], \"mass\": [0.0, 137.327, 40.078]} ]`: any site with this species is occupied by a Ba atom with 45 % probability, a Ca atom with 50 % probability, and by a vacancy with 5 % probability. The mass of this site is (on average) 88.5 a.m.u.\n    - `[ {\"name\": \"C12\", \"chemical_symbols\": [\"C\"], \"concentration\": [1.0], \"mass\": [12.0]} ]`: any site with this species is occupied by a carbon isotope with mass 12.\n    - `[ {\"name\": \"C13\", \"chemical_symbols\": [\"C\"], \"concentration\": [1.0], \"mass\": [13.0]} ]`: any site with this species is occupied by a carbon isotope with mass 13.\n    - `[ {\"name\": \"CH3\", \"chemical_symbols\": [\"C\"], \"concentration\": [1.0], \"attached\": [\"H\"], \"nattached\": [3]} ]`: any site with this species is occupied by a methyl group, -CH3, which is represented without specifying precise positions of the hydrogen atoms.",
            "nullable": true
          },
          "species_at_sites": {
            "title": "Species At Sites",
            "type": "array",
            "items": {
              "type": "string"
            },
            "description": "Name of the species at each site (where values for sites are specified with the same order of the property `cartesian_site_positions`).\nThe properties of the species are found in the property `species`.\n\n- **Type**: list of strings.\n\n- **Requirements/Conventions**:\n    - **Support**: SHOULD be supported by all implementations, i.e., SHOULD NOT be `null`.\n    - **Query**: Support for queries on this property is OPTIONAL.\n      If supported, filters MAY support only a subset of comparison operators.\n    - MUST have length equal to the number of sites in the structure (first dimension of the list property `cartesian_site_positions`).\n    - Each species name mentioned in the `species_at_sites` list MUST be described in the list property `species` (i.e. for each value in the `species_at_sites` list there MUST exist exactly one dictionary in the `species` list with the `name` attribute equal to the corresponding `species_at_sites` value).\n    - Each site MUST be associated only to a single species.\n      **Note**: However, species can represent mixtures of atoms, and multiple species MAY be defined for the same chemical element.\n      This latter case is useful when different atoms of the same type need to be grouped or distinguished, for instance in simulation codes to assign different initial spin states.\n\n- **Examples**:\n    - `[\"Ti\",\"O2\"]` indicates that the first site is hosting a species labeled `\"Ti\"` and the second a species labeled `\"O2\"`.\n    - `[\"Ac\", \"Ac\", \"Ag\", \"Ir\"]` indicating the first two sites contains the `\"Ac\"` species, while the third and fourth sites contain the `\"Ag\"` and `\"Ir\"` species, respectively.",
            "nullable": true
=======
            "description": "Meaning of property matches the BiBTeX specification.",
            "x-optimade-support": "optional",
            "x-optimade-queryable": "optional"
          },
          "organization": {
            "title": "Organization",
            "type": "string",
            "description": "Meaning of property matches the BiBTeX specification.",
            "x-optimade-support": "optional",
            "x-optimade-queryable": "optional"
          },
          "pages": {
            "title": "Pages",
            "type": "string",
            "description": "Meaning of property matches the BiBTeX specification.",
            "x-optimade-support": "optional",
            "x-optimade-queryable": "optional"
          },
          "publisher": {
            "title": "Publisher",
            "type": "string",
            "description": "Meaning of property matches the BiBTeX specification.",
            "x-optimade-support": "optional",
            "x-optimade-queryable": "optional"
          },
          "school": {
            "title": "School",
            "type": "string",
            "description": "Meaning of property matches the BiBTeX specification.",
            "x-optimade-support": "optional",
            "x-optimade-queryable": "optional"
          },
          "series": {
            "title": "Series",
            "type": "string",
            "description": "Meaning of property matches the BiBTeX specification.",
            "x-optimade-support": "optional",
            "x-optimade-queryable": "optional"
          },
          "title": {
            "title": "Title",
            "type": "string",
            "description": "Meaning of property matches the BiBTeX specification.",
            "x-optimade-support": "optional",
            "x-optimade-queryable": "optional"
          },
          "bib_type": {
            "title": "Bib Type",
            "type": "string",
            "description": "Type of the reference, corresponding to the **type** property in the BiBTeX specification.",
            "x-optimade-support": "optional",
            "x-optimade-queryable": "optional"
>>>>>>> 52aba26f
          },
          "assemblies": {
            "title": "Assemblies",
            "type": "array",
            "items": {
              "$ref": "#/components/schemas/Assembly"
            },
            "description": "A description of groups of sites that are statistically correlated.\n\n- **Type**: list of dictionary with keys:\n    - `sites_in_groups`: list of list of integers (REQUIRED)\n    - `group_probabilities`: list of floats (REQUIRED)\n\n- **Requirements/Conventions**:\n    - **Support**: OPTIONAL support in implementations, i.e., MAY be `null`.\n    - **Query**: Support for queries on this property is OPTIONAL.\n        If supported, filters MAY support only a subset of comparison operators.\n    - The property SHOULD be `null` for entries that have no partial occupancies.\n    - If present, the correct flag MUST be set in the list `structure_features`.\n    - Client implementations MUST check its presence (as its presence changes the interpretation of the structure).\n    - If present, it MUST be a list of dictionaries, each of which represents an assembly and MUST have the following two keys:\n        - **sites_in_groups**: Index of the sites (0-based) that belong to each group for each assembly.\n\n            Example: `[[1], [2]]`: two groups, one with the second site, one with the third.\n            Example: `[[1,2], [3]]`: one group with the second and third site, one with the fourth.\n\n        - **group_probabilities**: Statistical probability of each group. It MUST have the same length as `sites_in_groups`.\n            It SHOULD sum to one.\n            See below for examples of how to specify the probability of the occurrence of a vacancy.\n            The possible reasons for the values not to sum to one are the same as already specified above for the `concentration` of each `species`.\n\n    - If a site is not present in any group, it means that it is present with 100 % probability (as if no assembly was specified).\n    - A site MUST NOT appear in more than one group.\n\n- **Examples** (for each entry of the assemblies list):\n    - `{\"sites_in_groups\": [[0], [1]], \"group_probabilities: [0.3, 0.7]}`: the first site and the second site never occur at the same time in the unit cell.\n        Statistically, 30 % of the times the first site is present, while 70 % of the times the second site is present.\n    - `{\"sites_in_groups\": [[1,2], [3]], \"group_probabilities: [0.3, 0.7]}`: the second and third site are either present together or not present; they form the first group of atoms for this assembly.\n        The second group is formed by the fourth site.\n        Sites of the first group (the second and the third) are never present at the same time as the fourth site.\n        30 % of times sites 1 and 2 are present (and site 3 is absent); 70 % of times site 3 is present (and sites 1 and 2 are absent).\n\n- **Notes**:\n    - Assemblies are essential to represent, for instance, the situation where an atom can statistically occupy two different positions (sites).\n\n    - By defining groups, it is possible to represent, e.g., the case where a functional molecule (and not just one atom) is either present or absent (or the case where it it is present in two conformations)\n\n    - Considerations on virtual alloys and on vacancies: In the special case of a virtual alloy, these specifications allow two different, equivalent ways of specifying them.\n        For instance, for a site at the origin with 30 % probability of being occupied by Si, 50 % probability of being occupied by Ge, and 20 % of being a vacancy, the following two representations are possible:\n\n        - Using a single species:\n            ```json\n            {\n              \"cartesian_site_positions\": [[0,0,0]],\n              \"species_at_sites\": [\"SiGe-vac\"],\n              \"species\": [\n              {\n                \"name\": \"SiGe-vac\",\n                \"chemical_symbols\": [\"Si\", \"Ge\", \"vacancy\"],\n                \"concentration\": [0.3, 0.5, 0.2]\n              }\n              ]\n              // ...\n            }\n            ```\n\n        - Using multiple species and the assemblies:\n            ```json\n            {\n              \"cartesian_site_positions\": [ [0,0,0], [0,0,0], [0,0,0] ],\n              \"species_at_sites\": [\"Si\", \"Ge\", \"vac\"],\n              \"species\": [\n                { \"name\": \"Si\", \"chemical_symbols\": [\"Si\"], \"concentration\": [1.0] },\n                { \"name\": \"Ge\", \"chemical_symbols\": [\"Ge\"], \"concentration\": [1.0] },\n                { \"name\": \"vac\", \"chemical_symbols\": [\"vacancy\"], \"concentration\": [1.0] }\n              ],\n              \"assemblies\": [\n                {\n              \"sites_in_groups\": [ [0], [1], [2] ],\n              \"group_probabilities\": [0.3, 0.5, 0.2]\n                }\n              ]\n              // ...\n            }\n            ```\n\n    - It is up to the database provider to decide which representation to use, typically depending on the internal format in which the structure is stored.\n        However, given a structure identified by a unique ID, the API implementation MUST always provide the same representation for it.\n\n    - The probabilities of occurrence of different assemblies are uncorrelated.\n        So, for instance in the following case with two assemblies:\n        ```json\n        {\n          \"assemblies\": [\n            {\n              \"sites_in_groups\": [ [0], [1] ],\n              \"group_probabilities\": [0.2, 0.8],\n            },\n            {\n              \"sites_in_groups\": [ [2], [3] ],\n              \"group_probabilities\": [0.3, 0.7]\n            }\n          ]\n        }\n        ```\n\n        Site 0 is present with a probability of 20 % and site 1 with a probability of 80 %. These two sites are correlated (either site 0 or 1 is present). Similarly, site 2 is present with a probability of 30 % and site 3 with a probability of 70 %.\n        These two sites are correlated (either site 2 or 3 is present).\n        However, the presence or absence of sites 0 and 1 is not correlated with the presence or absence of sites 2 and 3 (in the specific example, the pair of sites (0, 2) can occur with 0.2*0.3 = 6 % probability; the pair (0, 3) with 0.2*0.7 = 14 % probability; the pair (1, 2) with 0.8*0.3 = 24 % probability; and the pair (1, 3) with 0.8*0.7 = 56 % probability)."
          },
          "structure_features": {
            "title": "Structure Features",
            "type": "array",
            "items": {
              "$ref": "#/components/schemas/StructureFeatures"
            },
            "description": "A list of strings that flag which special features are used by the structure.\n\n- **Type**: list of strings\n\n- **Requirements/Conventions**:\n    - **Support**: MUST be supported by all implementations, MUST NOT be `null`.\n    - **Query**: MUST be a queryable property.\n    Filters on the list MUST support all mandatory HAS-type queries.\n    Filter operators for comparisons on the string components MUST support equality, support for other comparison operators are OPTIONAL.\n    - MUST be an empty list if no special features are used.\n    - MUST be sorted alphabetically.\n    - If a special feature listed below is used, the list MUST contain the corresponding string.\n    - If a special feature listed below is not used, the list MUST NOT contain the corresponding string.\n    - **List of strings used to indicate special structure features**:\n        - `disorder`: this flag MUST be present if any one entry in the `species` list has a `chemical_symbols` list that is longer than 1 element.\n        - `implicit_atoms`: this flag MUST be present if the structure contains atoms that are not assigned to sites via the property `species_at_sites` (e.g., because their positions are unknown).\n           When this flag is present, the properties related to the chemical formula will likely not match the type and count of atoms represented by the `species_at_sites`, `species` and `assemblies` properties.\n        - `site_attachments`: this flag MUST be present if any one entry in the `species` list includes `attached` and `nattached`.\n        - `assemblies`: this flag MUST be present if the property `assemblies` is present.\n\n- **Examples**: A structure having implicit atoms and using assemblies: `[\"assemblies\", \"implicit_atoms\"]`"
          },
          "immutable_id": {
            "title": "Immutable Id",
            "type": "string",
<<<<<<< HEAD
            "description": "The entry's immutable ID (e.g., an UUID). This is important for databases having preferred IDs that point to \"the latest version\" of a record, but still offer access to older variants. This ID maps to the version-specific record, in case it changes in the future.\n\n- **Type**: string.\n\n- **Requirements/Conventions**:\n    - **Support**: OPTIONAL support in implementations, i.e., MAY be `null`.\n    - **Query**: MUST be a queryable property with support for all mandatory filter features.\n\n- **Examples**:\n    - `\"8bd3e750-b477-41a0-9b11-3a799f21b44f\"`\n    - `\"fjeiwoj,54;@=%<>#32\"` (Strings that are not URL-safe are allowed.)"
=======
            "description": "Meaning of property matches the BiBTeX specification.",
            "x-optimade-support": "optional",
            "x-optimade-queryable": "optional"
>>>>>>> 52aba26f
          },
          "last_modified": {
            "title": "Last Modified",
            "type": "string",
<<<<<<< HEAD
            "description": "Date and time representing when the entry was last modified.\n\n- **Type**: timestamp.\n\n- **Requirements/Conventions**:\n    - **Support**: SHOULD be supported by all implementations, i.e., SHOULD NOT be `null`.\n    - **Query**: MUST be a queryable property with support for all mandatory filter features.\n    - **Response**: REQUIRED in the response unless the query parameter `response_fields` is present and does not include this property.\n\n- **Example**:\n    - As part of JSON response format: `\"2007-04-05T14:30:20Z\"` (i.e., encoded as an [RFC 3339 Internet Date/Time Format](https://tools.ietf.org/html/rfc3339#section-5.6) string.)",
            "format": "date-time",
            "nullable": true
=======
            "description": "Meaning of property matches the BiBTeX specification.",
            "x-optimade-support": "optional",
            "x-optimade-queryable": "optional"
>>>>>>> 52aba26f
          }
        },
        "description": "Contains key-value pairs representing the entry's properties."
      },
      "StructureResponseMany": {
        "title": "StructureResponseMany",
        "required": [
          "data",
          "meta"
        ],
        "type": "object",
        "properties": {
          "data": {
            "title": "Data",
            "uniqueItems": true,
            "anyOf": [
              {
                "type": "array",
                "items": {
                  "$ref": "#/components/schemas/StructureResource"
                }
              },
              {
                "type": "array",
                "items": {
                  "type": "object"
                }
              }
            ],
            "description": "List of unique OPTIMADE structures entry resource objects."
          },
          "meta": {
            "title": "Meta",
            "allOf": [
              {
                "$ref": "#/components/schemas/ResponseMeta"
              }
            ],
            "description": "A meta object containing non-standard information"
          },
          "errors": {
            "title": "Errors",
            "uniqueItems": true,
            "type": "array",
            "items": {
              "$ref": "#/components/schemas/Error"
            },
            "description": "A list of unique errors"
          },
          "included": {
            "title": "Included",
            "uniqueItems": true,
            "anyOf": [
              {
                "type": "array",
                "items": {
                  "$ref": "#/components/schemas/EntryResource"
                }
              },
              {
                "type": "array",
                "items": {
                  "type": "object"
                }
              }
            ]
          },
          "links": {
            "title": "Links",
            "allOf": [
              {
                "$ref": "#/components/schemas/ToplevelLinks"
              }
            ],
            "description": "Links associated with the primary data or errors"
          },
          "jsonapi": {
            "title": "Jsonapi",
            "allOf": [
              {
                "$ref": "#/components/schemas/JsonApi"
              }
            ],
            "description": "Information about the JSON API used"
          }
        },
        "description": "errors are not allowed"
      },
      "StructureResponseOne": {
        "title": "StructureResponseOne",
        "required": [
          "data",
          "meta"
        ],
        "type": "object",
        "properties": {
          "data": {
            "title": "Data",
            "anyOf": [
              {
                "$ref": "#/components/schemas/StructureResource"
              },
              {
                "type": "object"
              }
            ],
            "description": "A single structures entry resource."
          },
          "meta": {
            "title": "Meta",
            "allOf": [
              {
                "$ref": "#/components/schemas/ResponseMeta"
              }
            ],
            "description": "A meta object containing non-standard information"
          },
          "errors": {
            "title": "Errors",
            "uniqueItems": true,
            "type": "array",
            "items": {
              "$ref": "#/components/schemas/Error"
            },
            "description": "A list of unique errors"
          },
          "included": {
            "title": "Included",
            "uniqueItems": true,
            "anyOf": [
              {
                "type": "array",
                "items": {
                  "$ref": "#/components/schemas/EntryResource"
                }
              },
              {
                "type": "array",
                "items": {
                  "type": "object"
                }
              }
            ]
          },
          "links": {
            "title": "Links",
            "allOf": [
              {
                "$ref": "#/components/schemas/ToplevelLinks"
              }
            ],
            "description": "Links associated with the primary data or errors"
          },
          "jsonapi": {
            "title": "Jsonapi",
            "allOf": [
              {
                "$ref": "#/components/schemas/JsonApi"
              }
            ],
            "description": "Information about the JSON API used"
          }
        },
        "description": "errors are not allowed"
      },
      "ToplevelLinks": {
        "title": "ToplevelLinks",
        "type": "object",
        "properties": {
          "self": {
            "title": "Self",
            "anyOf": [
              {
                "maxLength": 65536,
                "minLength": 1,
                "type": "string",
                "format": "uri"
              },
              {
                "$ref": "#/components/schemas/Link"
              }
            ],
            "description": "A link to itself"
          },
          "related": {
            "title": "Related",
            "anyOf": [
              {
                "maxLength": 65536,
                "minLength": 1,
                "type": "string",
                "format": "uri"
              },
              {
                "$ref": "#/components/schemas/Link"
              }
            ],
            "description": "A related resource link"
          },
          "first": {
            "title": "First",
            "anyOf": [
              {
<<<<<<< HEAD
                "type": "string",
                "minLength": 1,
                "maxLength": 65536,
                "format": "uri"
              },
=======
                "maxLength": 65536,
                "minLength": 1,
                "type": "string",
                "format": "uri"
              },
              {
                "$ref": "#/components/schemas/Link"
              }
            ],
            "description": "A link that identifies the resource represented by the resource object."
          }
        },
        "description": "A Resource Links object"
      },
      "ResponseMeta": {
        "title": "ResponseMeta",
        "required": [
          "query",
          "api_version",
          "more_data_available"
        ],
        "type": "object",
        "properties": {
          "query": {
            "title": "Query",
            "allOf": [
>>>>>>> 52aba26f
              {
                "$ref": "#/components/schemas/Link"
              }
            ],
<<<<<<< HEAD
            "description": "The first page of data"
=======
            "description": "Information on the Query that was requested"
          },
          "api_version": {
            "title": "Api Version",
            "pattern": "^(0|[1-9]\\d*)\\.(0|[1-9]\\d*)\\.(0|[1-9]\\d*)(?:-((?:0|[1-9]\\d*|\\d*[a-zA-Z-][0-9a-zA-Z-]*)(?:\\.(?:0|[1-9]\\d*|\\d*[a-zA-Z-][0-9a-zA-Z-]*))*))?(?:\\+([0-9a-zA-Z-]+(?:\\.[0-9a-zA-Z-]+)*))?$",
            "type": "string",
            "description": "Presently used full version of the OPTIMADE API.\nThe version number string MUST NOT be prefixed by, e.g., \"v\".\nExamples: `1.0.0`, `1.0.0-rc.2`.",
            "example": [
              "0.10.1",
              "1.0.0-rc.2",
              "1.2.3-rc.5+develop"
            ]
          },
          "more_data_available": {
            "title": "More Data Available",
            "type": "boolean",
            "description": "`false` if the response contains all data for the request (e.g., a request issued to a single entry endpoint, or a `filter` query at the last page of a paginated response) and `true` if the response is incomplete in the sense that multiple objects match the request, and not all of them have been included in the response (e.g., a query with multiple pages that is not at the last page)."
>>>>>>> 52aba26f
          },
          "last": {
            "title": "Last",
            "anyOf": [
              {
                "maxLength": 65536,
                "minLength": 1,
                "type": "string",
                "format": "uri"
              },
              {
                "$ref": "#/components/schemas/Link"
              }
            ],
            "description": "The last page of data"
          },
          "prev": {
            "title": "Prev",
            "anyOf": [
              {
                "type": "string",
                "minLength": 1,
                "maxLength": 65536,
                "format": "uri"
              },
              {
                "$ref": "#/components/schemas/Link"
              }
            ],
            "description": "The previous page of data"
          },
          "next": {
            "title": "Next",
            "anyOf": [
              {
                "type": "string",
                "minLength": 1,
                "maxLength": 65536,
                "format": "uri"
              },
              {
                "$ref": "#/components/schemas/Link"
              }
            ],
            "description": "The next page of data"
          }
        },
        "description": "A set of Links objects, possibly including pagination"
      },
      "TrajectoryDataAttributes": {
        "title": "TrajectoryDataAttributes",
        "required": [
          "frame_serialization_format"
        ],
        "type": "object",
        "properties": {
          "frame_serialization_format": {
            "title": "Frame Serialization Format",
            "type": "string",
<<<<<<< HEAD
            "description": "To improve the compactness of the data there are several ways to show to which frame a value belongs.\n    This is specified by the :property:`frame_serialization_format`.\n  - **Type**: string\n  - **Requirements/Conventions**: This field MUST be present.\n  - **Values**:\n\n    - **constant**: The value of the property is constant and thus has the same value for each frame in the trajectory.\n    - **explicit**: A value is given for each frame.\n      The number of values MUST thus be equal to the number of frames and MUST be in the same order as the frames.\n      If there is no value for a particular frame the value MUST be :val:`null`.\n    - **linear**: The value is a linear function of the frame number.\n      This function is defined by :property:`offset_linear` and :property:`step_size_linear`.\n    - **explicit_regular_sparse**: The value is set every one per :property:`step_size_sparse` frames, with :property:`offset_sparse` as the first frame.\n    - **explicit_custom_sparse**: A separate list with frame numbers is defined in the field :property:`sparse_frames` to indicate to which frame a value belongs."
          },
          "nvalues": {
            "title": "Nvalues",
            "type": "integer",
            "description": "This field gives the number of values for this property.\n    - **Type**: integer\n    - **Requirements/Conventions**: The value MUST be present when :property:`frame_serialization_format` is set to explicit, explicit_regular_sparse or explicit_custom_sparse.\n    - **Examples**:\n      - :val:`100`"
          },
          "offset_linear": {
            "title": "Offset Linear",
            "type": "number",
            "description": "If :property:`frame_serialization_format` is set to :val:`\"linear\"` this property gives the value at frame 0.\n  - **Type**: float\n  - **Requirements/Conventions**: The value MAY be present when :property:`frame_serialization_format` is set to :val:`\"linear\"`, otherwise the value MUST NOT be present.\n    The default value is 0.\n  - **Examples**:\n\n    - :val:`1.5`"
          },
          "step_size_linear": {
            "title": "Step Size Linear",
            "type": "number",
            "description": "If :property:`frame_serialization_format` is set to :val:`\"linear\"`, this value gives the change in the value of the property per unit of frame number.\n    e.g. If at frame 3 the value of the property is 0.6 and :property:`step_size_linear` = 0.2 than at frame 4 the value of the property will be 0.8.\n  - **Type**: float\n  - **Requirements/Conventions**: The value MUST be present when :property:`frame_serialization_format` is set to \"linear\".\n    Otherwise it MUST NOT be present.\n  - **Examples**:\n\n    - :val:`0.0005`"
          },
          "offset_sparse": {
            "title": "Offset Sparse",
            "type": "integer",
            "description": "If :property:`frame_serialization_format` is set to :val:` \"explicit_regular_sparse\"` this property gives the frame number to which the first value belongs.\n  - **Type**: integer\n  - **Requirements/Conventions**: The value MAY be present when :property:`frame_serialization_format` is set to :val:`\"explicit_regular_sparse\"`, otherwise the value MUST NOT be present.\n    The default value is 0.\n  - **Examples**:\n\n    - :val:`100`"
=======
            "description": "Gives the name of the species; the **name** value MUST be unique in the `species` list.",
            "x-optimade-support": "must",
            "x-optimade-queryable": "optional"
          },
          "chemical_symbols": {
            "title": "Chemical Symbols",
            "type": "array",
            "items": {
              "type": "string"
            },
            "description": "MUST be a list of strings of all chemical elements composing this species. Each item of the list MUST be one of the following:\n\n- a valid chemical-element symbol, or\n- the special value `\"X\"` to represent a non-chemical element, or\n- the special value `\"vacancy\"` to represent that this site has a non-zero probability of having a vacancy (the respective probability is indicated in the `concentration` list, see below).\n\nIf any one entry in the `species` list has a `chemical_symbols` list that is longer than 1 element, the correct flag MUST be set in the list `structure_features`.",
            "x-optimade-support": "must",
            "x-optimade-queryable": "optional"
          },
          "concentration": {
            "title": "Concentration",
            "type": "array",
            "items": {
              "type": "number"
            },
            "description": "MUST be a list of floats, with same length as `chemical_symbols`. The numbers represent the relative concentration of the corresponding chemical symbol in this species. The numbers SHOULD sum to one. Cases in which the numbers do not sum to one typically fall only in the following two categories:\n\n- Numerical errors when representing float numbers in fixed precision, e.g. for two chemical symbols with concentrations `1/3` and `2/3`, the concentration might look something like `[0.33333333333, 0.66666666666]`. If the client is aware that the sum is not one because of numerical precision, it can renormalize the values so that the sum is exactly one.\n- Experimental errors in the data present in the database. In this case, it is the responsibility of the client to decide how to process the data.\n\nNote that concentrations are uncorrelated between different site (even of the same species).",
            "x-optimade-support": "must",
            "x-optimade-queryable": "optional"
          },
          "mass": {
            "title": "Mass",
            "type": "array",
            "items": {
              "type": "number"
            },
            "description": "If present MUST be a list of floats expressed in a.m.u.\nElements denoting vacancies MUST have masses equal to 0.",
            "x-optimade-unit": "a.m.u.",
            "x-optimade-support": "optional",
            "x-optimade-queryable": "optional"
          },
          "original_name": {
            "title": "Original Name",
            "type": "string",
            "description": "Can be any valid Unicode string, and SHOULD contain (if specified) the name of the species that is used internally in the source database.\n\nNote: With regards to \"source database\", we refer to the immediate source being queried via the OPTIMADE API implementation.",
            "x-optimade-support": "optional",
            "x-optimade-queryable": "optional"
>>>>>>> 52aba26f
          },
          "step_size_sparse": {
            "title": "Step Size Sparse",
            "type": "integer",
            "description": "If :property:`frame_serialization_format` is set to :val:` \"explicit_regular_sparse\"`, this value indicates that every step_size_sparse frames a value is defined.\n  - **Type**: integer\n  - **Requirements/Conventions**: The value MUST be present when :property:`frame_serialization_format` is set to :val:`\"explicit_regular_sparse\"`.\n    Otherwise it MUST NOT be present.\n  - **Examples**:\n\n    - :val:`100`"
          },
          "sparse_frames": {
            "title": "Sparse Frames",
            "type": "array",
            "items": {
              "type": "integer"
            },
<<<<<<< HEAD
            "description": "If :property:`frame_serialization_format` is set to :val:`\"explicit_custom_sparse\"`, this field holds the frames to which the values in the value field belong.\n  - **Type**: List of integers\n  - **Requirements/Conventions**: The value MUST be present when :property:`frame_serialization_format` is set to \"explicit_custom_sparse\".\n    Otherwise it MUST NOT be present.\n    The frame numbers in :property:`sparse_frames` MUST be in the same order as the values.\n  - **Examples**:\n\n    - :val:`[0,20,78,345]`"
=======
            "description": "If provided MUST be a list of length 1 or more of strings of chemical symbols for the elements attached to this site, or \"X\" for a non-chemical element.",
            "x-optimade-support": "optional",
            "x-optimade-queryable": "optional"
>>>>>>> 52aba26f
          },
          "values": {
            "title": "Values",
            "type": "array",
            "items": {},
            "description": "A list with the values for this property in the trajectory."
          },
          "frames": {
            "title": "Frames",
            "type": "array",
            "items": {
              "type": "integer"
            },
<<<<<<< HEAD
            "description": "A list with frame numbers which corresponds to the frames to which the values in the values field belong."
=======
            "description": "If provided MUST be a list of length 1 or more of integers indicating the number of attached atoms of the kind specified in the value of the :field:`attached` key.",
            "x-optimade-support": "optional",
            "x-optimade-queryable": "optional"
>>>>>>> 52aba26f
          }
        }
      },
      "TrajectoryRelationship": {
        "title": "TrajectoryRelationship",
        "type": "object",
        "properties": {
          "links": {
            "title": "Links",
            "allOf": [
              {
                "$ref": "#/components/schemas/RelationshipLinks"
              }
            ],
            "description": "a links object containing at least one of the following: self, related"
          },
          "data": {
            "title": "Data",
            "uniqueItems": true,
            "anyOf": [
              {
                "$ref": "#/components/schemas/BaseRelationshipResource"
              },
              {
                "type": "array",
                "items": {
                  "$ref": "#/components/schemas/BaseRelationshipResource"
                }
              }
            ],
            "description": "Resource linkage"
          },
          "meta": {
            "title": "Meta",
            "allOf": [
              {
                "$ref": "#/components/schemas/Meta"
              }
            ],
            "description": "a meta object that contains non-standard meta-information about the relationship."
          }
        },
        "description": "Similar to normal JSON API relationship, but with addition of OPTIONAL meta field for a resource."
      },
      "TrajectoryResource": {
        "title": "TrajectoryResource",
        "required": [
          "id",
          "type",
          "attributes"
        ],
        "type": "object",
        "properties": {
          "id": {
            "title": "Id",
            "type": "string",
            "description": "An entry's ID as defined in section Definition of Terms.\n\n- **Type**: string.\n\n- **Requirements/Conventions**:\n    - **Support**: MUST be supported by all implementations, MUST NOT be `null`.\n    - **Query**: MUST be a queryable property with support for all mandatory filter features.\n    - **Response**: REQUIRED in the response.\n\n- **Examples**:\n    - `\"db/1234567\"`\n    - `\"cod/2000000\"`\n    - `\"cod/2000000@1234567\"`\n    - `\"nomad/L1234567890\"`\n    - `\"42\"`",
            "x-optimade-support": "must",
            "x-optimade-queryable": "must"
          },
          "type": {
            "title": "Type",
            "pattern": "^trajectories$",
            "type": "string",
<<<<<<< HEAD
            "description": "The name of the type of an entry.\n\n- **Type**: string.\n\n- **Requirements/Conventions**:\n    - **Support**: MUST be supported by all implementations, MUST NOT be `null`.\n    - **Query**: MUST be a queryable property with support for all mandatory filter features.\n    - **Response**: REQUIRED in the response.\n    - MUST be an existing entry type.\n    - The entry of type `<type>` and ID `<id>` MUST be returned in response to a request for `/<type>/<id>` under the versioned base URL.\n\n- **Examples**:\n    - `\"trajectories\"`"
=======
            "description": "The name of the type of an entry.\n\n- **Type**: string.\n\n- **Requirements/Conventions**:\n    - **Support**: MUST be supported by all implementations, MUST NOT be `null`.\n    - **Query**: MUST be a queryable property with support for all mandatory filter features.\n    - **Response**: REQUIRED in the response.\n    - MUST be an existing entry type.\n    - The entry of type `<type>` and ID `<id>` MUST be returned in response to a request for `/<type>/<id>` under the versioned base URL.\n\n- **Examples**:\n    - `\"structures\"`",
            "default": "structures",
            "x-optimade-support": "must",
            "x-optimade-queryable": "must"
>>>>>>> 52aba26f
          },
          "links": {
            "title": "Links",
            "allOf": [
              {
                "$ref": "#/components/schemas/ResourceLinks"
              }
            ],
            "description": "a links object containing links related to the resource."
          },
          "meta": {
            "title": "Meta",
            "allOf": [
              {
                "$ref": "#/components/schemas/Meta"
              }
            ],
            "description": "a meta object containing non-standard meta-information about a resource that can not be represented as an attribute or relationship."
<<<<<<< HEAD
          },
          "attributes": {
            "$ref": "#/components/schemas/TrajectoryResourceAttributes"
=======
          },
          "attributes": {
            "$ref": "#/components/schemas/StructureResourceAttributes"
          },
          "relationships": {
            "title": "Relationships",
            "allOf": [
              {
                "$ref": "#/components/schemas/EntryRelationships"
              }
            ],
            "description": "A dictionary containing references to other entries according to the description in section Relationships encoded as [JSON API Relationships](https://jsonapi.org/format/1.0/#document-resource-object-relationships).\nThe OPTIONAL human-readable description of the relationship MAY be provided in the `description` field inside the `meta` dictionary of the JSON API resource identifier object."
          }
        },
        "description": "Representing a structure."
      },
      "StructureResourceAttributes": {
        "title": "StructureResourceAttributes",
        "required": [
          "last_modified",
          "elements",
          "nelements",
          "elements_ratios",
          "chemical_formula_descriptive",
          "chemical_formula_reduced",
          "chemical_formula_anonymous",
          "dimension_types",
          "nperiodic_dimensions",
          "lattice_vectors",
          "cartesian_site_positions",
          "nsites",
          "species",
          "species_at_sites",
          "structure_features"
        ],
        "type": "object",
        "properties": {
          "immutable_id": {
            "title": "Immutable Id",
            "type": "string",
            "description": "The entry's immutable ID (e.g., an UUID). This is important for databases having preferred IDs that point to \"the latest version\" of a record, but still offer access to older variants. This ID maps to the version-specific record, in case it changes in the future.\n\n- **Type**: string.\n\n- **Requirements/Conventions**:\n    - **Support**: OPTIONAL support in implementations, i.e., MAY be `null`.\n    - **Query**: MUST be a queryable property with support for all mandatory filter features.\n\n- **Examples**:\n    - `\"8bd3e750-b477-41a0-9b11-3a799f21b44f\"`\n    - `\"fjeiwoj,54;@=%<>#32\"` (Strings that are not URL-safe are allowed.)",
            "x-optimade-support": "optional",
            "x-optimade-queryable": "must"
          },
          "last_modified": {
            "title": "Last Modified",
            "type": "string",
            "description": "Date and time representing when the entry was last modified.\n\n- **Type**: timestamp.\n\n- **Requirements/Conventions**:\n    - **Support**: SHOULD be supported by all implementations, i.e., SHOULD NOT be `null`.\n    - **Query**: MUST be a queryable property with support for all mandatory filter features.\n    - **Response**: REQUIRED in the response unless the query parameter `response_fields` is present and does not include this property.\n\n- **Example**:\n    - As part of JSON response format: `\"2007-04-05T14:30:20Z\"` (i.e., encoded as an [RFC 3339 Internet Date/Time Format](https://tools.ietf.org/html/rfc3339#section-5.6) string.)",
            "format": "date-time",
            "nullable": true,
            "x-optimade-support": "should",
            "x-optimade-queryable": "must"
          },
          "elements": {
            "title": "Elements",
            "type": "array",
            "items": {
              "type": "string"
            },
            "description": "The chemical symbols of the different elements present in the structure.\n\n- **Type**: list of strings.\n\n- **Requirements/Conventions**:\n    - **Support**: SHOULD be supported by all implementations, i.e., SHOULD NOT be `null`.\n    - **Query**: MUST be a queryable property with support for all mandatory filter features.\n    - The strings are the chemical symbols, i.e., either a single uppercase letter or an uppercase letter followed by a number of lowercase letters.\n    - The order MUST be alphabetical.\n    - MUST refer to the same elements in the same order, and therefore be of the same length, as `elements_ratios`, if the latter is provided.\n    - Note: This property SHOULD NOT contain the string \"X\" to indicate non-chemical elements or \"vacancy\" to indicate vacancies (in contrast to the field `chemical_symbols` for the `species` property).\n\n- **Examples**:\n    - `[\"Si\"]`\n    - `[\"Al\",\"O\",\"Si\"]`\n\n- **Query examples**:\n    - A filter that matches all records of structures that contain Si, Al **and** O, and possibly other elements: `elements HAS ALL \"Si\", \"Al\", \"O\"`.\n    - To match structures with exactly these three elements, use `elements HAS ALL \"Si\", \"Al\", \"O\" AND elements LENGTH 3`.\n    - Note: length queries on this property can be equivalently formulated by filtering on the `nelements`_ property directly.",
            "nullable": true,
            "x-optimade-support": "should",
            "x-optimade-queryable": "must"
          },
          "nelements": {
            "title": "Nelements",
            "type": "integer",
            "description": "Number of different elements in the structure as an integer.\n\n- **Type**: integer\n\n- **Requirements/Conventions**:\n    - **Support**: SHOULD be supported by all implementations, i.e., SHOULD NOT be `null`.\n    - **Query**: MUST be a queryable property with support for all mandatory filter features.\n    - MUST be equal to the lengths of the list properties `elements` and `elements_ratios`, if they are provided.\n\n- **Examples**:\n    - `3`\n\n- **Querying**:\n    - Note: queries on this property can equivalently be formulated using `elements LENGTH`.\n    - A filter that matches structures that have exactly 4 elements: `nelements=4`.\n    - A filter that matches structures that have between 2 and 7 elements: `nelements>=2 AND nelements<=7`.",
            "nullable": true,
            "x-optimade-support": "should",
            "x-optimade-queryable": "must"
          },
          "elements_ratios": {
            "title": "Elements Ratios",
            "type": "array",
            "items": {
              "type": "number"
            },
            "description": "Relative proportions of different elements in the structure.\n\n- **Type**: list of floats\n\n- **Requirements/Conventions**:\n    - **Support**: SHOULD be supported by all implementations, i.e., SHOULD NOT be `null`.\n    - **Query**: MUST be a queryable property with support for all mandatory filter features.\n    - Composed by the proportions of elements in the structure as a list of floating point numbers.\n    - The sum of the numbers MUST be 1.0 (within floating point accuracy)\n    - MUST refer to the same elements in the same order, and therefore be of the same length, as `elements`, if the latter is provided.\n\n- **Examples**:\n    - `[1.0]`\n    - `[0.3333333333333333, 0.2222222222222222, 0.4444444444444444]`\n\n- **Query examples**:\n    - Note: Useful filters can be formulated using the set operator syntax for correlated values.\n      However, since the values are floating point values, the use of equality comparisons is generally inadvisable.\n    - OPTIONAL: a filter that matches structures where approximately 1/3 of the atoms in the structure are the element Al is: `elements:elements_ratios HAS ALL \"Al\":>0.3333, \"Al\":<0.3334`.",
            "nullable": true,
            "x-optimade-support": "should",
            "x-optimade-queryable": "must"
          },
          "chemical_formula_descriptive": {
            "title": "Chemical Formula Descriptive",
            "type": "string",
            "description": "The chemical formula for a structure as a string in a form chosen by the API implementation.\n\n- **Type**: string\n\n- **Requirements/Conventions**:\n    - **Support**: SHOULD be supported by all implementations, i.e., SHOULD NOT be `null`.\n    - **Query**: MUST be a queryable property with support for all mandatory filter features.\n    - The chemical formula is given as a string consisting of properly capitalized element symbols followed by integers or decimal numbers, balanced parentheses, square, and curly brackets `(`,`)`, `[`,`]`, `{`, `}`, commas, the `+`, `-`, `:` and `=` symbols. The parentheses are allowed to be followed by a number. Spaces are allowed anywhere except within chemical symbols. The order of elements and any groupings indicated by parentheses or brackets are chosen freely by the API implementation.\n    - The string SHOULD be arithmetically consistent with the element ratios in the `chemical_formula_reduced` property.\n    - It is RECOMMENDED, but not mandatory, that symbols, parentheses and brackets, if used, are used with the meanings prescribed by [IUPAC's Nomenclature of Organic Chemistry](https://www.qmul.ac.uk/sbcs/iupac/bibliog/blue.html).\n\n- **Examples**:\n    - `\"(H2O)2 Na\"`\n    - `\"NaCl\"`\n    - `\"CaCO3\"`\n    - `\"CCaO3\"`\n    - `\"(CH3)3N+ - [CH2]2-OH = Me3N+ - CH2 - CH2OH\"`\n\n- **Query examples**:\n    - Note: the free-form nature of this property is likely to make queries on it across different databases inconsistent.\n    - A filter that matches an exactly given formula: `chemical_formula_descriptive=\"(H2O)2 Na\"`.\n    - A filter that does a partial match: `chemical_formula_descriptive CONTAINS \"H2O\"`.",
            "nullable": true,
            "x-optimade-support": "should",
            "x-optimade-queryable": "must"
          },
          "chemical_formula_reduced": {
            "title": "Chemical Formula Reduced",
            "pattern": "^([A-Z][a-z]?([2-9]|[1-9]\\d+)?)+$",
            "type": "string",
            "description": "The reduced chemical formula for a structure as a string with element symbols and integer chemical proportion numbers.\nThe proportion number MUST be omitted if it is 1.\n\n- **Type**: string\n\n- **Requirements/Conventions**:\n    - **Support**: SHOULD be supported by all implementations, i.e., SHOULD NOT be `null`.\n    - **Query**: MUST be a queryable property.\n      However, support for filters using partial string matching with this property is OPTIONAL (i.e., BEGINS WITH, ENDS WITH, and CONTAINS).\n      Intricate queries on formula components are instead suggested to be formulated using set-type filter operators on the multi valued `elements` and `elements_ratios` properties.\n    - Element symbols MUST have proper capitalization (e.g., `\"Si\"`, not `\"SI\"` for \"silicon\").\n    - Elements MUST be placed in alphabetical order, followed by their integer chemical proportion number.\n    - For structures with no partial occupation, the chemical proportion numbers are the smallest integers for which the chemical proportion is exactly correct.\n    - For structures with partial occupation, the chemical proportion numbers are integers that within reasonable approximation indicate the correct chemical proportions. The precise details of how to perform the rounding is chosen by the API implementation.\n    - No spaces or separators are allowed.\n\n- **Examples**:\n    - `\"H2NaO\"`\n    - `\"ClNa\"`\n    - `\"CCaO3\"`\n\n- **Query examples**:\n    - A filter that matches an exactly given formula is `chemical_formula_reduced=\"H2NaO\"`.",
            "nullable": true,
            "x-optimade-support": "should",
            "x-optimade-queryable": "must"
>>>>>>> 52aba26f
          },
          "relationships": {
            "title": "Relationships",
            "allOf": [
              {
                "$ref": "#/components/schemas/EntryRelationships"
              }
            ],
            "description": "A dictionary containing references to other entries according to the description in section Relationships encoded as [JSON API Relationships](https://jsonapi.org/format/1.0/#document-resource-object-relationships).\nThe OPTIONAL human-readable description of the relationship MAY be provided in the `description` field inside the `meta` dictionary of the JSON API resource identifier object."
          }
        },
        "description": "Representing a trajectory."
      },
      "TrajectoryResourceAttributes": {
        "title": "TrajectoryResourceAttributes",
        "required": [
          "last_modified",
          "reference_structure",
          "nframes",
          "available_properties"
        ],
        "type": "object",
        "properties": {
          "immutable_id": {
            "title": "Immutable Id",
            "type": "string",
<<<<<<< HEAD
            "description": "The entry's immutable ID (e.g., an UUID). This is important for databases having preferred IDs that point to \"the latest version\" of a record, but still offer access to older variants. This ID maps to the version-specific record, in case it changes in the future.\n\n- **Type**: string.\n\n- **Requirements/Conventions**:\n    - **Support**: OPTIONAL support in implementations, i.e., MAY be `null`.\n    - **Query**: MUST be a queryable property with support for all mandatory filter features.\n\n- **Examples**:\n    - `\"8bd3e750-b477-41a0-9b11-3a799f21b44f\"`\n    - `\"fjeiwoj,54;@=%<>#32\"` (Strings that are not URL-safe are allowed.)"
=======
            "description": "The chemical formula for a structure in [Hill form](https://dx.doi.org/10.1021/ja02046a005) with element symbols followed by integer chemical proportion numbers. The proportion number MUST be omitted if it is 1.\n\n- **Type**: string\n\n- **Requirements/Conventions**:\n    - **Support**: OPTIONAL support in implementations, i.e., MAY be `null`.\n    - **Query**: Support for queries on this property is OPTIONAL.\n      If supported, only a subset of the filter features MAY be supported.\n    - The overall scale factor of the chemical proportions is chosen such that the resulting values are integers that indicate the most chemically relevant unit of which the system is composed.\n      For example, if the structure is a repeating unit cell with four hydrogens and four oxygens that represents two hydroperoxide molecules, `chemical_formula_hill` is `\"H2O2\"` (i.e., not `\"HO\"`, nor `\"H4O4\"`).\n    - If the chemical insight needed to ascribe a Hill formula to the system is not present, the property MUST be handled as unset.\n    - Element symbols MUST have proper capitalization (e.g., `\"Si\"`, not `\"SI\"` for \"silicon\").\n    - Elements MUST be placed in [Hill order](https://dx.doi.org/10.1021/ja02046a005), followed by their integer chemical proportion number.\n      Hill order means: if carbon is present, it is placed first, and if also present, hydrogen is placed second.\n      After that, all other elements are ordered alphabetically.\n      If carbon is not present, all elements are ordered alphabetically.\n    - If the system has sites with partial occupation and the total occupations of each element do not all sum up to integers, then the Hill formula SHOULD be handled as unset.\n    - No spaces or separators are allowed.\n\n- **Examples**:\n    - `\"H2O2\"`\n\n- **Query examples**:\n    - A filter that matches an exactly given formula is `chemical_formula_hill=\"H2O2\"`.",
            "x-optimade-support": "optional",
            "x-optimade-queryable": "optional"
>>>>>>> 52aba26f
          },
          "last_modified": {
            "title": "Last Modified",
            "type": "string",
<<<<<<< HEAD
            "description": "Date and time representing when the entry was last modified.\n\n- **Type**: timestamp.\n\n- **Requirements/Conventions**:\n    - **Support**: SHOULD be supported by all implementations, i.e., SHOULD NOT be `null`.\n    - **Query**: MUST be a queryable property with support for all mandatory filter features.\n    - **Response**: REQUIRED in the response unless the query parameter `response_fields` is present and does not include this property.\n\n- **Example**:\n    - As part of JSON response format: `\"2007-04-05T14:30:20Z\"` (i.e., encoded as an [RFC 3339 Internet Date/Time Format](https://tools.ietf.org/html/rfc3339#section-5.6) string.)",
            "format": "date-time"
          },
          "reference_structure": {
            "title": "Reference Structure",
            "allOf": [
              {
                "$ref": "#/components/schemas/StructureAttributes"
              }
            ],
            "description": "This is an example of the structures that can be found in the trajectory.\n  It can be used to select trajectories with queries and to give a quick visual impression of the structures in this trajectory.\n- **Type**: dictionary\n- **Requirements/Conventions**:\n\n  - Each trajectory MUST have a :property:`reference_structure`.\n  - This :property:`reference_structure` MAY be one of the frames from the trajectory, in that case the `reference_frame`_ field MUST specify which frame has been used.\n  - Queries on the trajectories MUST be done on the information supplied in the :property:`reference_structure` when the queried property is in the :property:`reference_structure`.\n    The subfields of the reference_structure MUST have the same queryability as in the `structures entries`_.\n    For example, the query : http://example.com/optimade/v1/trajectories?filter=nelements=2 would use the `nelements`_ property within the reference_structure.\n\n  - This reference frame has the same properties as the structure entries namely:\n\n    - `elements`\n    - `nelements`\n    - `elements_ratios`\n    - `chemical_formula_descriptive`\n    - `chemical_formula_reduced`\n    - `chemical_formula_hill`\n    - `chemical_formula_anonymous`\n    - `dimension_types`\n    - `nperiodic_dimensions`\n    - `lattice_vectors`\n    - `cartesian_site_positions`\n    - `nsites`\n    - `species_at_sites`\n    - `species`\n    - `assemblies`\n    - `structure_features`"
=======
            "description": "The anonymous formula is the `chemical_formula_reduced`, but where the elements are instead first ordered by their chemical proportion number, and then, in order left to right, replaced by anonymous symbols A, B, C, ..., Z, Aa, Ba, ..., Za, Ab, Bb, ... and so on.\n\n- **Type**: string\n\n- **Requirements/Conventions**:\n    - **Support**: SHOULD be supported by all implementations, i.e., SHOULD NOT be `null`.\n    - **Query**: MUST be a queryable property.\n      However, support for filters using partial string matching with this property is OPTIONAL (i.e., BEGINS WITH, ENDS WITH, and CONTAINS).\n\n- **Examples**:\n    - `\"A2B\"`\n    - `\"A42B42C16D12E10F9G5\"`\n\n- **Querying**:\n    - A filter that matches an exactly given formula is `chemical_formula_anonymous=\"A2B\"`.",
            "nullable": true,
            "x-optimade-support": "should",
            "x-optimade-queryable": "must"
          },
          "dimension_types": {
            "title": "Dimension Types",
            "maxItems": 3,
            "minItems": 3,
            "type": "array",
            "items": {
              "$ref": "#/components/schemas/Periodicity"
            },
            "description": "List of three integers.\nFor each of the three directions indicated by the three lattice vectors (see property `lattice_vectors`), this list indicates if the direction is periodic (value `1`) or non-periodic (value `0`).\nNote: the elements in this list each refer to the direction of the corresponding entry in `lattice_vectors` and *not* the Cartesian x, y, z directions.\n\n- **Type**: list of integers.\n\n- **Requirements/Conventions**:\n    - **Support**: SHOULD be supported by all implementations, i.e., SHOULD NOT be `null`.\n    - **Query**: Support for queries on this property is OPTIONAL.\n    - MUST be a list of length 3.\n    - Each integer element MUST assume only the value 0 or 1.\n\n- **Examples**:\n    - For a molecule: `[0, 0, 0]`\n    - For a wire along the direction specified by the third lattice vector: `[0, 0, 1]`\n    - For a 2D surface/slab, periodic on the plane defined by the first and third lattice vectors: `[1, 0, 1]`\n    - For a bulk 3D system: `[1, 1, 1]`",
            "nullable": true,
            "x-optimade-support": "should",
            "x-optimade-queryable": "optional"
>>>>>>> 52aba26f
          },
          "reference_frame": {
            "title": "Reference Frame",
            "type": "integer",
<<<<<<< HEAD
            "description": "The number of the frame at which the `reference_structure` was taken.\n  The first frame is frame 0.\n- **Type**: integer\n- **Requirements/Conventions**: The value MUST be equal or larger than 0 and less than nframes.\n\n  - **Support**: MUST be supported if the `reference_structure`_ is taken from the trajectory.\n    If the `reference_structure`_ is not in the trajectory, the value MUST NOT be present.\n  - **Query**: Support for queries on this property is OPTIONAL.\n    If supported, filters MAY support only a subset of comparison operators.\n\n- **Examples**:\n\n  - :val:`42`"
          },
          "nframes": {
            "title": "Nframes",
            "type": "integer",
            "description": "The number of the frames in the trajectory.\n- **Type**: integer\n- **Requirements/Conventions**:\n\n  - **Support**: MUST be supported by all implementations, i.e., MUST NOT be :val:`null`.\n  - **Query**: MUST be a queryable property with support for all mandatory filter features.\n  - The integer value MUST be equal to the length of the trajectory, that is, the number of frames.\n  - The integer MUST be a positive non-zero value.\n\n- **Querying**:\n\n  - A filter that matches trajectories that have exactly 100 frames:\n    - :filter:`nframes=100`\n  - A filter that matches trajectories that have between 100 and 1000 frames:\n    - :filter:`nframes>=100 AND nframes<=1000`\n\n- **Examples**:\n\n  -   :val:`42`"
          },
          "available_properties": {
            "title": "Available Properties",
            "allOf": [
              {
                "$ref": "#/components/schemas/AvailablePropertyAttributes"
              }
            ],
            "description": "A dictionary with an entry for each of the properties for which data is available in the trajectory.\n  The key is the name of the property.\n  The value is a dictionary containing information about which value belongs to which frame.\n  This makes it easier for a client to estimate the amount of data a query returns.\n\n  It is up to the server to decide which properties to share and there are no mandatory fields.\n  When sharing `cartesian_site_positions`_ the `lattice_vectors`_, `species`_, `dimension_types`_ and `species_at_sites`_ MUST however be shared as well.\n\n\n- **Type**: dictionary of dictionaries\n- **Requirements/Conventions**:\n\n  -   **Support**: MUST be supported by all implementations, i.e., MUST NOT be :val:`null`.\n  -   **Query**: MUST be a queryable property with support for all mandatory filter features.\n\n- **Sub dictionary fields**\n\n  - **frame_serialization_format**\n\n    -   **Description**: This property describes how the frames and the returned values of a property are related.\n        For each :property:`frame_serialization_format` method there are additional fields that describe how the values belong to the frames.\n        These fields should also be present here.\n        A complete description of the :property:`frame_serialization_format` methods and the fields belonging to these methods can be found in the section: `Return Format for Trajectory Data`_\n\n  - **nvalues**:\n\n    - **Description**: This field gives the number of values for this property.\n    - **Type**: integer\n    - **Requirements/Conventions**: The value MUST be present when :property:`frame_serialization_format` is set to explicit, explicit_regular_sparse or explicit_custom_sparse.\n    - **Examples**:\n\n      - :val:`100`\n      - **Examples**:\n\n    .. code:: jsonc\n\n         \"available_properties\": {\n           \"cartesian_site_positions\": {\n             \"frame_serialization_format\": \"explicit\",\n             \"nvalues\": 1000\n           },\n           \"lattice_vectors\":{\n             \"frame_serialization_format\": \"constant\",\n           },\n           \"species\":{\n             \"frame_serialization_format\": \"constant\",\n           },\n           \"dimension_types\":{\n             \"frame_serialization_format\": \"constant\",\n           },\n           \"species_at_sites\":{\n             \"frame_serialization_format\": \"constant\",\n           },\n           \"_exmpl_pressure\":{\n             \"frame_serialization_format\": \"explicit_custom_sparse\",\n             \"nvalues\": 20\n           }\n           \"_exmpl_temperature\":{\n             \"frame_serialization_format\": \"explicit_regular_sparse\",\n             \"step_size_sparse\": 10\n             \"nvalues\": 100\n           }\n         }"
          },
          "cartesian_site_positions": {
            "title": "Cartesian Site Positions",
            "allOf": [
              {
                "$ref": "#/components/schemas/TrajectoryDataAttributes"
              }
            ],
            "description": "Cartesian positions of each site in the structure. A site is usually used\n    to describe positions of atoms; what atoms can be encountered at a given site is conveyed by the species_at_sites\n    property, and the species themselves are described in the species property.\n    Type: list of list of floats\nRequirements/Conventions:\nQuery: Support for queries on this property is OPTIONAL. If supported, filters MAY support only a subset of comparison operators.\nIt MUST be a list of length equal to the number of sites in the structure, where every element is a list of the three Cartesian coordinates of a site expressed as float values in the unit angstrom (\u00c5).\nAn entry MAY have multiple sites at the same Cartesian position (for a relevant use of this, see e.g., the property assemblies).\nWhen sharing `cartesian_site_positions`_ the `lattice_vectors`_, `species`_, `dimension_types`_ and `species_at_sites`_ MUST however be shared as well.\nExamples:\n[[0,0,0],[0,0,2]] indicates a structure with two sites, one sitting at the origin and one along the (positive) z-axis, 2 \u00c5 away from the origin.\nTo define how this property is stored for each of the frames in the trajectory the following properties have been defined:\n- **frame_serialization_format**:\n\n  - **Description**: To improve the compactness of the data there are several ways to show to which frame a value belongs.\n    This is specified by the :property:`frame_serialization_format`.\n  - **Type**: string\n  - **Requirements/Conventions**: This field MUST be present.\n  - **Values**:\n\n    - **constant**: The value of the property is constant and thus has the same value for each frame in the trajectory.\n    - **explicit**: A value is given for each frame.\n      The number of values MUST thus be equal to the number of frames and MUST be in the same order as the frames.\n      If there is no value for a particular frame the value MUST be :val:`null`.\n    - **linear**: The value is a linear function of the frame number.\n      This function is defined by :property:`offset_linear` and :property:`step_size_linear`.\n    - **explicit_regular_sparse**: The value is set every one per :property:`step_size_sparse` frames, with :property:`offset_sparse` as the first frame.\n    - **explicit_custom_sparse**: A separate list with frame numbers is defined in the field :property:`sparse_frames` to indicate to which frame a value belongs.\n\n- **offset_linear**:\n\n  - **Description**: If :property:`frame_serialization_format` is set to :val:`\"linear\"` this property gives the value at frame 0.\n  - **Type**: float\n  - **Requirements/Conventions**: The value MAY be present when :property:`frame_serialization_format` is set to :val:`\"linear\"`, otherwise the value MUST NOT be present.\n    The default value is 0.\n  - **Examples**:\n\n    - :val:`1.5`\n\n- **step_size_linear**:\n\n  - **Description**: If :property:`frame_serialization_format` is set to :val:`\"linear\"`, this value gives the change in the value of the property per unit of frame number.\n    e.g. If at frame 3 the value of the property is 0.6 and :property:`step_size_linear` = 0.2 than at frame 4 the value of the property will be 0.8.\n  - **Type**: float\n  - **Requirements/Conventions**: The value MUST be present when :property:`frame_serialization_format` is set to \"linear\".\n    Otherwise it MUST NOT be present.\n  - **Examples**:\n\n    - :val:`0.0005`\n\n- **offset_sparse**:\n\n  - **Description**: If :property:`frame_serialization_format` is set to :val:` \"explicit_regular_sparse\"` this property gives the frame number to which the first value belongs.\n  - **Type**: integer\n  - **Requirements/Conventions**: The value MAY be present when :property:`frame_serialization_format` is set to :val:`\"explicit_regular_sparse\"`, otherwise the value MUST NOT be present.\n    The default value is 0.\n  - **Examples**:\n\n    - :val:`100`\n\n- **step_size_sparse**:\n\n  - **Description**: If :property:`frame_serialization_format` is set to :val:` \"explicit_regular_sparse\"`, this value indicates that every step_size_sparse frames a value is defined.\n  - **Type**: integer\n  - **Requirements/Conventions**: The value MUST be present when :property:`frame_serialization_format` is set to :val:`\"explicit_regular_sparse\"`.\n    Otherwise it MUST NOT be present.\n  - **Examples**:\n\n    - :val:`100`\n\n- **sparse_frames**:\n\n  - **Description**: If :property:`frame_serialization_format` is set to :val:`\"explicit_custom_sparse\"`, this field holds the frames to which the values in the value field belong.\n  - **Type**: List of integers\n  - **Requirements/Conventions**: The value MUST be present when :property:`frame_serialization_format` is set to \"explicit_custom_sparse\".\n    Otherwise it MUST NOT be present.\n    The frame numbers in :property:`sparse_frames` MUST be in the same order as the values.\n  - **Examples**:\n\n    - :val:`[0,20,78,345]`\n\n\n- **values**:- **Description**: The values belonging to this property.\n    The format of this field depends on the property and on the :property:`frame_serialization_format` parameter.\n  - **Type**: List of Any\n  - **Requirements/Conventions**: The value MUST be present when :property:`frame_serialization_format` is not set to :val:`\"linear\"`.\n    If a value has not been sampled for a particular frame the value should be set to :val:`null` at the highest possible nesting level.\n    In case of `cartesian_site_positions`_, a site that has the value :val:`null` for the x,y and z coordinates means that the site is not in the simulation volume.\n    This may be useful for grand canonical simulations where the number of particles in the simulation volume is not constant."
          },
          "lattice_vectors": {
            "title": "Lattice Vectors",
            "allOf": [
              {
                "$ref": "#/components/schemas/TrajectoryDataAttributes"
              }
            ],
            "description": "The three lattice vectors in Cartesian coordinates, in \u00e5ngstr\u00f6m (\u00c5).\nType: list of list of floats or unknown values.\nRequirements/Conventions:\nQuery: Support for queries on this property is OPTIONAL. If supported, filters MAY support only a subset of comparison operators.\nMUST be a list of three vectors a, b, and c, where each of the vectors MUST BE a list of the vector's coordinates along the x, y, and z Cartesian coordinates. (Therefore, the first index runs over the three lattice vectors and the second index runs over the x, y, z Cartesian coordinates).\nFor databases that do not define an absolute Cartesian system (e.g., only defining the length and angles between vectors), the first lattice vector SHOULD be set along x and the second on the xy-plane.\nMUST always contain three vectors of three coordinates each, independently of the elements of property dimension_types. The vectors SHOULD by convention be chosen so the determinant of the lattice_vectors matrix is different from zero. The vectors in the non-periodic directions have no significance beyond fulfilling these requirements.\nThe coordinates of the lattice vectors of non-periodic dimensions (i.e., those dimensions for which dimension_types is 0) MAY be given as a list of all null values. If a lattice vector contains the value null, all coordinates of that lattice vector MUST be null.\nExamples:\n[[4.0,0.0,0.0],[0.0,4.0,0.0],[0.0,1.0,4.0]] represents a cell, where the first vector is (4, 0, 0), i.e., a vector aligned along the x axis of length 4 \u00c5; the second vector is (0, 4, 0); and the third vector is (0, 1, 4).To define how this property is stored for each of the frames in the trajectory the following properties have been defined:\n- **frame_serialization_format**:\n\n  - **Description**: To improve the compactness of the data there are several ways to show to which frame a value belongs.\n    This is specified by the :property:`frame_serialization_format`.\n  - **Type**: string\n  - **Requirements/Conventions**: This field MUST be present.\n  - **Values**:\n\n    - **constant**: The value of the property is constant and thus has the same value for each frame in the trajectory.\n    - **explicit**: A value is given for each frame.\n      The number of values MUST thus be equal to the number of frames and MUST be in the same order as the frames.\n      If there is no value for a particular frame the value MUST be :val:`null`.\n    - **linear**: The value is a linear function of the frame number.\n      This function is defined by :property:`offset_linear` and :property:`step_size_linear`.\n    - **explicit_regular_sparse**: The value is set every one per :property:`step_size_sparse` frames, with :property:`offset_sparse` as the first frame.\n    - **explicit_custom_sparse**: A separate list with frame numbers is defined in the field :property:`sparse_frames` to indicate to which frame a value belongs.\n\n- **offset_linear**:\n\n  - **Description**: If :property:`frame_serialization_format` is set to :val:`\"linear\"` this property gives the value at frame 0.\n  - **Type**: float\n  - **Requirements/Conventions**: The value MAY be present when :property:`frame_serialization_format` is set to :val:`\"linear\"`, otherwise the value MUST NOT be present.\n    The default value is 0.\n  - **Examples**:\n\n    - :val:`1.5`\n\n- **step_size_linear**:\n\n  - **Description**: If :property:`frame_serialization_format` is set to :val:`\"linear\"`, this value gives the change in the value of the property per unit of frame number.\n    e.g. If at frame 3 the value of the property is 0.6 and :property:`step_size_linear` = 0.2 than at frame 4 the value of the property will be 0.8.\n  - **Type**: float\n  - **Requirements/Conventions**: The value MUST be present when :property:`frame_serialization_format` is set to \"linear\".\n    Otherwise it MUST NOT be present.\n  - **Examples**:\n\n    - :val:`0.0005`\n\n- **offset_sparse**:\n\n  - **Description**: If :property:`frame_serialization_format` is set to :val:` \"explicit_regular_sparse\"` this property gives the frame number to which the first value belongs.\n  - **Type**: integer\n  - **Requirements/Conventions**: The value MAY be present when :property:`frame_serialization_format` is set to :val:`\"explicit_regular_sparse\"`, otherwise the value MUST NOT be present.\n    The default value is 0.\n  - **Examples**:\n\n    - :val:`100`\n\n- **step_size_sparse**:\n\n  - **Description**: If :property:`frame_serialization_format` is set to :val:` \"explicit_regular_sparse\"`, this value indicates that every step_size_sparse frames a value is defined.\n  - **Type**: integer\n  - **Requirements/Conventions**: The value MUST be present when :property:`frame_serialization_format` is set to :val:`\"explicit_regular_sparse\"`.\n    Otherwise it MUST NOT be present.\n  - **Examples**:\n\n    - :val:`100`\n\n- **sparse_frames**:\n\n  - **Description**: If :property:`frame_serialization_format` is set to :val:`\"explicit_custom_sparse\"`, this field holds the frames to which the values in the value field belong.\n  - **Type**: List of integers\n  - **Requirements/Conventions**: The value MUST be present when :property:`frame_serialization_format` is set to \"explicit_custom_sparse\".\n    Otherwise it MUST NOT be present.\n    The frame numbers in :property:`sparse_frames` MUST be in the same order as the values.\n  - **Examples**:\n\n    - :val:`[0,20,78,345]`\n\n\n- **values**:- **Description**: The values belonging to this property.\n    The format of this field depends on the property and on the :property:`frame_serialization_format` parameter.\n  - **Type**: List of Any\n  - **Requirements/Conventions**: The value MUST be present when :property:`frame_serialization_format` is not set to :val:`\"linear\"`.\n    If a value has not been sampled for a particular frame the value should be set to :val:`null` at the highest possible nesting level.\n    In case of `cartesian_site_positions`_, a site that has the value :val:`null` for the x,y and z coordinates means that the site is not in the simulation volume.\n    This may be useful for grand canonical simulations where the number of particles in the simulation volume is not constant."
          },
          "species": {
            "title": "Species",
            "allOf": [
              {
                "$ref": "#/components/schemas/TrajectoryDataAttributes"
              }
            ],
            "description": "A list describing the species of the sites of this structure. Species can represent pure chemical elements, virtual-crystal atoms representing a statistical occupation of a given site by multiple chemical elements, and/or a location to which there are attached atoms, i.e., atoms whose precise location are unknown beyond that they are attached to that position (frequently used to indicate hydrogen atoms attached to another element, e.g., a carbon with three attached hydrogens might represent a methyl group, -CH3).\nType: list of dictionary with keys:\n\nname: string (REQUIRED)\nchemical_symbols: list of strings (REQUIRED)\nconcentration: list of float (REQUIRED)\nattached: list of strings (OPTIONAL)\nnattached: list of integers (OPTIONAL)\nmass: list of floats (OPTIONAL)\noriginal_name: string (OPTIONAL).\nRequirements/Conventions:\n\nSupport: SHOULD be supported by all implementations, i.e., SHOULD NOT be null.\nQuery: Support for queries on this property is OPTIONAL. If supported, filters MAY support only a subset of comparison operators.\nEach list member MUST be a dictionary with the following keys:\n\nname: REQUIRED; gives the name of the species; the name value MUST be unique in the species list;\nchemical_symbols: REQUIRED; MUST be a list of strings of all chemical elements composing this species. Each item of the list MUST be one of the following:\n\na valid chemical-element symbol, or\nthe special value \"X\" to represent a non-chemical element, or\nthe special value \"vacancy\" to represent that this site has a non-zero probability of having a vacancy (the respective probability is indicated in the concentration list, see below).\nIf any one entry in the species list has a chemical_symbols list that is longer than 1 element, the correct flag MUST be set in the list structure_features (see property structure_features).\nconcentration: REQUIRED; MUST be a list of floats, with same length as chemical_symbols. The numbers represent the relative concentration of the corresponding chemical symbol in this species. The numbers SHOULD sum to one. Cases in which the numbers do not sum to one typically fall only in the following two categories:\n\nNumerical errors when representing float numbers in fixed precision, e.g. for two chemical symbols with concentrations 1/3 and 2/3, the concentration might look something like [0.33333333333, 0.66666666666]. If the client is aware that the sum is not one because of numerical precision, it can renormalize the values so that the sum is exactly one.\nExperimental errors in the data present in the database. In this case, it is the responsibility of the client to decide how to process the data.\nNote that concentrations are uncorrelated between different sites (even of the same species).\nattached: OPTIONAL; if provided MUST be a list of length 1 or more of strings of chemical symbols for the elements attached to this site, or \"X\" for a non-chemical element.\nnattached: OPTIONAL; if provided MUST be a list of length 1 or more of integers indicating the number of attached atoms of the kind specified in the value of the attached key.\n\nThe implementation MUST include either both or none of the attached and nattached keys, and if they are provided, they MUST be of the same length. Furthermore, if they are provided, the structure_features property MUST include the string site_attachments.\nmass: OPTIONAL. If present MUST be a list of floats, with the same length as chemical_symbols, providing element masses expressed in a.m.u. Elements denoting vacancies MUST have masses equal to 0.\noriginal_name: OPTIONAL. Can be any valid Unicode string, and SHOULD contain (if specified) the name of the species that is used internally in the source database.\n\nNote: With regards to \"source database\", we refer to the immediate source being queried via the OPTIMADE API implementation. The main use of this field is for source databases that use species names, containing characters that are not allowed (see description of the list property species_at_sites).\nFor systems that have only species formed by a single chemical symbol, and that have at most one species per chemical symbol, SHOULD use the chemical symbol as species name (e.g., \"Ti\" for titanium, \"O\" for oxygen, etc.) However, note that this is OPTIONAL, and client implementations MUST NOT assume that the key corresponds to a chemical symbol, nor assume that if the species name is a valid chemical symbol, that it represents a species with that chemical symbol. This means that a species {\"name\": \"C\", \"chemical_symbols\": [\"Ti\"], \"concentration\": [1.0]} is valid and represents a titanium species (and not a carbon species).\nIt is NOT RECOMMENDED that a structure includes species that do not have at least one corresponding site.\nExamples:\n\n[ {\"name\": \"Ti\", \"chemical_symbols\": [\"Ti\"], \"concentration\": [1.0]} ]: any site with this species is occupied by a Ti atom.\n[ {\"name\": \"Ti\", \"chemical_symbols\": [\"Ti\", \"vacancy\"], \"concentration\": [0.9, 0.1]} ]: any site with this species is occupied by a Ti atom with 90 % probability, and has a vacancy with 10 % probability.\n[ {\"name\": \"BaCa\", \"chemical_symbols\": [\"vacancy\", \"Ba\", \"Ca\"], \"concentration\": [0.05, 0.45, 0.5], \"mass\": [0.0, 137.327, 40.078]} ]: any site with this species is occupied by a Ba atom with 45 % probability, a Ca atom with 50 % probability, and by a vacancy with 5 % probability.\n[ {\"name\": \"C12\", \"chemical_symbols\": [\"C\"], \"concentration\": [1.0], \"mass\": [12.0]} ]: any site with this species is occupied by a carbon isotope with mass 12.\n[ {\"name\": \"C13\", \"chemical_symbols\": [\"C\"], \"concentration\": [1.0], \"mass\": [13.0]} ]: any site with this species is occupied by a carbon isotope with mass 13.\n[ {\"name\": \"CH3\", \"chemical_symbols\": [\"C\"], \"concentration\": [1.0], \"attached\": [\"H\"], \"nattached\": [3]} ]: any site with this species is occupied by a methyl group, -CH3, which is represented without specifying precise positions of the hydrogen atoms.\nTo define how this property is stored for each of the frames in the trajectory the following properties have been defined:\n- **frame_serialization_format**:\n\n  - **Description**: To improve the compactness of the data there are several ways to show to which frame a value belongs.\n    This is specified by the :property:`frame_serialization_format`.\n  - **Type**: string\n  - **Requirements/Conventions**: This field MUST be present.\n  - **Values**:\n\n    - **constant**: The value of the property is constant and thus has the same value for each frame in the trajectory.\n    - **explicit**: A value is given for each frame.\n      The number of values MUST thus be equal to the number of frames and MUST be in the same order as the frames.\n      If there is no value for a particular frame the value MUST be :val:`null`.\n    - **linear**: The value is a linear function of the frame number.\n      This function is defined by :property:`offset_linear` and :property:`step_size_linear`.\n    - **explicit_regular_sparse**: The value is set every one per :property:`step_size_sparse` frames, with :property:`offset_sparse` as the first frame.\n    - **explicit_custom_sparse**: A separate list with frame numbers is defined in the field :property:`sparse_frames` to indicate to which frame a value belongs.\n\n- **offset_linear**:\n\n  - **Description**: If :property:`frame_serialization_format` is set to :val:`\"linear\"` this property gives the value at frame 0.\n  - **Type**: float\n  - **Requirements/Conventions**: The value MAY be present when :property:`frame_serialization_format` is set to :val:`\"linear\"`, otherwise the value MUST NOT be present.\n    The default value is 0.\n  - **Examples**:\n\n    - :val:`1.5`\n\n- **step_size_linear**:\n\n  - **Description**: If :property:`frame_serialization_format` is set to :val:`\"linear\"`, this value gives the change in the value of the property per unit of frame number.\n    e.g. If at frame 3 the value of the property is 0.6 and :property:`step_size_linear` = 0.2 than at frame 4 the value of the property will be 0.8.\n  - **Type**: float\n  - **Requirements/Conventions**: The value MUST be present when :property:`frame_serialization_format` is set to \"linear\".\n    Otherwise it MUST NOT be present.\n  - **Examples**:\n\n    - :val:`0.0005`\n\n- **offset_sparse**:\n\n  - **Description**: If :property:`frame_serialization_format` is set to :val:` \"explicit_regular_sparse\"` this property gives the frame number to which the first value belongs.\n  - **Type**: integer\n  - **Requirements/Conventions**: The value MAY be present when :property:`frame_serialization_format` is set to :val:`\"explicit_regular_sparse\"`, otherwise the value MUST NOT be present.\n    The default value is 0.\n  - **Examples**:\n\n    - :val:`100`\n\n- **step_size_sparse**:\n\n  - **Description**: If :property:`frame_serialization_format` is set to :val:` \"explicit_regular_sparse\"`, this value indicates that every step_size_sparse frames a value is defined.\n  - **Type**: integer\n  - **Requirements/Conventions**: The value MUST be present when :property:`frame_serialization_format` is set to :val:`\"explicit_regular_sparse\"`.\n    Otherwise it MUST NOT be present.\n  - **Examples**:\n\n    - :val:`100`\n\n- **sparse_frames**:\n\n  - **Description**: If :property:`frame_serialization_format` is set to :val:`\"explicit_custom_sparse\"`, this field holds the frames to which the values in the value field belong.\n  - **Type**: List of integers\n  - **Requirements/Conventions**: The value MUST be present when :property:`frame_serialization_format` is set to \"explicit_custom_sparse\".\n    Otherwise it MUST NOT be present.\n    The frame numbers in :property:`sparse_frames` MUST be in the same order as the values.\n  - **Examples**:\n\n    - :val:`[0,20,78,345]`\n\n\n- **values**:- **Description**: The values belonging to this property.\n    The format of this field depends on the property and on the :property:`frame_serialization_format` parameter.\n  - **Type**: List of Any\n  - **Requirements/Conventions**: The value MUST be present when :property:`frame_serialization_format` is not set to :val:`\"linear\"`.\n    If a value has not been sampled for a particular frame the value should be set to :val:`null` at the highest possible nesting level.\n    In case of `cartesian_site_positions`_, a site that has the value :val:`null` for the x,y and z coordinates means that the site is not in the simulation volume.\n    This may be useful for grand canonical simulations where the number of particles in the simulation volume is not constant."
          },
          "dimension_types": {
            "title": "Dimension Types",
            "allOf": [
              {
                "$ref": "#/components/schemas/TrajectoryDataAttributes"
              }
            ],
            "description": "List of three integers. For each of the three directions indicated by the three lattice vectors (see property lattice_vectors), this list indicates if the direction is periodic (value 1) or non-periodic (value 0). Note: the elements in this list each refer to the direction of the corresponding entry in lattice_vectors and not the Cartesian x, y, z directions.\nType: list of integers.\nRequirements/Conventions:\nSupport: SHOULD be supported by all implementations, i.e., SHOULD NOT be null.\nQuery: Support for queries on this property is OPTIONAL.\nMUST be a list of length 3.\nEach integer element MUST assume only the value 0 or 1.\nExamples:\nFor a molecule: [0, 0, 0]\nFor a wire along the direction specified by the third lattice vector: [0, 0, 1]\nFor a 2D surface/slab, periodic on the plane defined by the first and third lattice vectors: [1, 0, 1]\nFor a bulk 3D system: [1, 1, 1]To define how this property is stored for each of the frames in the trajectory the following properties have been defined:\n- **frame_serialization_format**:\n\n  - **Description**: To improve the compactness of the data there are several ways to show to which frame a value belongs.\n    This is specified by the :property:`frame_serialization_format`.\n  - **Type**: string\n  - **Requirements/Conventions**: This field MUST be present.\n  - **Values**:\n\n    - **constant**: The value of the property is constant and thus has the same value for each frame in the trajectory.\n    - **explicit**: A value is given for each frame.\n      The number of values MUST thus be equal to the number of frames and MUST be in the same order as the frames.\n      If there is no value for a particular frame the value MUST be :val:`null`.\n    - **linear**: The value is a linear function of the frame number.\n      This function is defined by :property:`offset_linear` and :property:`step_size_linear`.\n    - **explicit_regular_sparse**: The value is set every one per :property:`step_size_sparse` frames, with :property:`offset_sparse` as the first frame.\n    - **explicit_custom_sparse**: A separate list with frame numbers is defined in the field :property:`sparse_frames` to indicate to which frame a value belongs.\n\n- **offset_linear**:\n\n  - **Description**: If :property:`frame_serialization_format` is set to :val:`\"linear\"` this property gives the value at frame 0.\n  - **Type**: float\n  - **Requirements/Conventions**: The value MAY be present when :property:`frame_serialization_format` is set to :val:`\"linear\"`, otherwise the value MUST NOT be present.\n    The default value is 0.\n  - **Examples**:\n\n    - :val:`1.5`\n\n- **step_size_linear**:\n\n  - **Description**: If :property:`frame_serialization_format` is set to :val:`\"linear\"`, this value gives the change in the value of the property per unit of frame number.\n    e.g. If at frame 3 the value of the property is 0.6 and :property:`step_size_linear` = 0.2 than at frame 4 the value of the property will be 0.8.\n  - **Type**: float\n  - **Requirements/Conventions**: The value MUST be present when :property:`frame_serialization_format` is set to \"linear\".\n    Otherwise it MUST NOT be present.\n  - **Examples**:\n\n    - :val:`0.0005`\n\n- **offset_sparse**:\n\n  - **Description**: If :property:`frame_serialization_format` is set to :val:` \"explicit_regular_sparse\"` this property gives the frame number to which the first value belongs.\n  - **Type**: integer\n  - **Requirements/Conventions**: The value MAY be present when :property:`frame_serialization_format` is set to :val:`\"explicit_regular_sparse\"`, otherwise the value MUST NOT be present.\n    The default value is 0.\n  - **Examples**:\n\n    - :val:`100`\n\n- **step_size_sparse**:\n\n  - **Description**: If :property:`frame_serialization_format` is set to :val:` \"explicit_regular_sparse\"`, this value indicates that every step_size_sparse frames a value is defined.\n  - **Type**: integer\n  - **Requirements/Conventions**: The value MUST be present when :property:`frame_serialization_format` is set to :val:`\"explicit_regular_sparse\"`.\n    Otherwise it MUST NOT be present.\n  - **Examples**:\n\n    - :val:`100`\n\n- **sparse_frames**:\n\n  - **Description**: If :property:`frame_serialization_format` is set to :val:`\"explicit_custom_sparse\"`, this field holds the frames to which the values in the value field belong.\n  - **Type**: List of integers\n  - **Requirements/Conventions**: The value MUST be present when :property:`frame_serialization_format` is set to \"explicit_custom_sparse\".\n    Otherwise it MUST NOT be present.\n    The frame numbers in :property:`sparse_frames` MUST be in the same order as the values.\n  - **Examples**:\n\n    - :val:`[0,20,78,345]`\n\n\n- **values**:- **Description**: The values belonging to this property.\n    The format of this field depends on the property and on the :property:`frame_serialization_format` parameter.\n  - **Type**: List of Any\n  - **Requirements/Conventions**: The value MUST be present when :property:`frame_serialization_format` is not set to :val:`\"linear\"`.\n    If a value has not been sampled for a particular frame the value should be set to :val:`null` at the highest possible nesting level.\n    In case of `cartesian_site_positions`_, a site that has the value :val:`null` for the x,y and z coordinates means that the site is not in the simulation volume.\n    This may be useful for grand canonical simulations where the number of particles in the simulation volume is not constant."
          },
          "species_at_sites": {
            "title": "Species At Sites",
            "allOf": [
              {
                "$ref": "#/components/schemas/TrajectoryDataAttributes"
              }
            ],
            "description": "Name of the species at each site (where values for sites are specified with the same order of the property cartesian_site_positions). The properties of the species are found in the property species.\nType: list of strings.\nRequirements/Conventions:\nSupport: SHOULD be supported by all implementations, i.e., SHOULD NOT be null.\nQuery: Support for queries on this property is OPTIONAL. If supported, filters MAY support only a subset of comparison operators.\nMUST have length equal to the number of sites in the structure (first dimension of the list property cartesian_site_positions).\nEach species name mentioned in the species_at_sites list MUST be described in the list property species (i.e. for each value in the species_at_sites list there MUST exist exactly one dictionary in the species list with the name attribute equal to the corresponding species_at_sites value).\nEach site MUST be associated only to a single species. Note: However, species can represent mixtures of atoms, and multiple species MAY be defined for the same chemical element. This latter case is useful when different atoms of the same type need to be grouped or distinguished, for instance in simulation codes to assign different initial spin states.\nExamples:\n[\"Ti\",\"O2\"] indicates that the first site is hosting a species labeled \"Ti\" and the second a species labeled \"O2\".\n[\"Ac\", \"Ac\", \"Ag\", \"Ir\"] indicating the first two sites contains the \"Ac\" species, while the third and fourth sites contain the \"Ag\" and \"Ir\" species, respectively.To define how this property is stored for each of the frames in the trajectory the following properties have been defined:\n- **frame_serialization_format**:\n\n  - **Description**: To improve the compactness of the data there are several ways to show to which frame a value belongs.\n    This is specified by the :property:`frame_serialization_format`.\n  - **Type**: string\n  - **Requirements/Conventions**: This field MUST be present.\n  - **Values**:\n\n    - **constant**: The value of the property is constant and thus has the same value for each frame in the trajectory.\n    - **explicit**: A value is given for each frame.\n      The number of values MUST thus be equal to the number of frames and MUST be in the same order as the frames.\n      If there is no value for a particular frame the value MUST be :val:`null`.\n    - **linear**: The value is a linear function of the frame number.\n      This function is defined by :property:`offset_linear` and :property:`step_size_linear`.\n    - **explicit_regular_sparse**: The value is set every one per :property:`step_size_sparse` frames, with :property:`offset_sparse` as the first frame.\n    - **explicit_custom_sparse**: A separate list with frame numbers is defined in the field :property:`sparse_frames` to indicate to which frame a value belongs.\n\n- **offset_linear**:\n\n  - **Description**: If :property:`frame_serialization_format` is set to :val:`\"linear\"` this property gives the value at frame 0.\n  - **Type**: float\n  - **Requirements/Conventions**: The value MAY be present when :property:`frame_serialization_format` is set to :val:`\"linear\"`, otherwise the value MUST NOT be present.\n    The default value is 0.\n  - **Examples**:\n\n    - :val:`1.5`\n\n- **step_size_linear**:\n\n  - **Description**: If :property:`frame_serialization_format` is set to :val:`\"linear\"`, this value gives the change in the value of the property per unit of frame number.\n    e.g. If at frame 3 the value of the property is 0.6 and :property:`step_size_linear` = 0.2 than at frame 4 the value of the property will be 0.8.\n  - **Type**: float\n  - **Requirements/Conventions**: The value MUST be present when :property:`frame_serialization_format` is set to \"linear\".\n    Otherwise it MUST NOT be present.\n  - **Examples**:\n\n    - :val:`0.0005`\n\n- **offset_sparse**:\n\n  - **Description**: If :property:`frame_serialization_format` is set to :val:` \"explicit_regular_sparse\"` this property gives the frame number to which the first value belongs.\n  - **Type**: integer\n  - **Requirements/Conventions**: The value MAY be present when :property:`frame_serialization_format` is set to :val:`\"explicit_regular_sparse\"`, otherwise the value MUST NOT be present.\n    The default value is 0.\n  - **Examples**:\n\n    - :val:`100`\n\n- **step_size_sparse**:\n\n  - **Description**: If :property:`frame_serialization_format` is set to :val:` \"explicit_regular_sparse\"`, this value indicates that every step_size_sparse frames a value is defined.\n  - **Type**: integer\n  - **Requirements/Conventions**: The value MUST be present when :property:`frame_serialization_format` is set to :val:`\"explicit_regular_sparse\"`.\n    Otherwise it MUST NOT be present.\n  - **Examples**:\n\n    - :val:`100`\n\n- **sparse_frames**:\n\n  - **Description**: If :property:`frame_serialization_format` is set to :val:`\"explicit_custom_sparse\"`, this field holds the frames to which the values in the value field belong.\n  - **Type**: List of integers\n  - **Requirements/Conventions**: The value MUST be present when :property:`frame_serialization_format` is set to \"explicit_custom_sparse\".\n    Otherwise it MUST NOT be present.\n    The frame numbers in :property:`sparse_frames` MUST be in the same order as the values.\n  - **Examples**:\n\n    - :val:`[0,20,78,345]`\n\n\n- **values**:- **Description**: The values belonging to this property.\n    The format of this field depends on the property and on the :property:`frame_serialization_format` parameter.\n  - **Type**: List of Any\n  - **Requirements/Conventions**: The value MUST be present when :property:`frame_serialization_format` is not set to :val:`\"linear\"`.\n    If a value has not been sampled for a particular frame the value should be set to :val:`null` at the highest possible nesting level.\n    In case of `cartesian_site_positions`_, a site that has the value :val:`null` for the x,y and z coordinates means that the site is not in the simulation volume.\n    This may be useful for grand canonical simulations where the number of particles in the simulation volume is not constant."
=======
            "description": "An integer specifying the number of periodic dimensions in the structure, equivalent to the number of non-zero entries in `dimension_types`.\n\n- **Type**: integer\n\n- **Requirements/Conventions**:\n    - **Support**: SHOULD be supported by all implementations, i.e., SHOULD NOT be `null`.\n    - **Query**: MUST be a queryable property with support for all mandatory filter features.\n    - The integer value MUST be between 0 and 3 inclusive and MUST be equal to the sum of the items in the `dimension_types` property.\n    - This property only reflects the treatment of the lattice vectors provided for the structure, and not any physical interpretation of the dimensionality of its contents.\n\n- **Examples**:\n    - `2` should be indicated in cases where `dimension_types` is any of `[1, 1, 0]`, `[1, 0, 1]`, `[0, 1, 1]`.\n\n- **Query examples**:\n    - Match only structures with exactly 3 periodic dimensions: `nperiodic_dimensions=3`\n    - Match all structures with 2 or fewer periodic dimensions: `nperiodic_dimensions<=2`",
            "nullable": true,
            "x-optimade-support": "should",
            "x-optimade-queryable": "must"
          },
          "lattice_vectors": {
            "title": "Lattice Vectors",
            "maxItems": 3,
            "minItems": 3,
            "type": "array",
            "items": {
              "maxItems": 3,
              "minItems": 3,
              "type": "array",
              "items": {
                "type": "number"
              }
            },
            "description": "The three lattice vectors in Cartesian coordinates, in \u00e5ngstr\u00f6m (\u00c5).\n\n- **Type**: list of list of floats or unknown values.\n\n- **Requirements/Conventions**:\n    - **Support**: SHOULD be supported by all implementations, i.e., SHOULD NOT be `null`.\n    - **Query**: Support for queries on this property is OPTIONAL.\n      If supported, filters MAY support only a subset of comparison operators.\n    - MUST be a list of three vectors *a*, *b*, and *c*, where each of the vectors MUST BE a list of the vector's coordinates along the x, y, and z Cartesian coordinates.\n      (Therefore, the first index runs over the three lattice vectors and the second index runs over the x, y, z Cartesian coordinates).\n    - For databases that do not define an absolute Cartesian system (e.g., only defining the length and angles between vectors), the first lattice vector SHOULD be set along *x* and the second on the *xy*-plane.\n    - MUST always contain three vectors of three coordinates each, independently of the elements of property `dimension_types`.\n      The vectors SHOULD by convention be chosen so the determinant of the `lattice_vectors` matrix is different from zero.\n      The vectors in the non-periodic directions have no significance beyond fulfilling these requirements.\n    - The coordinates of the lattice vectors of non-periodic dimensions (i.e., those dimensions for which `dimension_types` is `0`) MAY be given as a list of all `null` values.\n        If a lattice vector contains the value `null`, all coordinates of that lattice vector MUST be `null`.\n\n- **Examples**:\n    - `[[4.0,0.0,0.0],[0.0,4.0,0.0],[0.0,1.0,4.0]]` represents a cell, where the first vector is `(4, 0, 0)`, i.e., a vector aligned along the `x` axis of length 4 \u00c5; the second vector is `(0, 4, 0)`; and the third vector is `(0, 1, 4)`.",
            "nullable": true,
            "x-optimade-unit": "\u00c5",
            "x-optimade-support": "should",
            "x-optimade-queryable": "optional"
          },
          "cartesian_site_positions": {
            "title": "Cartesian Site Positions",
            "type": "array",
            "items": {
              "maxItems": 3,
              "minItems": 3,
              "type": "array",
              "items": {
                "type": "number"
              }
            },
            "description": "Cartesian positions of each site in the structure.\nA site is usually used to describe positions of atoms; what atoms can be encountered at a given site is conveyed by the `species_at_sites` property, and the species themselves are described in the `species` property.\n\n- **Type**: list of list of floats\n\n- **Requirements/Conventions**:\n    - **Support**: SHOULD be supported by all implementations, i.e., SHOULD NOT be `null`.\n    - **Query**: Support for queries on this property is OPTIONAL.\n      If supported, filters MAY support only a subset of comparison operators.\n    - It MUST be a list of length equal to the number of sites in the structure, where every element is a list of the three Cartesian coordinates of a site expressed as float values in the unit angstrom (\u00c5).\n    - An entry MAY have multiple sites at the same Cartesian position (for a relevant use of this, see e.g., the property `assemblies`).\n\n- **Examples**:\n    - `[[0,0,0],[0,0,2]]` indicates a structure with two sites, one sitting at the origin and one along the (positive) *z*-axis, 2 \u00c5 away from the origin.",
            "nullable": true,
            "x-optimade-unit": "\u00c5",
            "x-optimade-support": "should",
            "x-optimade-queryable": "optional"
          },
          "nsites": {
            "title": "Nsites",
            "type": "integer",
            "description": "An integer specifying the length of the `cartesian_site_positions` property.\n\n- **Type**: integer\n\n- **Requirements/Conventions**:\n    - **Support**: SHOULD be supported by all implementations, i.e., SHOULD NOT be `null`.\n    - **Query**: MUST be a queryable property with support for all mandatory filter features.\n\n- **Examples**:\n    - `42`\n\n- **Query examples**:\n    - Match only structures with exactly 4 sites: `nsites=4`\n    - Match structures that have between 2 and 7 sites: `nsites>=2 AND nsites<=7`",
            "nullable": true,
            "x-optimade-support": "should",
            "x-optimade-queryable": "must"
          },
          "species": {
            "title": "Species",
            "type": "array",
            "items": {
              "$ref": "#/components/schemas/Species"
            },
            "description": "A list describing the species of the sites of this structure.\nSpecies can represent pure chemical elements, virtual-crystal atoms representing a statistical occupation of a given site by multiple chemical elements, and/or a location to which there are attached atoms, i.e., atoms whose precise location are unknown beyond that they are attached to that position (frequently used to indicate hydrogen atoms attached to another element, e.g., a carbon with three attached hydrogens might represent a methyl group, -CH3).\n\n- **Type**: list of dictionary with keys:\n    - `name`: string (REQUIRED)\n    - `chemical_symbols`: list of strings (REQUIRED)\n    - `concentration`: list of float (REQUIRED)\n    - `attached`: list of strings (REQUIRED)\n    - `nattached`: list of integers (OPTIONAL)\n    - `mass`: list of floats (OPTIONAL)\n    - `original_name`: string (OPTIONAL).\n\n- **Requirements/Conventions**:\n    - **Support**: SHOULD be supported by all implementations, i.e., SHOULD NOT be `null`.\n    - **Query**: Support for queries on this property is OPTIONAL.\n        If supported, filters MAY support only a subset of comparison operators.\n    - Each list member MUST be a dictionary with the following keys:\n        - **name**: REQUIRED; gives the name of the species; the **name** value MUST be unique in the `species` list;\n        - **chemical_symbols**: REQUIRED; MUST be a list of strings of all chemical elements composing this species.\n          Each item of the list MUST be one of the following:\n            - a valid chemical-element symbol, or\n            - the special value `\"X\"` to represent a non-chemical element, or\n            - the special value `\"vacancy\"` to represent that this site has a non-zero probability of having a vacancy (the respective probability is indicated in the `concentration` list, see below).\n\n          If any one entry in the `species` list has a `chemical_symbols` list that is longer than 1 element, the correct flag MUST be set in the list `structure_features`.\n\n        - **concentration**: REQUIRED; MUST be a list of floats, with same length as `chemical_symbols`.\n          The numbers represent the relative concentration of the corresponding chemical symbol in this species.\n          The numbers SHOULD sum to one. Cases in which the numbers do not sum to one typically fall only in the following two categories:\n\n            - Numerical errors when representing float numbers in fixed precision, e.g. for two chemical symbols with concentrations `1/3` and `2/3`, the concentration might look something like `[0.33333333333, 0.66666666666]`. If the client is aware that the sum is not one because of numerical precision, it can renormalize the values so that the sum is exactly one.\n            - Experimental errors in the data present in the database. In this case, it is the responsibility of the client to decide how to process the data.\n\n            Note that concentrations are uncorrelated between different sites (even of the same species).\n\n        - **attached**: OPTIONAL; if provided MUST be a list of length 1 or more of strings of chemical symbols for the elements attached to this site, or \"X\" for a non-chemical element.\n\n        - **nattached**: OPTIONAL; if provided MUST be a list of length 1 or more of integers indicating the number of attached atoms of the kind specified in the value of the `attached` key.\n\n          The implementation MUST include either both or none of the `attached` and `nattached` keys, and if they are provided, they MUST be of the same length.\n          Furthermore, if they are provided, the `structure_features` property MUST include the string `site_attachments`.\n\n        - **mass**: OPTIONAL. If present MUST be a list of floats, with the same length as `chemical_symbols`, providing element masses expressed in a.m.u.\n          Elements denoting vacancies MUST have masses equal to 0.\n\n        - **original_name**: OPTIONAL. Can be any valid Unicode string, and SHOULD contain (if specified) the name of the species that is used internally in the source database.\n\n          Note: With regards to \"source database\", we refer to the immediate source being queried via the OPTIMADE API implementation.\n\n          The main use of this field is for source databases that use species names, containing characters that are not allowed (see description of the list property `species_at_sites`).\n\n    - For systems that have only species formed by a single chemical symbol, and that have at most one species per chemical symbol, SHOULD use the chemical symbol as species name (e.g., `\"Ti\"` for titanium, `\"O\"` for oxygen, etc.)\n      However, note that this is OPTIONAL, and client implementations MUST NOT assume that the key corresponds to a chemical symbol, nor assume that if the species name is a valid chemical symbol, that it represents a species with that chemical symbol.\n      This means that a species `{\"name\": \"C\", \"chemical_symbols\": [\"Ti\"], \"concentration\": [1.0]}` is valid and represents a titanium species (and *not* a carbon species).\n    - It is NOT RECOMMENDED that a structure includes species that do not have at least one corresponding site.\n\n- **Examples**:\n    - `[ {\"name\": \"Ti\", \"chemical_symbols\": [\"Ti\"], \"concentration\": [1.0]} ]`: any site with this species is occupied by a Ti atom.\n    - `[ {\"name\": \"Ti\", \"chemical_symbols\": [\"Ti\", \"vacancy\"], \"concentration\": [0.9, 0.1]} ]`: any site with this species is occupied by a Ti atom with 90 % probability, and has a vacancy with 10 % probability.\n    - `[ {\"name\": \"BaCa\", \"chemical_symbols\": [\"vacancy\", \"Ba\", \"Ca\"], \"concentration\": [0.05, 0.45, 0.5], \"mass\": [0.0, 137.327, 40.078]} ]`: any site with this species is occupied by a Ba atom with 45 % probability, a Ca atom with 50 % probability, and by a vacancy with 5 % probability. The mass of this site is (on average) 88.5 a.m.u.\n    - `[ {\"name\": \"C12\", \"chemical_symbols\": [\"C\"], \"concentration\": [1.0], \"mass\": [12.0]} ]`: any site with this species is occupied by a carbon isotope with mass 12.\n    - `[ {\"name\": \"C13\", \"chemical_symbols\": [\"C\"], \"concentration\": [1.0], \"mass\": [13.0]} ]`: any site with this species is occupied by a carbon isotope with mass 13.\n    - `[ {\"name\": \"CH3\", \"chemical_symbols\": [\"C\"], \"concentration\": [1.0], \"attached\": [\"H\"], \"nattached\": [3]} ]`: any site with this species is occupied by a methyl group, -CH3, which is represented without specifying precise positions of the hydrogen atoms.",
            "nullable": true,
            "x-optimade-support": "should",
            "x-optimade-queryable": "optional"
          },
          "species_at_sites": {
            "title": "Species At Sites",
            "type": "array",
            "items": {
              "type": "string"
            },
            "description": "Name of the species at each site (where values for sites are specified with the same order of the property `cartesian_site_positions`).\nThe properties of the species are found in the property `species`.\n\n- **Type**: list of strings.\n\n- **Requirements/Conventions**:\n    - **Support**: SHOULD be supported by all implementations, i.e., SHOULD NOT be `null`.\n    - **Query**: Support for queries on this property is OPTIONAL.\n      If supported, filters MAY support only a subset of comparison operators.\n    - MUST have length equal to the number of sites in the structure (first dimension of the list property `cartesian_site_positions`).\n    - Each species name mentioned in the `species_at_sites` list MUST be described in the list property `species` (i.e. for each value in the `species_at_sites` list there MUST exist exactly one dictionary in the `species` list with the `name` attribute equal to the corresponding `species_at_sites` value).\n    - Each site MUST be associated only to a single species.\n      **Note**: However, species can represent mixtures of atoms, and multiple species MAY be defined for the same chemical element.\n      This latter case is useful when different atoms of the same type need to be grouped or distinguished, for instance in simulation codes to assign different initial spin states.\n\n- **Examples**:\n    - `[\"Ti\",\"O2\"]` indicates that the first site is hosting a species labeled `\"Ti\"` and the second a species labeled `\"O2\"`.\n    - `[\"Ac\", \"Ac\", \"Ag\", \"Ir\"]` indicating the first two sites contains the `\"Ac\"` species, while the third and fourth sites contain the `\"Ag\"` and `\"Ir\"` species, respectively.",
            "nullable": true,
            "x-optimade-support": "should",
            "x-optimade-queryable": "optional"
          },
          "assemblies": {
            "title": "Assemblies",
            "type": "array",
            "items": {
              "$ref": "#/components/schemas/Assembly"
            },
            "description": "A description of groups of sites that are statistically correlated.\n\n- **Type**: list of dictionary with keys:\n    - `sites_in_groups`: list of list of integers (REQUIRED)\n    - `group_probabilities`: list of floats (REQUIRED)\n\n- **Requirements/Conventions**:\n    - **Support**: OPTIONAL support in implementations, i.e., MAY be `null`.\n    - **Query**: Support for queries on this property is OPTIONAL.\n        If supported, filters MAY support only a subset of comparison operators.\n    - The property SHOULD be `null` for entries that have no partial occupancies.\n    - If present, the correct flag MUST be set in the list `structure_features`.\n    - Client implementations MUST check its presence (as its presence changes the interpretation of the structure).\n    - If present, it MUST be a list of dictionaries, each of which represents an assembly and MUST have the following two keys:\n        - **sites_in_groups**: Index of the sites (0-based) that belong to each group for each assembly.\n\n            Example: `[[1], [2]]`: two groups, one with the second site, one with the third.\n            Example: `[[1,2], [3]]`: one group with the second and third site, one with the fourth.\n\n        - **group_probabilities**: Statistical probability of each group. It MUST have the same length as `sites_in_groups`.\n            It SHOULD sum to one.\n            See below for examples of how to specify the probability of the occurrence of a vacancy.\n            The possible reasons for the values not to sum to one are the same as already specified above for the `concentration` of each `species`.\n\n    - If a site is not present in any group, it means that it is present with 100 % probability (as if no assembly was specified).\n    - A site MUST NOT appear in more than one group.\n\n- **Examples** (for each entry of the assemblies list):\n    - `{\"sites_in_groups\": [[0], [1]], \"group_probabilities: [0.3, 0.7]}`: the first site and the second site never occur at the same time in the unit cell.\n        Statistically, 30 % of the times the first site is present, while 70 % of the times the second site is present.\n    - `{\"sites_in_groups\": [[1,2], [3]], \"group_probabilities: [0.3, 0.7]}`: the second and third site are either present together or not present; they form the first group of atoms for this assembly.\n        The second group is formed by the fourth site.\n        Sites of the first group (the second and the third) are never present at the same time as the fourth site.\n        30 % of times sites 1 and 2 are present (and site 3 is absent); 70 % of times site 3 is present (and sites 1 and 2 are absent).\n\n- **Notes**:\n    - Assemblies are essential to represent, for instance, the situation where an atom can statistically occupy two different positions (sites).\n\n    - By defining groups, it is possible to represent, e.g., the case where a functional molecule (and not just one atom) is either present or absent (or the case where it it is present in two conformations)\n\n    - Considerations on virtual alloys and on vacancies: In the special case of a virtual alloy, these specifications allow two different, equivalent ways of specifying them.\n        For instance, for a site at the origin with 30 % probability of being occupied by Si, 50 % probability of being occupied by Ge, and 20 % of being a vacancy, the following two representations are possible:\n\n        - Using a single species:\n            ```json\n            {\n              \"cartesian_site_positions\": [[0,0,0]],\n              \"species_at_sites\": [\"SiGe-vac\"],\n              \"species\": [\n              {\n                \"name\": \"SiGe-vac\",\n                \"chemical_symbols\": [\"Si\", \"Ge\", \"vacancy\"],\n                \"concentration\": [0.3, 0.5, 0.2]\n              }\n              ]\n              // ...\n            }\n            ```\n\n        - Using multiple species and the assemblies:\n            ```json\n            {\n              \"cartesian_site_positions\": [ [0,0,0], [0,0,0], [0,0,0] ],\n              \"species_at_sites\": [\"Si\", \"Ge\", \"vac\"],\n              \"species\": [\n                { \"name\": \"Si\", \"chemical_symbols\": [\"Si\"], \"concentration\": [1.0] },\n                { \"name\": \"Ge\", \"chemical_symbols\": [\"Ge\"], \"concentration\": [1.0] },\n                { \"name\": \"vac\", \"chemical_symbols\": [\"vacancy\"], \"concentration\": [1.0] }\n              ],\n              \"assemblies\": [\n                {\n              \"sites_in_groups\": [ [0], [1], [2] ],\n              \"group_probabilities\": [0.3, 0.5, 0.2]\n                }\n              ]\n              // ...\n            }\n            ```\n\n    - It is up to the database provider to decide which representation to use, typically depending on the internal format in which the structure is stored.\n        However, given a structure identified by a unique ID, the API implementation MUST always provide the same representation for it.\n\n    - The probabilities of occurrence of different assemblies are uncorrelated.\n        So, for instance in the following case with two assemblies:\n        ```json\n        {\n          \"assemblies\": [\n            {\n              \"sites_in_groups\": [ [0], [1] ],\n              \"group_probabilities\": [0.2, 0.8],\n            },\n            {\n              \"sites_in_groups\": [ [2], [3] ],\n              \"group_probabilities\": [0.3, 0.7]\n            }\n          ]\n        }\n        ```\n\n        Site 0 is present with a probability of 20 % and site 1 with a probability of 80 %. These two sites are correlated (either site 0 or 1 is present). Similarly, site 2 is present with a probability of 30 % and site 3 with a probability of 70 %.\n        These two sites are correlated (either site 2 or 3 is present).\n        However, the presence or absence of sites 0 and 1 is not correlated with the presence or absence of sites 2 and 3 (in the specific example, the pair of sites (0, 2) can occur with 0.2*0.3 = 6 % probability; the pair (0, 3) with 0.2*0.7 = 14 % probability; the pair (1, 2) with 0.8*0.3 = 24 % probability; and the pair (1, 3) with 0.8*0.7 = 56 % probability).",
            "x-optimade-support": "optional",
            "x-optimade-queryable": "optional"
          },
          "structure_features": {
            "title": "Structure Features",
            "type": "array",
            "items": {
              "$ref": "#/components/schemas/StructureFeatures"
            },
            "description": "A list of strings that flag which special features are used by the structure.\n\n- **Type**: list of strings\n\n- **Requirements/Conventions**:\n    - **Support**: MUST be supported by all implementations, MUST NOT be `null`.\n    - **Query**: MUST be a queryable property.\n    Filters on the list MUST support all mandatory HAS-type queries.\n    Filter operators for comparisons on the string components MUST support equality, support for other comparison operators are OPTIONAL.\n    - MUST be an empty list if no special features are used.\n    - MUST be sorted alphabetically.\n    - If a special feature listed below is used, the list MUST contain the corresponding string.\n    - If a special feature listed below is not used, the list MUST NOT contain the corresponding string.\n    - **List of strings used to indicate special structure features**:\n        - `disorder`: this flag MUST be present if any one entry in the `species` list has a `chemical_symbols` list that is longer than 1 element.\n        - `implicit_atoms`: this flag MUST be present if the structure contains atoms that are not assigned to sites via the property `species_at_sites` (e.g., because their positions are unknown).\n           When this flag is present, the properties related to the chemical formula will likely not match the type and count of atoms represented by the `species_at_sites`, `species` and `assemblies` properties.\n        - `site_attachments`: this flag MUST be present if any one entry in the `species` list includes `attached` and `nattached`.\n        - `assemblies`: this flag MUST be present if the property `assemblies` is present.\n\n- **Examples**: A structure having implicit atoms and using assemblies: `[\"assemblies\", \"implicit_atoms\"]`",
            "x-optimade-support": "must",
            "x-optimade-queryable": "must"
>>>>>>> 52aba26f
          }
        },
        "description": "This class contains the Field for the attributes used to represent a trajectory, e.g. reference structure."
      },
      "TrajectoryResponseMany": {
        "title": "TrajectoryResponseMany",
        "required": [
          "data",
          "meta"
        ],
        "type": "object",
        "properties": {
          "data": {
            "title": "Data",
            "uniqueItems": true,
            "anyOf": [
              {
                "type": "array",
                "items": {
                  "$ref": "#/components/schemas/TrajectoryResource"
                }
              },
              {
                "type": "array",
                "items": {
                  "type": "object"
                }
              }
            ],
            "description": "List of unique OPTIMADE trajectories entry resource objects."
          },
          "meta": {
            "title": "Meta",
            "allOf": [
              {
                "$ref": "#/components/schemas/ResponseMeta"
              }
            ],
            "description": "A meta object containing non-standard information"
          },
          "errors": {
            "title": "Errors",
            "uniqueItems": true,
            "type": "array",
            "items": {
              "$ref": "#/components/schemas/Error"
            },
            "description": "A list of unique errors"
          },
          "included": {
            "title": "Included",
            "uniqueItems": true,
            "anyOf": [
              {
                "type": "array",
                "items": {
                  "$ref": "#/components/schemas/EntryResource"
                }
              },
              {
                "type": "array",
                "items": {
                  "type": "object"
                }
              }
            ]
          },
          "links": {
            "title": "Links",
            "allOf": [
              {
                "$ref": "#/components/schemas/ToplevelLinks"
              }
            ],
            "description": "Links associated with the primary data or errors"
          },
          "jsonapi": {
            "title": "Jsonapi",
            "allOf": [
              {
                "$ref": "#/components/schemas/JsonApi"
              }
            ],
            "description": "Information about the JSON API used"
          }
        },
        "description": "errors are not allowed"
      },
      "TrajectoryResponseOne": {
        "title": "TrajectoryResponseOne",
        "required": [
          "data",
          "meta"
        ],
        "type": "object",
        "properties": {
          "data": {
            "title": "Data",
            "anyOf": [
              {
                "$ref": "#/components/schemas/TrajectoryResource"
              },
              {
                "type": "object"
              }
            ],
            "description": "A single trajectories entry resource."
          },
          "meta": {
            "title": "Meta",
            "allOf": [
              {
                "$ref": "#/components/schemas/ResponseMeta"
              }
            ],
            "description": "A meta object containing non-standard information"
          },
          "errors": {
            "title": "Errors",
            "uniqueItems": true,
            "type": "array",
            "items": {
              "$ref": "#/components/schemas/Error"
            },
            "description": "A list of unique errors"
          },
          "included": {
            "title": "Included",
            "uniqueItems": true,
            "anyOf": [
              {
                "type": "array",
                "items": {
                  "$ref": "#/components/schemas/EntryResource"
                }
              },
              {
                "type": "array",
                "items": {
                  "type": "object"
                }
              }
            ]
          },
          "links": {
            "title": "Links",
            "allOf": [
              {
                "$ref": "#/components/schemas/ToplevelLinks"
              }
            ],
            "description": "Links associated with the primary data or errors"
          },
          "jsonapi": {
            "title": "Jsonapi",
            "allOf": [
              {
                "$ref": "#/components/schemas/JsonApi"
              }
            ],
            "description": "Information about the JSON API used"
          }
        },
        "description": "errors are not allowed"
      },
<<<<<<< HEAD
=======
      "ToplevelLinks": {
        "title": "ToplevelLinks",
        "type": "object",
        "properties": {
          "self": {
            "title": "Self",
            "anyOf": [
              {
                "maxLength": 65536,
                "minLength": 1,
                "type": "string",
                "format": "uri"
              },
              {
                "$ref": "#/components/schemas/Link"
              }
            ],
            "description": "A link to itself"
          },
          "related": {
            "title": "Related",
            "anyOf": [
              {
                "maxLength": 65536,
                "minLength": 1,
                "type": "string",
                "format": "uri"
              },
              {
                "$ref": "#/components/schemas/Link"
              }
            ],
            "description": "A related resource link"
          },
          "first": {
            "title": "First",
            "anyOf": [
              {
                "maxLength": 65536,
                "minLength": 1,
                "type": "string",
                "format": "uri"
              },
              {
                "$ref": "#/components/schemas/Link"
              }
            ],
            "description": "The first page of data"
          },
          "last": {
            "title": "Last",
            "anyOf": [
              {
                "maxLength": 65536,
                "minLength": 1,
                "type": "string",
                "format": "uri"
              },
              {
                "$ref": "#/components/schemas/Link"
              }
            ],
            "description": "The last page of data"
          },
          "prev": {
            "title": "Prev",
            "anyOf": [
              {
                "maxLength": 65536,
                "minLength": 1,
                "type": "string",
                "format": "uri"
              },
              {
                "$ref": "#/components/schemas/Link"
              }
            ],
            "description": "The previous page of data"
          },
          "next": {
            "title": "Next",
            "anyOf": [
              {
                "maxLength": 65536,
                "minLength": 1,
                "type": "string",
                "format": "uri"
              },
              {
                "$ref": "#/components/schemas/Link"
              }
            ],
            "description": "The next page of data"
          }
        },
        "description": "A set of Links objects, possibly including pagination"
      },
>>>>>>> 52aba26f
      "Warnings": {
        "title": "Warnings",
        "required": [
          "detail",
          "type"
        ],
        "type": "object",
        "properties": {
          "id": {
            "title": "Id",
            "type": "string",
            "description": "A unique identifier for this particular occurrence of the problem."
          },
          "links": {
            "title": "Links",
            "allOf": [
              {
                "$ref": "#/components/schemas/ErrorLinks"
              }
            ],
            "description": "A links object storing about"
          },
          "code": {
            "title": "Code",
            "type": "string",
            "description": "an application-specific error code, expressed as a string value."
          },
          "title": {
            "title": "Title",
            "type": "string",
            "description": "A short, human-readable summary of the problem. It **SHOULD NOT** change from occurrence to occurrence of the problem, except for purposes of localization."
          },
          "detail": {
            "title": "Detail",
            "type": "string",
            "description": "A human-readable explanation specific to this occurrence of the problem."
          },
          "source": {
            "title": "Source",
            "allOf": [
              {
                "$ref": "#/components/schemas/ErrorSource"
              }
            ],
            "description": "An object containing references to the source of the error"
          },
          "meta": {
            "title": "Meta",
            "allOf": [
              {
                "$ref": "#/components/schemas/Meta"
              }
            ],
            "description": "a meta object containing non-standard meta-information about the error."
          },
          "type": {
            "title": "Type",
            "pattern": "^warning$",
            "type": "string",
            "description": "Warnings must be of type \"warning\"",
            "default": "warning"
          }
        },
        "description": "OPTIMADE-specific warning class based on OPTIMADE-specific JSON API Error.\n\nFrom the specification:\n\nA warning resource object is defined similarly to a JSON API error object, but MUST also include the field type, which MUST have the value \"warning\".\nThe field detail MUST be present and SHOULD contain a non-critical message, e.g., reporting unrecognized search attributes or deprecated features.\n\nNote: Must be named \"Warnings\", since \"Warning\" is a built-in Python class."
      }
    }
  }
}<|MERGE_RESOLUTION|>--- conflicted
+++ resolved
@@ -1563,14 +1563,8 @@
               "description": "A filter string, in the format described in section API Filtering Format Specification of the specification.",
               "default": ""
             },
-<<<<<<< HEAD
             "name": "filter",
             "in": "query"
-=======
-            "description": "Index of the sites (0-based) that belong to each group for each assembly.\n\n- **Examples**:\n    - `[[1], [2]]`: two groups, one with the second site, one with the third.\n    - `[[1,2], [3]]`: one group with the second and third site, one with the fourth.",
-            "x-optimade-support": "must",
-            "x-optimade-queryable": "optional"
->>>>>>> 52aba26f
           },
           {
             "description": "The output format requested (see section Response Format).\nDefaults to the format string 'json', which specifies the standard output format described in this specification.\nExample: `http://example.com/v1/structures?response_format=xml`",
@@ -1581,7 +1575,6 @@
               "description": "The output format requested (see section Response Format).\nDefaults to the format string 'json', which specifies the standard output format described in this specification.\nExample: `http://example.com/v1/structures?response_format=xml`",
               "default": "json"
             },
-<<<<<<< HEAD
             "name": "response_format",
             "in": "query"
           },
@@ -2134,11 +2127,6 @@
               "type": "number"
             },
             "description": "Statistical probability of each group. It MUST have the same length as `sites_in_groups`.\nIt SHOULD sum to one.\nSee below for examples of how to specify the probability of the occurrence of a vacancy.\nThe possible reasons for the values not to sum to one are the same as already specified above for the `concentration` of each `species`."
-=======
-            "description": "Statistical probability of each group. It MUST have the same length as `sites_in_groups`.\nIt SHOULD sum to one.\nSee below for examples of how to specify the probability of the occurrence of a vacancy.\nThe possible reasons for the values not to sum to one are the same as already specified above for the `concentration` of each `species`.",
-            "x-optimade-support": "must",
-            "x-optimade-queryable": "optional"
->>>>>>> 52aba26f
           }
         },
         "description": "A description of groups of sites that are statistically correlated.\n\n- **Examples** (for each entry of the assemblies list):\n    - `{\"sites_in_groups\": [[0], [1]], \"group_probabilities: [0.3, 0.7]}`: the first site and the second site never occur at the same time in the unit cell.\n      Statistically, 30 % of the times the first site is present, while 70 % of the times the second site is present.\n    - `{\"sites_in_groups\": [[1,2], [3]], \"group_probabilities: [0.3, 0.7]}`: the second and third site are either present together or not present; they form the first group of atoms for this assembly.\n      The second group is formed by the fourth site. Sites of the first group (the second and the third) are never present at the same time as the fourth site.\n      30 % of times sites 1 and 2 are present (and site 3 is absent); 70 % of times site 3 is present (and sites 1 and 2 are absent)."
@@ -2170,7 +2158,12 @@
             "title": "Version",
             "pattern": "^(0|[1-9]\\d*)\\.(0|[1-9]\\d*)\\.(0|[1-9]\\d*)(?:-((?:0|[1-9]\\d*|\\d*[a-zA-Z-][0-9a-zA-Z-]*)(?:\\.(?:0|[1-9]\\d*|\\d*[a-zA-Z-][0-9a-zA-Z-]*))*))?(?:\\+([0-9a-zA-Z-]+(?:\\.[0-9a-zA-Z-]+)*))?$",
             "type": "string",
-            "description": "A string containing the full version number of the API served at that versioned base URL.\nThe version number string MUST NOT be prefixed by, e.g., 'v'.\nExamples: `1.0.0`, `1.0.0-rc.2`."
+            "description": "A string containing the full version number of the API served at that versioned base URL.\nThe version number string MUST NOT be prefixed by, e.g., 'v'.\nExamples: `1.0.0`, `1.0.0-rc.2`.",
+            "example": [
+              "0.10.1",
+              "1.0.0-rc.2",
+              "1.2.3-rc.5+develop"
+            ]
           }
         },
         "description": "A JSON object containing information about an available API version"
@@ -2254,7 +2247,12 @@
             "title": "Api Version",
             "pattern": "^(0|[1-9]\\d*)\\.(0|[1-9]\\d*)\\.(0|[1-9]\\d*)(?:-((?:0|[1-9]\\d*|\\d*[a-zA-Z-][0-9a-zA-Z-]*)(?:\\.(?:0|[1-9]\\d*|\\d*[a-zA-Z-][0-9a-zA-Z-]*))*))?(?:\\+([0-9a-zA-Z-]+(?:\\.[0-9a-zA-Z-]+)*))?$",
             "type": "string",
-            "description": "Presently used full version of the OPTIMADE API.\nThe version number string MUST NOT be prefixed by, e.g., \"v\".\nExamples: `1.0.0`, `1.0.0-rc.2`."
+            "description": "Presently used full version of the OPTIMADE API.\nThe version number string MUST NOT be prefixed by, e.g., \"v\".\nExamples: `1.0.0`, `1.0.0-rc.2`.",
+            "example": [
+              "0.10.1",
+              "1.0.0-rc.2",
+              "1.2.3-rc.5+develop"
+            ]
           },
           "available_api_versions": {
             "title": "Available Api Versions",
@@ -2315,12 +2313,14 @@
           "id": {
             "title": "Id",
             "pattern": "^/$",
-            "type": "string"
+            "type": "string",
+            "default": "/"
           },
           "type": {
             "title": "Type",
             "pattern": "^info$",
-            "type": "string"
+            "type": "string",
+            "default": "info"
           },
           "links": {
             "title": "Links",
@@ -2998,7 +2998,6 @@
           "version": {
             "title": "Version",
             "type": "string",
-<<<<<<< HEAD
             "description": "Version of the json API used",
             "default": "1.0"
           },
@@ -3010,14 +3009,6 @@
               }
             ],
             "description": "Non-standard meta information"
-=======
-            "description": "A string containing the full version number of the API served at that versioned base URL.\nThe version number string MUST NOT be prefixed by, e.g., 'v'.\nExamples: `1.0.0`, `1.0.0-rc.2`.",
-            "example": [
-              "0.10.1",
-              "1.0.0-rc.2",
-              "1.2.3-rc.5+develop"
-            ]
->>>>>>> 52aba26f
           }
         },
         "description": "An object describing the server's implementation"
@@ -3034,44 +3025,8 @@
             "maxLength": 65536,
             "minLength": 1,
             "type": "string",
-<<<<<<< HEAD
             "description": "a string containing the link\u2019s URL.",
             "format": "uri"
-=======
-            "description": "Presently used full version of the OPTIMADE API.\nThe version number string MUST NOT be prefixed by, e.g., \"v\".\nExamples: `1.0.0`, `1.0.0-rc.2`.",
-            "example": [
-              "0.10.1",
-              "1.0.0-rc.2",
-              "1.2.3-rc.5+develop"
-            ]
-          },
-          "available_api_versions": {
-            "title": "Available Api Versions",
-            "type": "array",
-            "items": {
-              "$ref": "#/components/schemas/AvailableApiVersion"
-            },
-            "description": "A list of dictionaries of available API versions at other base URLs"
-          },
-          "formats": {
-            "title": "Formats",
-            "type": "array",
-            "items": {
-              "type": "string"
-            },
-            "description": "List of available output formats.",
-            "default": [
-              "json"
-            ]
-          },
-          "available_endpoints": {
-            "title": "Available Endpoints",
-            "type": "array",
-            "items": {
-              "type": "string"
-            },
-            "description": "List of available endpoints (i.e., the string to be appended to the versioned base URL)."
->>>>>>> 52aba26f
           },
           "meta": {
             "title": "Meta",
@@ -3106,7 +3061,6 @@
         "properties": {
           "id": {
             "title": "Id",
-<<<<<<< HEAD
             "type": "string",
             "description": "An entry's ID as defined in section Definition of Terms.\n\n- **Type**: string.\n\n- **Requirements/Conventions**:\n    - **Support**: MUST be supported by all implementations, MUST NOT be `null`.\n    - **Query**: MUST be a queryable property with support for all mandatory filter features.\n    - **Response**: REQUIRED in the response.\n\n- **Examples**:\n    - `\"db/1234567\"`\n    - `\"cod/2000000\"`\n    - `\"cod/2000000@1234567\"`\n    - `\"nomad/L1234567890\"`\n    - `\"42\"`"
           },
@@ -3114,18 +3068,8 @@
             "title": "Type",
             "pattern": "^links$",
             "type": "string",
-            "description": "These objects are described in detail in the section Links Endpoint"
-=======
-            "pattern": "^/$",
-            "type": "string",
-            "default": "/"
-          },
-          "type": {
-            "title": "Type",
-            "pattern": "^info$",
-            "type": "string",
-            "default": "info"
->>>>>>> 52aba26f
+            "description": "These objects are described in detail in the section Links Endpoint",
+            "default": "links"
           },
           "links": {
             "title": "Links",
@@ -3526,21 +3470,14 @@
           "id": {
             "title": "Id",
             "type": "string",
-            "description": "An entry's ID as defined in section Definition of Terms.\n\n- **Type**: string.\n\n- **Requirements/Conventions**:\n    - **Support**: MUST be supported by all implementations, MUST NOT be `null`.\n    - **Query**: MUST be a queryable property with support for all mandatory filter features.\n    - **Response**: REQUIRED in the response.\n\n- **Examples**:\n    - `\"db/1234567\"`\n    - `\"cod/2000000\"`\n    - `\"cod/2000000@1234567\"`\n    - `\"nomad/L1234567890\"`\n    - `\"42\"`",
-            "x-optimade-support": "must",
-            "x-optimade-queryable": "must"
+            "description": "An entry's ID as defined in section Definition of Terms.\n\n- **Type**: string.\n\n- **Requirements/Conventions**:\n    - **Support**: MUST be supported by all implementations, MUST NOT be `null`.\n    - **Query**: MUST be a queryable property with support for all mandatory filter features.\n    - **Response**: REQUIRED in the response.\n\n- **Examples**:\n    - `\"db/1234567\"`\n    - `\"cod/2000000\"`\n    - `\"cod/2000000@1234567\"`\n    - `\"nomad/L1234567890\"`\n    - `\"42\"`"
           },
           "type": {
             "title": "Type",
             "pattern": "^references$",
             "type": "string",
-<<<<<<< HEAD
-            "description": "The name of the type of an entry.\n- **Type**: string.\n- **Requirements/Conventions**:\n    - **Support**: MUST be supported by all implementations, MUST NOT be `null`.\n    - **Query**: MUST be a queryable property with support for all mandatory filter features.\n    - **Response**: REQUIRED in the response.\n    - MUST be an existing entry type.\n    - The entry of type <type> and ID <id> MUST be returned in response to a request for `/<type>/<id>` under the versioned base URL.\n- **Example**: `\"structures\"`"
-=======
-            "description": "The name of the type of an entry.\n\n- **Type**: string.\n\n- **Requirements/Conventions**:\n    - **Support**: MUST be supported by all implementations, MUST NOT be `null`.\n    - **Query**: MUST be a queryable property with support for all mandatory filter features.\n    - **Response**: REQUIRED in the response.\n    - MUST be an existing entry type.\n    - The entry of type `<type>` and ID `<id>` MUST be returned in response to a request for `/<type>/<id>` under the versioned base URL.\n\n- **Example**: `\"structures\"`",
-            "x-optimade-support": "must",
-            "x-optimade-queryable": "must"
->>>>>>> 52aba26f
+            "description": "The name of the type of an entry.\n- **Type**: string.\n- **Requirements/Conventions**:\n    - **Support**: MUST be supported by all implementations, MUST NOT be `null`.\n    - **Query**: MUST be a queryable property with support for all mandatory filter features.\n    - **Response**: REQUIRED in the response.\n    - MUST be an existing entry type.\n    - The entry of type <type> and ID <id> MUST be returned in response to a request for `/<type>/<id>` under the versioned base URL.\n- **Example**: `\"structures\"`",
+            "default": "references"
           },
           "links": {
             "title": "Links",
@@ -3585,15 +3522,12 @@
           "immutable_id": {
             "title": "Immutable Id",
             "type": "string",
-            "description": "The entry's immutable ID (e.g., an UUID). This is important for databases having preferred IDs that point to \"the latest version\" of a record, but still offer access to older variants. This ID maps to the version-specific record, in case it changes in the future.\n\n- **Type**: string.\n\n- **Requirements/Conventions**:\n    - **Support**: OPTIONAL support in implementations, i.e., MAY be `null`.\n    - **Query**: MUST be a queryable property with support for all mandatory filter features.\n\n- **Examples**:\n    - `\"8bd3e750-b477-41a0-9b11-3a799f21b44f\"`\n    - `\"fjeiwoj,54;@=%<>#32\"` (Strings that are not URL-safe are allowed.)",
-            "x-optimade-support": "optional",
-            "x-optimade-queryable": "must"
+            "description": "The entry's immutable ID (e.g., an UUID). This is important for databases having preferred IDs that point to \"the latest version\" of a record, but still offer access to older variants. This ID maps to the version-specific record, in case it changes in the future.\n\n- **Type**: string.\n\n- **Requirements/Conventions**:\n    - **Support**: OPTIONAL support in implementations, i.e., MAY be `null`.\n    - **Query**: MUST be a queryable property with support for all mandatory filter features.\n\n- **Examples**:\n    - `\"8bd3e750-b477-41a0-9b11-3a799f21b44f\"`\n    - `\"fjeiwoj,54;@=%<>#32\"` (Strings that are not URL-safe are allowed.)"
           },
           "last_modified": {
             "title": "Last Modified",
             "type": "string",
             "description": "Date and time representing when the entry was last modified.\n\n- **Type**: timestamp.\n\n- **Requirements/Conventions**:\n    - **Support**: SHOULD be supported by all implementations, i.e., SHOULD NOT be `null`.\n    - **Query**: MUST be a queryable property with support for all mandatory filter features.\n    - **Response**: REQUIRED in the response unless the query parameter `response_fields` is present and does not include this property.\n\n- **Example**:\n    - As part of JSON response format: `\"2007-04-05T14:30:20Z\"` (i.e., encoded as an [RFC 3339 Internet Date/Time Format](https://tools.ietf.org/html/rfc3339#section-5.6) string.)",
-<<<<<<< HEAD
             "format": "date-time"
           },
           "authors": {
@@ -3614,21 +3548,6 @@
           },
           "doi": {
             "title": "Doi",
-=======
-            "format": "date-time",
-            "x-optimade-support": "should",
-            "x-optimade-queryable": "must"
-          }
-        },
-        "description": "Contains key-value pairs representing the entry's properties."
-      },
-      "Error": {
-        "title": "Error",
-        "type": "object",
-        "properties": {
-          "id": {
-            "title": "Id",
->>>>>>> 52aba26f
             "type": "string",
             "description": "The digital object identifier of the reference."
           },
@@ -3745,43 +3664,10 @@
             "type": "string",
             "description": "Meaning of property matches the BiBTeX specification."
           },
-<<<<<<< HEAD
           "year": {
             "title": "Year",
             "type": "string",
             "description": "Meaning of property matches the BiBTeX specification."
-=======
-          "meta": {
-            "title": "Meta",
-            "allOf": [
-              {
-                "$ref": "#/components/schemas/Meta"
-              }
-            ],
-            "description": "a meta object containing non-standard meta-information about the error."
-          }
-        },
-        "description": "An error response"
-      },
-      "ErrorLinks": {
-        "title": "ErrorLinks",
-        "type": "object",
-        "properties": {
-          "about": {
-            "title": "About",
-            "anyOf": [
-              {
-                "maxLength": 65536,
-                "minLength": 1,
-                "type": "string",
-                "format": "uri"
-              },
-              {
-                "$ref": "#/components/schemas/Link"
-              }
-            ],
-            "description": "A link that leads to further details about this particular occurrence of the problem."
->>>>>>> 52aba26f
           }
         },
         "description": "Model that stores the attributes of a reference.\n\nMany properties match the meaning described in the\n[BibTeX specification](http://bibtexml.sourceforge.net/btxdoc.pdf)."
@@ -3868,115 +3754,7 @@
             "description": "Information about the JSON API used"
           }
         },
-<<<<<<< HEAD
         "description": "errors are not allowed"
-=======
-        "description": "errors MUST be present and data MUST be skipped"
-      },
-      "ErrorSource": {
-        "title": "ErrorSource",
-        "type": "object",
-        "properties": {
-          "pointer": {
-            "title": "Pointer",
-            "type": "string",
-            "description": "a JSON Pointer [RFC6901] to the associated entity in the request document [e.g. \"/data\" for a primary data object, or \"/data/attributes/title\" for a specific attribute]."
-          },
-          "parameter": {
-            "title": "Parameter",
-            "type": "string",
-            "description": "a string indicating which URI query parameter caused the error."
-          }
-        },
-        "description": "an object containing references to the source of the error"
-      },
-      "Implementation": {
-        "title": "Implementation",
-        "type": "object",
-        "properties": {
-          "name": {
-            "title": "Name",
-            "type": "string",
-            "description": "name of the implementation"
-          },
-          "version": {
-            "title": "Version",
-            "type": "string",
-            "description": "version string of the current implementation"
-          },
-          "homepage": {
-            "title": "Homepage",
-            "anyOf": [
-              {
-                "maxLength": 65536,
-                "minLength": 1,
-                "type": "string",
-                "format": "uri"
-              },
-              {
-                "$ref": "#/components/schemas/Link"
-              }
-            ],
-            "description": "A [JSON API links object](http://jsonapi.org/format/1.0/#document-links) pointing to the homepage of the implementation."
-          },
-          "source_url": {
-            "title": "Source Url",
-            "anyOf": [
-              {
-                "maxLength": 65536,
-                "minLength": 1,
-                "type": "string",
-                "format": "uri"
-              },
-              {
-                "$ref": "#/components/schemas/Link"
-              }
-            ],
-            "description": "A [JSON API links object](http://jsonapi.org/format/1.0/#document-links) pointing to the implementation source, either downloadable archive or version control system."
-          },
-          "maintainer": {
-            "title": "Maintainer",
-            "allOf": [
-              {
-                "$ref": "#/components/schemas/ImplementationMaintainer"
-              }
-            ],
-            "description": "A dictionary providing details about the maintainer of the implementation."
-          },
-          "issue_tracker": {
-            "title": "Issue Tracker",
-            "anyOf": [
-              {
-                "maxLength": 65536,
-                "minLength": 1,
-                "type": "string",
-                "format": "uri"
-              },
-              {
-                "$ref": "#/components/schemas/Link"
-              }
-            ],
-            "description": "A [JSON API links object](http://jsonapi.org/format/1.0/#document-links) pointing to the implementation's issue tracker."
-          }
-        },
-        "description": "Information on the server implementation"
-      },
-      "ImplementationMaintainer": {
-        "title": "ImplementationMaintainer",
-        "required": [
-          "email"
-        ],
-        "type": "object",
-        "properties": {
-          "email": {
-            "title": "Email",
-            "type": "string",
-            "description": "the maintainer's email address",
-            "format": "email"
-          }
-        },
-        "description": "Details about the maintainer of the implementation"
->>>>>>> 52aba26f
       },
       "ReferenceResponseOne": {
         "title": "ReferenceResponseOne",
@@ -4109,23 +3887,12 @@
           "id": {
             "title": "Id",
             "type": "string",
-<<<<<<< HEAD
             "description": "Resource ID"
-=======
-            "description": "An entry's ID as defined in section Definition of Terms.\n\n- **Type**: string.\n\n- **Requirements/Conventions**:\n    - **Support**: MUST be supported by all implementations, MUST NOT be `null`.\n    - **Query**: MUST be a queryable property with support for all mandatory filter features.\n    - **Response**: REQUIRED in the response.\n\n- **Examples**:\n    - `\"db/1234567\"`\n    - `\"cod/2000000\"`\n    - `\"cod/2000000@1234567\"`\n    - `\"nomad/L1234567890\"`\n    - `\"42\"`",
-            "x-optimade-support": "must",
-            "x-optimade-queryable": "must"
->>>>>>> 52aba26f
           },
           "type": {
             "title": "Type",
             "type": "string",
-<<<<<<< HEAD
             "description": "Resource type"
-=======
-            "description": "These objects are described in detail in the section Links Endpoint",
-            "default": "links"
->>>>>>> 52aba26f
           },
           "links": {
             "title": "Links",
@@ -4170,43 +3937,13 @@
         "title": "ResourceLinks",
         "type": "object",
         "properties": {
-<<<<<<< HEAD
           "self": {
             "title": "Self",
-=======
-          "name": {
-            "title": "Name",
-            "type": "string",
-            "description": "Human-readable name for the OPTIMADE API implementation, e.g., for use in clients to show the name to the end-user."
-          },
-          "description": {
-            "title": "Description",
-            "type": "string",
-            "description": "Human-readable description for the OPTIMADE API implementation, e.g., for use in clients to show a description to the end-user."
-          },
-          "base_url": {
-            "title": "Base Url",
             "anyOf": [
               {
+                "type": "string",
+                "minLength": 1,
                 "maxLength": 65536,
-                "minLength": 1,
-                "type": "string",
-                "format": "uri"
-              },
-              {
-                "$ref": "#/components/schemas/Link"
-              }
-            ],
-            "description": "JSON API links object, pointing to the base URL for this implementation"
-          },
-          "homepage": {
-            "title": "Homepage",
->>>>>>> 52aba26f
-            "anyOf": [
-              {
-                "maxLength": 65536,
-                "minLength": 1,
-                "type": "string",
                 "format": "uri"
               },
               {
@@ -4240,7 +3977,12 @@
             "title": "Api Version",
             "pattern": "^(0|[1-9]\\d*)\\.(0|[1-9]\\d*)\\.(0|[1-9]\\d*)(?:-((?:0|[1-9]\\d*|\\d*[a-zA-Z-][0-9a-zA-Z-]*)(?:\\.(?:0|[1-9]\\d*|\\d*[a-zA-Z-][0-9a-zA-Z-]*))*))?(?:\\+([0-9a-zA-Z-]+(?:\\.[0-9a-zA-Z-]+)*))?$",
             "type": "string",
-            "description": "Presently used full version of the OPTIMADE API.\nThe version number string MUST NOT be prefixed by, e.g., \"v\".\nExamples: `1.0.0`, `1.0.0-rc.2`."
+            "description": "Presently used full version of the OPTIMADE API.\nThe version number string MUST NOT be prefixed by, e.g., \"v\".\nExamples: `1.0.0`, `1.0.0-rc.2`.",
+            "example": [
+              "0.10.1",
+              "1.0.0-rc.2",
+              "1.2.3-rc.5+develop"
+            ]
           },
           "more_data_available": {
             "title": "More Data Available",
@@ -4443,7 +4185,6 @@
           "chemical_formula_descriptive": {
             "title": "Chemical Formula Descriptive",
             "type": "string",
-<<<<<<< HEAD
             "description": "The chemical formula for a structure as a string in a form chosen by the API implementation.\n\n- **Type**: string\n\n- **Requirements/Conventions**:\n    - **Support**: SHOULD be supported by all implementations, i.e., SHOULD NOT be `null`.\n    - **Query**: MUST be a queryable property with support for all mandatory filter features.\n    - The chemical formula is given as a string consisting of properly capitalized element symbols followed by integers or decimal numbers, balanced parentheses, square, and curly brackets `(`,`)`, `[`,`]`, `{`, `}`, commas, the `+`, `-`, `:` and `=` symbols. The parentheses are allowed to be followed by a number. Spaces are allowed anywhere except within chemical symbols. The order of elements and any groupings indicated by parentheses or brackets are chosen freely by the API implementation.\n    - The string SHOULD be arithmetically consistent with the element ratios in the `chemical_formula_reduced` property.\n    - It is RECOMMENDED, but not mandatory, that symbols, parentheses and brackets, if used, are used with the meanings prescribed by [IUPAC's Nomenclature of Organic Chemistry](https://www.qmul.ac.uk/sbcs/iupac/bibliog/blue.html).\n\n- **Examples**:\n    - `\"(H2O)2 Na\"`\n    - `\"NaCl\"`\n    - `\"CaCO3\"`\n    - `\"CCaO3\"`\n    - `\"(CH3)3N+ - [CH2]2-OH = Me3N+ - CH2 - CH2OH\"`\n\n- **Query examples**:\n    - Note: the free-form nature of this property is likely to make queries on it across different databases inconsistent.\n    - A filter that matches an exactly given formula: `chemical_formula_descriptive=\"(H2O)2 Na\"`.\n    - A filter that does a partial match: `chemical_formula_descriptive CONTAINS \"H2O\"`.",
             "nullable": true
           },
@@ -4519,42 +4260,6 @@
             "type": "integer",
             "description": "An integer specifying the length of the `cartesian_site_positions` property.\n\n- **Type**: integer\n\n- **Requirements/Conventions**:\n    - **Support**: SHOULD be supported by all implementations, i.e., SHOULD NOT be `null`.\n    - **Query**: MUST be a queryable property with support for all mandatory filter features.\n\n- **Examples**:\n    - `42`\n\n- **Query examples**:\n    - Match only structures with exactly 4 sites: `nsites=4`\n    - Match structures that have between 2 and 7 sites: `nsites>=2 AND nsites<=7`",
             "nullable": true
-=======
-            "description": "Full name of the person, REQUIRED.",
-            "x-optimade-support": "must",
-            "x-optimade-queryable": "optional"
-          },
-          "firstname": {
-            "title": "Firstname",
-            "type": "string",
-            "description": "First name of the person.",
-            "x-optimade-support": "optional",
-            "x-optimade-queryable": "optional"
-          },
-          "lastname": {
-            "title": "Lastname",
-            "type": "string",
-            "description": "Last name of the person.",
-            "x-optimade-support": "optional",
-            "x-optimade-queryable": "optional"
-          }
-        },
-        "description": "A person, i.e., an author, editor or other."
-      },
-      "Provider": {
-        "title": "Provider",
-        "required": [
-          "name",
-          "description",
-          "prefix"
-        ],
-        "type": "object",
-        "properties": {
-          "name": {
-            "title": "Name",
-            "type": "string",
-            "description": "a short name for the database provider"
->>>>>>> 52aba26f
           },
           "species": {
             "title": "Species",
@@ -4574,7 +4279,6 @@
             "description": "Name of the species at each site (where values for sites are specified with the same order of the property `cartesian_site_positions`).\nThe properties of the species are found in the property `species`.\n\n- **Type**: list of strings.\n\n- **Requirements/Conventions**:\n    - **Support**: SHOULD be supported by all implementations, i.e., SHOULD NOT be `null`.\n    - **Query**: Support for queries on this property is OPTIONAL.\n      If supported, filters MAY support only a subset of comparison operators.\n    - MUST have length equal to the number of sites in the structure (first dimension of the list property `cartesian_site_positions`).\n    - Each species name mentioned in the `species_at_sites` list MUST be described in the list property `species` (i.e. for each value in the `species_at_sites` list there MUST exist exactly one dictionary in the `species` list with the `name` attribute equal to the corresponding `species_at_sites` value).\n    - Each site MUST be associated only to a single species.\n      **Note**: However, species can represent mixtures of atoms, and multiple species MAY be defined for the same chemical element.\n      This latter case is useful when different atoms of the same type need to be grouped or distinguished, for instance in simulation codes to assign different initial spin states.\n\n- **Examples**:\n    - `[\"Ti\",\"O2\"]` indicates that the first site is hosting a species labeled `\"Ti\"` and the second a species labeled `\"O2\"`.\n    - `[\"Ac\", \"Ac\", \"Ag\", \"Ir\"]` indicating the first two sites contains the `\"Ac\"` species, while the third and fourth sites contain the `\"Ag\"` and `\"Ir\"` species, respectively.",
             "nullable": true
           },
-<<<<<<< HEAD
           "assemblies": {
             "title": "Assemblies",
             "type": "array",
@@ -4590,22 +4294,6 @@
               "$ref": "#/components/schemas/StructureFeatures"
             },
             "description": "A list of strings that flag which special features are used by the structure.\n\n- **Type**: list of strings\n\n- **Requirements/Conventions**:\n    - **Support**: MUST be supported by all implementations, MUST NOT be `null`.\n    - **Query**: MUST be a queryable property.\n    Filters on the list MUST support all mandatory HAS-type queries.\n    Filter operators for comparisons on the string components MUST support equality, support for other comparison operators are OPTIONAL.\n    - MUST be an empty list if no special features are used.\n    - MUST be sorted alphabetically.\n    - If a special feature listed below is used, the list MUST contain the corresponding string.\n    - If a special feature listed below is not used, the list MUST NOT contain the corresponding string.\n    - **List of strings used to indicate special structure features**:\n        - `disorder`: this flag MUST be present if any one entry in the `species` list has a `chemical_symbols` list that is longer than 1 element.\n        - `implicit_atoms`: this flag MUST be present if the structure contains atoms that are not assigned to sites via the property `species_at_sites` (e.g., because their positions are unknown).\n           When this flag is present, the properties related to the chemical formula will likely not match the type and count of atoms represented by the `species_at_sites`, `species` and `assemblies` properties.\n        - `site_attachments`: this flag MUST be present if any one entry in the `species` list includes `attached` and `nattached`.\n        - `assemblies`: this flag MUST be present if the property `assemblies` is present.\n\n- **Examples**: A structure having implicit atoms and using assemblies: `[\"assemblies\", \"implicit_atoms\"]`"
-=======
-          "homepage": {
-            "title": "Homepage",
-            "anyOf": [
-              {
-                "maxLength": 65536,
-                "minLength": 1,
-                "type": "string",
-                "format": "uri"
-              },
-              {
-                "$ref": "#/components/schemas/Link"
-              }
-            ],
-            "description": "a [JSON API links object](http://jsonapi.org/format/1.0#document-links) pointing to homepage of the database provider, either directly as a string, or as a link object."
->>>>>>> 52aba26f
           }
         },
         "description": "This class contains the Field for the attributes used to represent a structure, e.g. unit cell, atoms, positions."
@@ -4673,22 +4361,14 @@
           "id": {
             "title": "Id",
             "type": "string",
-            "description": "An entry's ID as defined in section Definition of Terms.\n\n- **Type**: string.\n\n- **Requirements/Conventions**:\n    - **Support**: MUST be supported by all implementations, MUST NOT be `null`.\n    - **Query**: MUST be a queryable property with support for all mandatory filter features.\n    - **Response**: REQUIRED in the response.\n\n- **Examples**:\n    - `\"db/1234567\"`\n    - `\"cod/2000000\"`\n    - `\"cod/2000000@1234567\"`\n    - `\"nomad/L1234567890\"`\n    - `\"42\"`",
-            "x-optimade-support": "must",
-            "x-optimade-queryable": "must"
+            "description": "An entry's ID as defined in section Definition of Terms.\n\n- **Type**: string.\n\n- **Requirements/Conventions**:\n    - **Support**: MUST be supported by all implementations, MUST NOT be `null`.\n    - **Query**: MUST be a queryable property with support for all mandatory filter features.\n    - **Response**: REQUIRED in the response.\n\n- **Examples**:\n    - `\"db/1234567\"`\n    - `\"cod/2000000\"`\n    - `\"cod/2000000@1234567\"`\n    - `\"nomad/L1234567890\"`\n    - `\"42\"`"
           },
           "type": {
             "title": "Type",
             "pattern": "^structures$",
             "type": "string",
-<<<<<<< HEAD
-            "description": "The name of the type of an entry.\n\n- **Type**: string.\n\n- **Requirements/Conventions**:\n    - **Support**: MUST be supported by all implementations, MUST NOT be `null`.\n    - **Query**: MUST be a queryable property with support for all mandatory filter features.\n    - **Response**: REQUIRED in the response.\n    - MUST be an existing entry type.\n    - The entry of type `<type>` and ID `<id>` MUST be returned in response to a request for `/<type>/<id>` under the versioned base URL.\n\n- **Examples**:\n    - `\"structures\"`"
-=======
-            "description": "The name of the type of an entry.\n- **Type**: string.\n- **Requirements/Conventions**:\n    - **Support**: MUST be supported by all implementations, MUST NOT be `null`.\n    - **Query**: MUST be a queryable property with support for all mandatory filter features.\n    - **Response**: REQUIRED in the response.\n    - MUST be an existing entry type.\n    - The entry of type <type> and ID <id> MUST be returned in response to a request for `/<type>/<id>` under the versioned base URL.\n- **Example**: `\"structures\"`",
-            "default": "references",
-            "x-optimade-support": "must",
-            "x-optimade-queryable": "must"
->>>>>>> 52aba26f
+            "description": "The name of the type of an entry.\n\n- **Type**: string.\n\n- **Requirements/Conventions**:\n    - **Support**: MUST be supported by all implementations, MUST NOT be `null`.\n    - **Query**: MUST be a queryable property with support for all mandatory filter features.\n    - **Response**: REQUIRED in the response.\n    - MUST be an existing entry type.\n    - The entry of type `<type>` and ID `<id>` MUST be returned in response to a request for `/<type>/<id>` under the versioned base URL.\n\n- **Examples**:\n    - `\"structures\"`",
+            "default": "structures"
           },
           "links": {
             "title": "Links",
@@ -4744,40 +4424,14 @@
         ],
         "type": "object",
         "properties": {
-<<<<<<< HEAD
           "elements": {
             "title": "Elements",
-=======
-          "immutable_id": {
-            "title": "Immutable Id",
-            "type": "string",
-            "description": "The entry's immutable ID (e.g., an UUID). This is important for databases having preferred IDs that point to \"the latest version\" of a record, but still offer access to older variants. This ID maps to the version-specific record, in case it changes in the future.\n\n- **Type**: string.\n\n- **Requirements/Conventions**:\n    - **Support**: OPTIONAL support in implementations, i.e., MAY be `null`.\n    - **Query**: MUST be a queryable property with support for all mandatory filter features.\n\n- **Examples**:\n    - `\"8bd3e750-b477-41a0-9b11-3a799f21b44f\"`\n    - `\"fjeiwoj,54;@=%<>#32\"` (Strings that are not URL-safe are allowed.)",
-            "x-optimade-support": "optional",
-            "x-optimade-queryable": "must"
-          },
-          "last_modified": {
-            "title": "Last Modified",
-            "type": "string",
-            "description": "Date and time representing when the entry was last modified.\n\n- **Type**: timestamp.\n\n- **Requirements/Conventions**:\n    - **Support**: SHOULD be supported by all implementations, i.e., SHOULD NOT be `null`.\n    - **Query**: MUST be a queryable property with support for all mandatory filter features.\n    - **Response**: REQUIRED in the response unless the query parameter `response_fields` is present and does not include this property.\n\n- **Example**:\n    - As part of JSON response format: `\"2007-04-05T14:30:20Z\"` (i.e., encoded as an [RFC 3339 Internet Date/Time Format](https://tools.ietf.org/html/rfc3339#section-5.6) string.)",
-            "format": "date-time",
-            "x-optimade-support": "should",
-            "x-optimade-queryable": "must"
-          },
-          "authors": {
-            "title": "Authors",
->>>>>>> 52aba26f
             "type": "array",
             "items": {
               "type": "string"
             },
-<<<<<<< HEAD
             "description": "The chemical symbols of the different elements present in the structure.\n\n- **Type**: list of strings.\n\n- **Requirements/Conventions**:\n    - **Support**: SHOULD be supported by all implementations, i.e., SHOULD NOT be `null`.\n    - **Query**: MUST be a queryable property with support for all mandatory filter features.\n    - The strings are the chemical symbols, i.e., either a single uppercase letter or an uppercase letter followed by a number of lowercase letters.\n    - The order MUST be alphabetical.\n    - MUST refer to the same elements in the same order, and therefore be of the same length, as `elements_ratios`, if the latter is provided.\n    - Note: This property SHOULD NOT contain the string \"X\" to indicate non-chemical elements or \"vacancy\" to indicate vacancies (in contrast to the field `chemical_symbols` for the `species` property).\n\n- **Examples**:\n    - `[\"Si\"]`\n    - `[\"Al\",\"O\",\"Si\"]`\n\n- **Query examples**:\n    - A filter that matches all records of structures that contain Si, Al **and** O, and possibly other elements: `elements HAS ALL \"Si\", \"Al\", \"O\"`.\n    - To match structures with exactly these three elements, use `elements HAS ALL \"Si\", \"Al\", \"O\" AND elements LENGTH 3`.\n    - Note: length queries on this property can be equivalently formulated by filtering on the `nelements`_ property directly.",
             "nullable": true
-=======
-            "description": "List of person objects containing the authors of the reference.",
-            "x-optimade-support": "optional",
-            "x-optimade-queryable": "optional"
->>>>>>> 52aba26f
           },
           "nelements": {
             "title": "Nelements",
@@ -4791,137 +4445,32 @@
             "items": {
               "type": "number"
             },
-<<<<<<< HEAD
             "description": "Relative proportions of different elements in the structure.\n\n- **Type**: list of floats\n\n- **Requirements/Conventions**:\n    - **Support**: SHOULD be supported by all implementations, i.e., SHOULD NOT be `null`.\n    - **Query**: MUST be a queryable property with support for all mandatory filter features.\n    - Composed by the proportions of elements in the structure as a list of floating point numbers.\n    - The sum of the numbers MUST be 1.0 (within floating point accuracy)\n    - MUST refer to the same elements in the same order, and therefore be of the same length, as `elements`, if the latter is provided.\n\n- **Examples**:\n    - `[1.0]`\n    - `[0.3333333333333333, 0.2222222222222222, 0.4444444444444444]`\n\n- **Query examples**:\n    - Note: Useful filters can be formulated using the set operator syntax for correlated values.\n      However, since the values are floating point values, the use of equality comparisons is generally inadvisable.\n    - OPTIONAL: a filter that matches structures where approximately 1/3 of the atoms in the structure are the element Al is: `elements:elements_ratios HAS ALL \"Al\":>0.3333, \"Al\":<0.3334`.",
             "nullable": true
-=======
-            "description": "List of person objects containing the editors of the reference.",
-            "x-optimade-support": "optional",
-            "x-optimade-queryable": "optional"
-          },
-          "doi": {
-            "title": "Doi",
-            "type": "string",
-            "description": "The digital object identifier of the reference.",
-            "x-optimade-support": "optional",
-            "x-optimade-queryable": "optional"
-          },
-          "url": {
-            "title": "Url",
-            "maxLength": 65536,
-            "minLength": 1,
-            "type": "string",
-            "description": "The URL of the reference.",
-            "format": "uri",
-            "x-optimade-support": "optional",
-            "x-optimade-queryable": "optional"
-          },
-          "address": {
-            "title": "Address",
-            "type": "string",
-            "description": "Meaning of property matches the BiBTeX specification.",
-            "x-optimade-support": "optional",
-            "x-optimade-queryable": "optional"
-          },
-          "annote": {
-            "title": "Annote",
-            "type": "string",
-            "description": "Meaning of property matches the BiBTeX specification.",
-            "x-optimade-support": "optional",
-            "x-optimade-queryable": "optional"
-          },
-          "booktitle": {
-            "title": "Booktitle",
-            "type": "string",
-            "description": "Meaning of property matches the BiBTeX specification.",
-            "x-optimade-support": "optional",
-            "x-optimade-queryable": "optional"
-          },
-          "chapter": {
-            "title": "Chapter",
-            "type": "string",
-            "description": "Meaning of property matches the BiBTeX specification.",
-            "x-optimade-support": "optional",
-            "x-optimade-queryable": "optional"
-          },
-          "crossref": {
-            "title": "Crossref",
-            "type": "string",
-            "description": "Meaning of property matches the BiBTeX specification.",
-            "x-optimade-support": "optional",
-            "x-optimade-queryable": "optional"
-          },
-          "edition": {
-            "title": "Edition",
-            "type": "string",
-            "description": "Meaning of property matches the BiBTeX specification.",
-            "x-optimade-support": "optional",
-            "x-optimade-queryable": "optional"
-          },
-          "howpublished": {
-            "title": "Howpublished",
-            "type": "string",
-            "description": "Meaning of property matches the BiBTeX specification.",
-            "x-optimade-support": "optional",
-            "x-optimade-queryable": "optional"
-          },
-          "institution": {
-            "title": "Institution",
-            "type": "string",
-            "description": "Meaning of property matches the BiBTeX specification.",
-            "x-optimade-support": "optional",
-            "x-optimade-queryable": "optional"
-          },
-          "journal": {
-            "title": "Journal",
-            "type": "string",
-            "description": "Meaning of property matches the BiBTeX specification.",
-            "x-optimade-support": "optional",
-            "x-optimade-queryable": "optional"
->>>>>>> 52aba26f
           },
           "chemical_formula_descriptive": {
             "title": "Chemical Formula Descriptive",
             "type": "string",
-<<<<<<< HEAD
             "description": "The chemical formula for a structure as a string in a form chosen by the API implementation.\n\n- **Type**: string\n\n- **Requirements/Conventions**:\n    - **Support**: SHOULD be supported by all implementations, i.e., SHOULD NOT be `null`.\n    - **Query**: MUST be a queryable property with support for all mandatory filter features.\n    - The chemical formula is given as a string consisting of properly capitalized element symbols followed by integers or decimal numbers, balanced parentheses, square, and curly brackets `(`,`)`, `[`,`]`, `{`, `}`, commas, the `+`, `-`, `:` and `=` symbols. The parentheses are allowed to be followed by a number. Spaces are allowed anywhere except within chemical symbols. The order of elements and any groupings indicated by parentheses or brackets are chosen freely by the API implementation.\n    - The string SHOULD be arithmetically consistent with the element ratios in the `chemical_formula_reduced` property.\n    - It is RECOMMENDED, but not mandatory, that symbols, parentheses and brackets, if used, are used with the meanings prescribed by [IUPAC's Nomenclature of Organic Chemistry](https://www.qmul.ac.uk/sbcs/iupac/bibliog/blue.html).\n\n- **Examples**:\n    - `\"(H2O)2 Na\"`\n    - `\"NaCl\"`\n    - `\"CaCO3\"`\n    - `\"CCaO3\"`\n    - `\"(CH3)3N+ - [CH2]2-OH = Me3N+ - CH2 - CH2OH\"`\n\n- **Query examples**:\n    - Note: the free-form nature of this property is likely to make queries on it across different databases inconsistent.\n    - A filter that matches an exactly given formula: `chemical_formula_descriptive=\"(H2O)2 Na\"`.\n    - A filter that does a partial match: `chemical_formula_descriptive CONTAINS \"H2O\"`.",
             "nullable": true
-=======
-            "description": "Meaning of property matches the BiBTeX specification.",
-            "x-optimade-support": "optional",
-            "x-optimade-queryable": "optional"
->>>>>>> 52aba26f
           },
           "chemical_formula_reduced": {
             "title": "Chemical Formula Reduced",
             "pattern": "^([A-Z][a-z]?([2-9]|[1-9]\\d+)?)+$",
             "type": "string",
-<<<<<<< HEAD
             "description": "The reduced chemical formula for a structure as a string with element symbols and integer chemical proportion numbers.\nThe proportion number MUST be omitted if it is 1.\n\n- **Type**: string\n\n- **Requirements/Conventions**:\n    - **Support**: SHOULD be supported by all implementations, i.e., SHOULD NOT be `null`.\n    - **Query**: MUST be a queryable property.\n      However, support for filters using partial string matching with this property is OPTIONAL (i.e., BEGINS WITH, ENDS WITH, and CONTAINS).\n      Intricate queries on formula components are instead suggested to be formulated using set-type filter operators on the multi valued `elements` and `elements_ratios` properties.\n    - Element symbols MUST have proper capitalization (e.g., `\"Si\"`, not `\"SI\"` for \"silicon\").\n    - Elements MUST be placed in alphabetical order, followed by their integer chemical proportion number.\n    - For structures with no partial occupation, the chemical proportion numbers are the smallest integers for which the chemical proportion is exactly correct.\n    - For structures with partial occupation, the chemical proportion numbers are integers that within reasonable approximation indicate the correct chemical proportions. The precise details of how to perform the rounding is chosen by the API implementation.\n    - No spaces or separators are allowed.\n\n- **Examples**:\n    - `\"H2NaO\"`\n    - `\"ClNa\"`\n    - `\"CCaO3\"`\n\n- **Query examples**:\n    - A filter that matches an exactly given formula is `chemical_formula_reduced=\"H2NaO\"`.",
             "nullable": true
-=======
-            "description": "Meaning of property matches the BiBTeX specification.",
-            "x-optimade-support": "optional",
-            "x-optimade-queryable": "optional"
->>>>>>> 52aba26f
           },
           "chemical_formula_hill": {
             "title": "Chemical Formula Hill",
             "pattern": "^([A-Z][a-z]?([2-9]|[1-9]\\d+)?)+$",
             "type": "string",
-<<<<<<< HEAD
             "description": "The chemical formula for a structure in [Hill form](https://dx.doi.org/10.1021/ja02046a005) with element symbols followed by integer chemical proportion numbers. The proportion number MUST be omitted if it is 1.\n\n- **Type**: string\n\n- **Requirements/Conventions**:\n    - **Support**: OPTIONAL support in implementations, i.e., MAY be `null`.\n    - **Query**: Support for queries on this property is OPTIONAL.\n      If supported, only a subset of the filter features MAY be supported.\n    - The overall scale factor of the chemical proportions is chosen such that the resulting values are integers that indicate the most chemically relevant unit of which the system is composed.\n      For example, if the structure is a repeating unit cell with four hydrogens and four oxygens that represents two hydroperoxide molecules, `chemical_formula_hill` is `\"H2O2\"` (i.e., not `\"HO\"`, nor `\"H4O4\"`).\n    - If the chemical insight needed to ascribe a Hill formula to the system is not present, the property MUST be handled as unset.\n    - Element symbols MUST have proper capitalization (e.g., `\"Si\"`, not `\"SI\"` for \"silicon\").\n    - Elements MUST be placed in [Hill order](https://dx.doi.org/10.1021/ja02046a005), followed by their integer chemical proportion number.\n      Hill order means: if carbon is present, it is placed first, and if also present, hydrogen is placed second.\n      After that, all other elements are ordered alphabetically.\n      If carbon is not present, all elements are ordered alphabetically.\n    - If the system has sites with partial occupation and the total occupations of each element do not all sum up to integers, then the Hill formula SHOULD be handled as unset.\n    - No spaces or separators are allowed.\n\n- **Examples**:\n    - `\"H2O2\"`\n\n- **Query examples**:\n    - A filter that matches an exactly given formula is `chemical_formula_hill=\"H2O2\"`."
-=======
-            "description": "Meaning of property matches the BiBTeX specification.",
-            "x-optimade-support": "optional",
-            "x-optimade-queryable": "optional"
->>>>>>> 52aba26f
           },
           "chemical_formula_anonymous": {
             "title": "Chemical Formula Anonymous",
             "pattern": "^([A-Z][a-z]?([2-9]|[1-9]\\d+)?)+$",
             "type": "string",
-<<<<<<< HEAD
             "description": "The anonymous formula is the `chemical_formula_reduced`, but where the elements are instead first ordered by their chemical proportion number, and then, in order left to right, replaced by anonymous symbols A, B, C, ..., Z, Aa, Ba, ..., Za, Ab, Bb, ... and so on.\n\n- **Type**: string\n\n- **Requirements/Conventions**:\n    - **Support**: SHOULD be supported by all implementations, i.e., SHOULD NOT be `null`.\n    - **Query**: MUST be a queryable property.\n      However, support for filters using partial string matching with this property is OPTIONAL (i.e., BEGINS WITH, ENDS WITH, and CONTAINS).\n\n- **Examples**:\n    - `\"A2B\"`\n    - `\"A42B42C16D12E10F9G5\"`\n\n- **Querying**:\n    - A filter that matches an exactly given formula is `chemical_formula_anonymous=\"A2B\"`.",
             "nullable": true
           },
@@ -4995,60 +4544,6 @@
             },
             "description": "Name of the species at each site (where values for sites are specified with the same order of the property `cartesian_site_positions`).\nThe properties of the species are found in the property `species`.\n\n- **Type**: list of strings.\n\n- **Requirements/Conventions**:\n    - **Support**: SHOULD be supported by all implementations, i.e., SHOULD NOT be `null`.\n    - **Query**: Support for queries on this property is OPTIONAL.\n      If supported, filters MAY support only a subset of comparison operators.\n    - MUST have length equal to the number of sites in the structure (first dimension of the list property `cartesian_site_positions`).\n    - Each species name mentioned in the `species_at_sites` list MUST be described in the list property `species` (i.e. for each value in the `species_at_sites` list there MUST exist exactly one dictionary in the `species` list with the `name` attribute equal to the corresponding `species_at_sites` value).\n    - Each site MUST be associated only to a single species.\n      **Note**: However, species can represent mixtures of atoms, and multiple species MAY be defined for the same chemical element.\n      This latter case is useful when different atoms of the same type need to be grouped or distinguished, for instance in simulation codes to assign different initial spin states.\n\n- **Examples**:\n    - `[\"Ti\",\"O2\"]` indicates that the first site is hosting a species labeled `\"Ti\"` and the second a species labeled `\"O2\"`.\n    - `[\"Ac\", \"Ac\", \"Ag\", \"Ir\"]` indicating the first two sites contains the `\"Ac\"` species, while the third and fourth sites contain the `\"Ag\"` and `\"Ir\"` species, respectively.",
             "nullable": true
-=======
-            "description": "Meaning of property matches the BiBTeX specification.",
-            "x-optimade-support": "optional",
-            "x-optimade-queryable": "optional"
-          },
-          "organization": {
-            "title": "Organization",
-            "type": "string",
-            "description": "Meaning of property matches the BiBTeX specification.",
-            "x-optimade-support": "optional",
-            "x-optimade-queryable": "optional"
-          },
-          "pages": {
-            "title": "Pages",
-            "type": "string",
-            "description": "Meaning of property matches the BiBTeX specification.",
-            "x-optimade-support": "optional",
-            "x-optimade-queryable": "optional"
-          },
-          "publisher": {
-            "title": "Publisher",
-            "type": "string",
-            "description": "Meaning of property matches the BiBTeX specification.",
-            "x-optimade-support": "optional",
-            "x-optimade-queryable": "optional"
-          },
-          "school": {
-            "title": "School",
-            "type": "string",
-            "description": "Meaning of property matches the BiBTeX specification.",
-            "x-optimade-support": "optional",
-            "x-optimade-queryable": "optional"
-          },
-          "series": {
-            "title": "Series",
-            "type": "string",
-            "description": "Meaning of property matches the BiBTeX specification.",
-            "x-optimade-support": "optional",
-            "x-optimade-queryable": "optional"
-          },
-          "title": {
-            "title": "Title",
-            "type": "string",
-            "description": "Meaning of property matches the BiBTeX specification.",
-            "x-optimade-support": "optional",
-            "x-optimade-queryable": "optional"
-          },
-          "bib_type": {
-            "title": "Bib Type",
-            "type": "string",
-            "description": "Type of the reference, corresponding to the **type** property in the BiBTeX specification.",
-            "x-optimade-support": "optional",
-            "x-optimade-queryable": "optional"
->>>>>>> 52aba26f
           },
           "assemblies": {
             "title": "Assemblies",
@@ -5069,26 +4564,14 @@
           "immutable_id": {
             "title": "Immutable Id",
             "type": "string",
-<<<<<<< HEAD
             "description": "The entry's immutable ID (e.g., an UUID). This is important for databases having preferred IDs that point to \"the latest version\" of a record, but still offer access to older variants. This ID maps to the version-specific record, in case it changes in the future.\n\n- **Type**: string.\n\n- **Requirements/Conventions**:\n    - **Support**: OPTIONAL support in implementations, i.e., MAY be `null`.\n    - **Query**: MUST be a queryable property with support for all mandatory filter features.\n\n- **Examples**:\n    - `\"8bd3e750-b477-41a0-9b11-3a799f21b44f\"`\n    - `\"fjeiwoj,54;@=%<>#32\"` (Strings that are not URL-safe are allowed.)"
-=======
-            "description": "Meaning of property matches the BiBTeX specification.",
-            "x-optimade-support": "optional",
-            "x-optimade-queryable": "optional"
->>>>>>> 52aba26f
           },
           "last_modified": {
             "title": "Last Modified",
             "type": "string",
-<<<<<<< HEAD
             "description": "Date and time representing when the entry was last modified.\n\n- **Type**: timestamp.\n\n- **Requirements/Conventions**:\n    - **Support**: SHOULD be supported by all implementations, i.e., SHOULD NOT be `null`.\n    - **Query**: MUST be a queryable property with support for all mandatory filter features.\n    - **Response**: REQUIRED in the response unless the query parameter `response_fields` is present and does not include this property.\n\n- **Example**:\n    - As part of JSON response format: `\"2007-04-05T14:30:20Z\"` (i.e., encoded as an [RFC 3339 Internet Date/Time Format](https://tools.ietf.org/html/rfc3339#section-5.6) string.)",
             "format": "date-time",
             "nullable": true
-=======
-            "description": "Meaning of property matches the BiBTeX specification.",
-            "x-optimade-support": "optional",
-            "x-optimade-queryable": "optional"
->>>>>>> 52aba26f
           }
         },
         "description": "Contains key-value pairs representing the entry's properties."
@@ -5262,113 +4745,19 @@
             "title": "Self",
             "anyOf": [
               {
-                "maxLength": 65536,
-                "minLength": 1,
-                "type": "string",
-                "format": "uri"
-              },
-              {
-                "$ref": "#/components/schemas/Link"
-              }
-            ],
-            "description": "A link to itself"
-          },
-          "related": {
-            "title": "Related",
-            "anyOf": [
-              {
-                "maxLength": 65536,
-                "minLength": 1,
-                "type": "string",
-                "format": "uri"
-              },
-              {
-                "$ref": "#/components/schemas/Link"
-              }
-            ],
-            "description": "A related resource link"
-          },
-          "first": {
-            "title": "First",
-            "anyOf": [
-              {
-<<<<<<< HEAD
                 "type": "string",
                 "minLength": 1,
                 "maxLength": 65536,
                 "format": "uri"
               },
-=======
-                "maxLength": 65536,
-                "minLength": 1,
-                "type": "string",
-                "format": "uri"
-              },
               {
                 "$ref": "#/components/schemas/Link"
               }
             ],
-            "description": "A link that identifies the resource represented by the resource object."
-          }
-        },
-        "description": "A Resource Links object"
-      },
-      "ResponseMeta": {
-        "title": "ResponseMeta",
-        "required": [
-          "query",
-          "api_version",
-          "more_data_available"
-        ],
-        "type": "object",
-        "properties": {
-          "query": {
-            "title": "Query",
-            "allOf": [
->>>>>>> 52aba26f
-              {
-                "$ref": "#/components/schemas/Link"
-              }
-            ],
-<<<<<<< HEAD
-            "description": "The first page of data"
-=======
-            "description": "Information on the Query that was requested"
-          },
-          "api_version": {
-            "title": "Api Version",
-            "pattern": "^(0|[1-9]\\d*)\\.(0|[1-9]\\d*)\\.(0|[1-9]\\d*)(?:-((?:0|[1-9]\\d*|\\d*[a-zA-Z-][0-9a-zA-Z-]*)(?:\\.(?:0|[1-9]\\d*|\\d*[a-zA-Z-][0-9a-zA-Z-]*))*))?(?:\\+([0-9a-zA-Z-]+(?:\\.[0-9a-zA-Z-]+)*))?$",
-            "type": "string",
-            "description": "Presently used full version of the OPTIMADE API.\nThe version number string MUST NOT be prefixed by, e.g., \"v\".\nExamples: `1.0.0`, `1.0.0-rc.2`.",
-            "example": [
-              "0.10.1",
-              "1.0.0-rc.2",
-              "1.2.3-rc.5+develop"
-            ]
-          },
-          "more_data_available": {
-            "title": "More Data Available",
-            "type": "boolean",
-            "description": "`false` if the response contains all data for the request (e.g., a request issued to a single entry endpoint, or a `filter` query at the last page of a paginated response) and `true` if the response is incomplete in the sense that multiple objects match the request, and not all of them have been included in the response (e.g., a query with multiple pages that is not at the last page)."
->>>>>>> 52aba26f
-          },
-          "last": {
-            "title": "Last",
-            "anyOf": [
-              {
-                "maxLength": 65536,
-                "minLength": 1,
-                "type": "string",
-                "format": "uri"
-              },
-              {
-                "$ref": "#/components/schemas/Link"
-              }
-            ],
-            "description": "The last page of data"
-          },
-          "prev": {
-            "title": "Prev",
+            "description": "A link to itself"
+          },
+          "related": {
+            "title": "Related",
             "anyOf": [
               {
                 "type": "string",
@@ -5380,10 +4769,10 @@
                 "$ref": "#/components/schemas/Link"
               }
             ],
-            "description": "The previous page of data"
-          },
-          "next": {
-            "title": "Next",
+            "description": "A related resource link"
+          },
+          "first": {
+            "title": "First",
             "anyOf": [
               {
                 "type": "string",
@@ -5395,6 +4784,51 @@
                 "$ref": "#/components/schemas/Link"
               }
             ],
+            "description": "The first page of data"
+          },
+          "last": {
+            "title": "Last",
+            "anyOf": [
+              {
+                "type": "string",
+                "minLength": 1,
+                "maxLength": 65536,
+                "format": "uri"
+              },
+              {
+                "$ref": "#/components/schemas/Link"
+              }
+            ],
+            "description": "The last page of data"
+          },
+          "prev": {
+            "title": "Prev",
+            "anyOf": [
+              {
+                "type": "string",
+                "minLength": 1,
+                "maxLength": 65536,
+                "format": "uri"
+              },
+              {
+                "$ref": "#/components/schemas/Link"
+              }
+            ],
+            "description": "The previous page of data"
+          },
+          "next": {
+            "title": "Next",
+            "anyOf": [
+              {
+                "type": "string",
+                "minLength": 1,
+                "maxLength": 65536,
+                "format": "uri"
+              },
+              {
+                "$ref": "#/components/schemas/Link"
+              }
+            ],
             "description": "The next page of data"
           }
         },
@@ -5410,7 +4844,6 @@
           "frame_serialization_format": {
             "title": "Frame Serialization Format",
             "type": "string",
-<<<<<<< HEAD
             "description": "To improve the compactness of the data there are several ways to show to which frame a value belongs.\n    This is specified by the :property:`frame_serialization_format`.\n  - **Type**: string\n  - **Requirements/Conventions**: This field MUST be present.\n  - **Values**:\n\n    - **constant**: The value of the property is constant and thus has the same value for each frame in the trajectory.\n    - **explicit**: A value is given for each frame.\n      The number of values MUST thus be equal to the number of frames and MUST be in the same order as the frames.\n      If there is no value for a particular frame the value MUST be :val:`null`.\n    - **linear**: The value is a linear function of the frame number.\n      This function is defined by :property:`offset_linear` and :property:`step_size_linear`.\n    - **explicit_regular_sparse**: The value is set every one per :property:`step_size_sparse` frames, with :property:`offset_sparse` as the first frame.\n    - **explicit_custom_sparse**: A separate list with frame numbers is defined in the field :property:`sparse_frames` to indicate to which frame a value belongs."
           },
           "nvalues": {
@@ -5432,49 +4865,6 @@
             "title": "Offset Sparse",
             "type": "integer",
             "description": "If :property:`frame_serialization_format` is set to :val:` \"explicit_regular_sparse\"` this property gives the frame number to which the first value belongs.\n  - **Type**: integer\n  - **Requirements/Conventions**: The value MAY be present when :property:`frame_serialization_format` is set to :val:`\"explicit_regular_sparse\"`, otherwise the value MUST NOT be present.\n    The default value is 0.\n  - **Examples**:\n\n    - :val:`100`"
-=======
-            "description": "Gives the name of the species; the **name** value MUST be unique in the `species` list.",
-            "x-optimade-support": "must",
-            "x-optimade-queryable": "optional"
-          },
-          "chemical_symbols": {
-            "title": "Chemical Symbols",
-            "type": "array",
-            "items": {
-              "type": "string"
-            },
-            "description": "MUST be a list of strings of all chemical elements composing this species. Each item of the list MUST be one of the following:\n\n- a valid chemical-element symbol, or\n- the special value `\"X\"` to represent a non-chemical element, or\n- the special value `\"vacancy\"` to represent that this site has a non-zero probability of having a vacancy (the respective probability is indicated in the `concentration` list, see below).\n\nIf any one entry in the `species` list has a `chemical_symbols` list that is longer than 1 element, the correct flag MUST be set in the list `structure_features`.",
-            "x-optimade-support": "must",
-            "x-optimade-queryable": "optional"
-          },
-          "concentration": {
-            "title": "Concentration",
-            "type": "array",
-            "items": {
-              "type": "number"
-            },
-            "description": "MUST be a list of floats, with same length as `chemical_symbols`. The numbers represent the relative concentration of the corresponding chemical symbol in this species. The numbers SHOULD sum to one. Cases in which the numbers do not sum to one typically fall only in the following two categories:\n\n- Numerical errors when representing float numbers in fixed precision, e.g. for two chemical symbols with concentrations `1/3` and `2/3`, the concentration might look something like `[0.33333333333, 0.66666666666]`. If the client is aware that the sum is not one because of numerical precision, it can renormalize the values so that the sum is exactly one.\n- Experimental errors in the data present in the database. In this case, it is the responsibility of the client to decide how to process the data.\n\nNote that concentrations are uncorrelated between different site (even of the same species).",
-            "x-optimade-support": "must",
-            "x-optimade-queryable": "optional"
-          },
-          "mass": {
-            "title": "Mass",
-            "type": "array",
-            "items": {
-              "type": "number"
-            },
-            "description": "If present MUST be a list of floats expressed in a.m.u.\nElements denoting vacancies MUST have masses equal to 0.",
-            "x-optimade-unit": "a.m.u.",
-            "x-optimade-support": "optional",
-            "x-optimade-queryable": "optional"
-          },
-          "original_name": {
-            "title": "Original Name",
-            "type": "string",
-            "description": "Can be any valid Unicode string, and SHOULD contain (if specified) the name of the species that is used internally in the source database.\n\nNote: With regards to \"source database\", we refer to the immediate source being queried via the OPTIMADE API implementation.",
-            "x-optimade-support": "optional",
-            "x-optimade-queryable": "optional"
->>>>>>> 52aba26f
           },
           "step_size_sparse": {
             "title": "Step Size Sparse",
@@ -5487,13 +4877,7 @@
             "items": {
               "type": "integer"
             },
-<<<<<<< HEAD
             "description": "If :property:`frame_serialization_format` is set to :val:`\"explicit_custom_sparse\"`, this field holds the frames to which the values in the value field belong.\n  - **Type**: List of integers\n  - **Requirements/Conventions**: The value MUST be present when :property:`frame_serialization_format` is set to \"explicit_custom_sparse\".\n    Otherwise it MUST NOT be present.\n    The frame numbers in :property:`sparse_frames` MUST be in the same order as the values.\n  - **Examples**:\n\n    - :val:`[0,20,78,345]`"
-=======
-            "description": "If provided MUST be a list of length 1 or more of strings of chemical symbols for the elements attached to this site, or \"X\" for a non-chemical element.",
-            "x-optimade-support": "optional",
-            "x-optimade-queryable": "optional"
->>>>>>> 52aba26f
           },
           "values": {
             "title": "Values",
@@ -5507,13 +4891,7 @@
             "items": {
               "type": "integer"
             },
-<<<<<<< HEAD
             "description": "A list with frame numbers which corresponds to the frames to which the values in the values field belong."
-=======
-            "description": "If provided MUST be a list of length 1 or more of integers indicating the number of attached atoms of the kind specified in the value of the :field:`attached` key.",
-            "x-optimade-support": "optional",
-            "x-optimade-queryable": "optional"
->>>>>>> 52aba26f
           }
         }
       },
@@ -5570,22 +4948,13 @@
           "id": {
             "title": "Id",
             "type": "string",
-            "description": "An entry's ID as defined in section Definition of Terms.\n\n- **Type**: string.\n\n- **Requirements/Conventions**:\n    - **Support**: MUST be supported by all implementations, MUST NOT be `null`.\n    - **Query**: MUST be a queryable property with support for all mandatory filter features.\n    - **Response**: REQUIRED in the response.\n\n- **Examples**:\n    - `\"db/1234567\"`\n    - `\"cod/2000000\"`\n    - `\"cod/2000000@1234567\"`\n    - `\"nomad/L1234567890\"`\n    - `\"42\"`",
-            "x-optimade-support": "must",
-            "x-optimade-queryable": "must"
+            "description": "An entry's ID as defined in section Definition of Terms.\n\n- **Type**: string.\n\n- **Requirements/Conventions**:\n    - **Support**: MUST be supported by all implementations, MUST NOT be `null`.\n    - **Query**: MUST be a queryable property with support for all mandatory filter features.\n    - **Response**: REQUIRED in the response.\n\n- **Examples**:\n    - `\"db/1234567\"`\n    - `\"cod/2000000\"`\n    - `\"cod/2000000@1234567\"`\n    - `\"nomad/L1234567890\"`\n    - `\"42\"`"
           },
           "type": {
             "title": "Type",
             "pattern": "^trajectories$",
             "type": "string",
-<<<<<<< HEAD
             "description": "The name of the type of an entry.\n\n- **Type**: string.\n\n- **Requirements/Conventions**:\n    - **Support**: MUST be supported by all implementations, MUST NOT be `null`.\n    - **Query**: MUST be a queryable property with support for all mandatory filter features.\n    - **Response**: REQUIRED in the response.\n    - MUST be an existing entry type.\n    - The entry of type `<type>` and ID `<id>` MUST be returned in response to a request for `/<type>/<id>` under the versioned base URL.\n\n- **Examples**:\n    - `\"trajectories\"`"
-=======
-            "description": "The name of the type of an entry.\n\n- **Type**: string.\n\n- **Requirements/Conventions**:\n    - **Support**: MUST be supported by all implementations, MUST NOT be `null`.\n    - **Query**: MUST be a queryable property with support for all mandatory filter features.\n    - **Response**: REQUIRED in the response.\n    - MUST be an existing entry type.\n    - The entry of type `<type>` and ID `<id>` MUST be returned in response to a request for `/<type>/<id>` under the versioned base URL.\n\n- **Examples**:\n    - `\"structures\"`",
-            "default": "structures",
-            "x-optimade-support": "must",
-            "x-optimade-queryable": "must"
->>>>>>> 52aba26f
           },
           "links": {
             "title": "Links",
@@ -5604,111 +4973,9 @@
               }
             ],
             "description": "a meta object containing non-standard meta-information about a resource that can not be represented as an attribute or relationship."
-<<<<<<< HEAD
           },
           "attributes": {
             "$ref": "#/components/schemas/TrajectoryResourceAttributes"
-=======
-          },
-          "attributes": {
-            "$ref": "#/components/schemas/StructureResourceAttributes"
-          },
-          "relationships": {
-            "title": "Relationships",
-            "allOf": [
-              {
-                "$ref": "#/components/schemas/EntryRelationships"
-              }
-            ],
-            "description": "A dictionary containing references to other entries according to the description in section Relationships encoded as [JSON API Relationships](https://jsonapi.org/format/1.0/#document-resource-object-relationships).\nThe OPTIONAL human-readable description of the relationship MAY be provided in the `description` field inside the `meta` dictionary of the JSON API resource identifier object."
-          }
-        },
-        "description": "Representing a structure."
-      },
-      "StructureResourceAttributes": {
-        "title": "StructureResourceAttributes",
-        "required": [
-          "last_modified",
-          "elements",
-          "nelements",
-          "elements_ratios",
-          "chemical_formula_descriptive",
-          "chemical_formula_reduced",
-          "chemical_formula_anonymous",
-          "dimension_types",
-          "nperiodic_dimensions",
-          "lattice_vectors",
-          "cartesian_site_positions",
-          "nsites",
-          "species",
-          "species_at_sites",
-          "structure_features"
-        ],
-        "type": "object",
-        "properties": {
-          "immutable_id": {
-            "title": "Immutable Id",
-            "type": "string",
-            "description": "The entry's immutable ID (e.g., an UUID). This is important for databases having preferred IDs that point to \"the latest version\" of a record, but still offer access to older variants. This ID maps to the version-specific record, in case it changes in the future.\n\n- **Type**: string.\n\n- **Requirements/Conventions**:\n    - **Support**: OPTIONAL support in implementations, i.e., MAY be `null`.\n    - **Query**: MUST be a queryable property with support for all mandatory filter features.\n\n- **Examples**:\n    - `\"8bd3e750-b477-41a0-9b11-3a799f21b44f\"`\n    - `\"fjeiwoj,54;@=%<>#32\"` (Strings that are not URL-safe are allowed.)",
-            "x-optimade-support": "optional",
-            "x-optimade-queryable": "must"
-          },
-          "last_modified": {
-            "title": "Last Modified",
-            "type": "string",
-            "description": "Date and time representing when the entry was last modified.\n\n- **Type**: timestamp.\n\n- **Requirements/Conventions**:\n    - **Support**: SHOULD be supported by all implementations, i.e., SHOULD NOT be `null`.\n    - **Query**: MUST be a queryable property with support for all mandatory filter features.\n    - **Response**: REQUIRED in the response unless the query parameter `response_fields` is present and does not include this property.\n\n- **Example**:\n    - As part of JSON response format: `\"2007-04-05T14:30:20Z\"` (i.e., encoded as an [RFC 3339 Internet Date/Time Format](https://tools.ietf.org/html/rfc3339#section-5.6) string.)",
-            "format": "date-time",
-            "nullable": true,
-            "x-optimade-support": "should",
-            "x-optimade-queryable": "must"
-          },
-          "elements": {
-            "title": "Elements",
-            "type": "array",
-            "items": {
-              "type": "string"
-            },
-            "description": "The chemical symbols of the different elements present in the structure.\n\n- **Type**: list of strings.\n\n- **Requirements/Conventions**:\n    - **Support**: SHOULD be supported by all implementations, i.e., SHOULD NOT be `null`.\n    - **Query**: MUST be a queryable property with support for all mandatory filter features.\n    - The strings are the chemical symbols, i.e., either a single uppercase letter or an uppercase letter followed by a number of lowercase letters.\n    - The order MUST be alphabetical.\n    - MUST refer to the same elements in the same order, and therefore be of the same length, as `elements_ratios`, if the latter is provided.\n    - Note: This property SHOULD NOT contain the string \"X\" to indicate non-chemical elements or \"vacancy\" to indicate vacancies (in contrast to the field `chemical_symbols` for the `species` property).\n\n- **Examples**:\n    - `[\"Si\"]`\n    - `[\"Al\",\"O\",\"Si\"]`\n\n- **Query examples**:\n    - A filter that matches all records of structures that contain Si, Al **and** O, and possibly other elements: `elements HAS ALL \"Si\", \"Al\", \"O\"`.\n    - To match structures with exactly these three elements, use `elements HAS ALL \"Si\", \"Al\", \"O\" AND elements LENGTH 3`.\n    - Note: length queries on this property can be equivalently formulated by filtering on the `nelements`_ property directly.",
-            "nullable": true,
-            "x-optimade-support": "should",
-            "x-optimade-queryable": "must"
-          },
-          "nelements": {
-            "title": "Nelements",
-            "type": "integer",
-            "description": "Number of different elements in the structure as an integer.\n\n- **Type**: integer\n\n- **Requirements/Conventions**:\n    - **Support**: SHOULD be supported by all implementations, i.e., SHOULD NOT be `null`.\n    - **Query**: MUST be a queryable property with support for all mandatory filter features.\n    - MUST be equal to the lengths of the list properties `elements` and `elements_ratios`, if they are provided.\n\n- **Examples**:\n    - `3`\n\n- **Querying**:\n    - Note: queries on this property can equivalently be formulated using `elements LENGTH`.\n    - A filter that matches structures that have exactly 4 elements: `nelements=4`.\n    - A filter that matches structures that have between 2 and 7 elements: `nelements>=2 AND nelements<=7`.",
-            "nullable": true,
-            "x-optimade-support": "should",
-            "x-optimade-queryable": "must"
-          },
-          "elements_ratios": {
-            "title": "Elements Ratios",
-            "type": "array",
-            "items": {
-              "type": "number"
-            },
-            "description": "Relative proportions of different elements in the structure.\n\n- **Type**: list of floats\n\n- **Requirements/Conventions**:\n    - **Support**: SHOULD be supported by all implementations, i.e., SHOULD NOT be `null`.\n    - **Query**: MUST be a queryable property with support for all mandatory filter features.\n    - Composed by the proportions of elements in the structure as a list of floating point numbers.\n    - The sum of the numbers MUST be 1.0 (within floating point accuracy)\n    - MUST refer to the same elements in the same order, and therefore be of the same length, as `elements`, if the latter is provided.\n\n- **Examples**:\n    - `[1.0]`\n    - `[0.3333333333333333, 0.2222222222222222, 0.4444444444444444]`\n\n- **Query examples**:\n    - Note: Useful filters can be formulated using the set operator syntax for correlated values.\n      However, since the values are floating point values, the use of equality comparisons is generally inadvisable.\n    - OPTIONAL: a filter that matches structures where approximately 1/3 of the atoms in the structure are the element Al is: `elements:elements_ratios HAS ALL \"Al\":>0.3333, \"Al\":<0.3334`.",
-            "nullable": true,
-            "x-optimade-support": "should",
-            "x-optimade-queryable": "must"
-          },
-          "chemical_formula_descriptive": {
-            "title": "Chemical Formula Descriptive",
-            "type": "string",
-            "description": "The chemical formula for a structure as a string in a form chosen by the API implementation.\n\n- **Type**: string\n\n- **Requirements/Conventions**:\n    - **Support**: SHOULD be supported by all implementations, i.e., SHOULD NOT be `null`.\n    - **Query**: MUST be a queryable property with support for all mandatory filter features.\n    - The chemical formula is given as a string consisting of properly capitalized element symbols followed by integers or decimal numbers, balanced parentheses, square, and curly brackets `(`,`)`, `[`,`]`, `{`, `}`, commas, the `+`, `-`, `:` and `=` symbols. The parentheses are allowed to be followed by a number. Spaces are allowed anywhere except within chemical symbols. The order of elements and any groupings indicated by parentheses or brackets are chosen freely by the API implementation.\n    - The string SHOULD be arithmetically consistent with the element ratios in the `chemical_formula_reduced` property.\n    - It is RECOMMENDED, but not mandatory, that symbols, parentheses and brackets, if used, are used with the meanings prescribed by [IUPAC's Nomenclature of Organic Chemistry](https://www.qmul.ac.uk/sbcs/iupac/bibliog/blue.html).\n\n- **Examples**:\n    - `\"(H2O)2 Na\"`\n    - `\"NaCl\"`\n    - `\"CaCO3\"`\n    - `\"CCaO3\"`\n    - `\"(CH3)3N+ - [CH2]2-OH = Me3N+ - CH2 - CH2OH\"`\n\n- **Query examples**:\n    - Note: the free-form nature of this property is likely to make queries on it across different databases inconsistent.\n    - A filter that matches an exactly given formula: `chemical_formula_descriptive=\"(H2O)2 Na\"`.\n    - A filter that does a partial match: `chemical_formula_descriptive CONTAINS \"H2O\"`.",
-            "nullable": true,
-            "x-optimade-support": "should",
-            "x-optimade-queryable": "must"
-          },
-          "chemical_formula_reduced": {
-            "title": "Chemical Formula Reduced",
-            "pattern": "^([A-Z][a-z]?([2-9]|[1-9]\\d+)?)+$",
-            "type": "string",
-            "description": "The reduced chemical formula for a structure as a string with element symbols and integer chemical proportion numbers.\nThe proportion number MUST be omitted if it is 1.\n\n- **Type**: string\n\n- **Requirements/Conventions**:\n    - **Support**: SHOULD be supported by all implementations, i.e., SHOULD NOT be `null`.\n    - **Query**: MUST be a queryable property.\n      However, support for filters using partial string matching with this property is OPTIONAL (i.e., BEGINS WITH, ENDS WITH, and CONTAINS).\n      Intricate queries on formula components are instead suggested to be formulated using set-type filter operators on the multi valued `elements` and `elements_ratios` properties.\n    - Element symbols MUST have proper capitalization (e.g., `\"Si\"`, not `\"SI\"` for \"silicon\").\n    - Elements MUST be placed in alphabetical order, followed by their integer chemical proportion number.\n    - For structures with no partial occupation, the chemical proportion numbers are the smallest integers for which the chemical proportion is exactly correct.\n    - For structures with partial occupation, the chemical proportion numbers are integers that within reasonable approximation indicate the correct chemical proportions. The precise details of how to perform the rounding is chosen by the API implementation.\n    - No spaces or separators are allowed.\n\n- **Examples**:\n    - `\"H2NaO\"`\n    - `\"ClNa\"`\n    - `\"CCaO3\"`\n\n- **Query examples**:\n    - A filter that matches an exactly given formula is `chemical_formula_reduced=\"H2NaO\"`.",
-            "nullable": true,
-            "x-optimade-support": "should",
-            "x-optimade-queryable": "must"
->>>>>>> 52aba26f
           },
           "relationships": {
             "title": "Relationships",
@@ -5735,18 +5002,11 @@
           "immutable_id": {
             "title": "Immutable Id",
             "type": "string",
-<<<<<<< HEAD
             "description": "The entry's immutable ID (e.g., an UUID). This is important for databases having preferred IDs that point to \"the latest version\" of a record, but still offer access to older variants. This ID maps to the version-specific record, in case it changes in the future.\n\n- **Type**: string.\n\n- **Requirements/Conventions**:\n    - **Support**: OPTIONAL support in implementations, i.e., MAY be `null`.\n    - **Query**: MUST be a queryable property with support for all mandatory filter features.\n\n- **Examples**:\n    - `\"8bd3e750-b477-41a0-9b11-3a799f21b44f\"`\n    - `\"fjeiwoj,54;@=%<>#32\"` (Strings that are not URL-safe are allowed.)"
-=======
-            "description": "The chemical formula for a structure in [Hill form](https://dx.doi.org/10.1021/ja02046a005) with element symbols followed by integer chemical proportion numbers. The proportion number MUST be omitted if it is 1.\n\n- **Type**: string\n\n- **Requirements/Conventions**:\n    - **Support**: OPTIONAL support in implementations, i.e., MAY be `null`.\n    - **Query**: Support for queries on this property is OPTIONAL.\n      If supported, only a subset of the filter features MAY be supported.\n    - The overall scale factor of the chemical proportions is chosen such that the resulting values are integers that indicate the most chemically relevant unit of which the system is composed.\n      For example, if the structure is a repeating unit cell with four hydrogens and four oxygens that represents two hydroperoxide molecules, `chemical_formula_hill` is `\"H2O2\"` (i.e., not `\"HO\"`, nor `\"H4O4\"`).\n    - If the chemical insight needed to ascribe a Hill formula to the system is not present, the property MUST be handled as unset.\n    - Element symbols MUST have proper capitalization (e.g., `\"Si\"`, not `\"SI\"` for \"silicon\").\n    - Elements MUST be placed in [Hill order](https://dx.doi.org/10.1021/ja02046a005), followed by their integer chemical proportion number.\n      Hill order means: if carbon is present, it is placed first, and if also present, hydrogen is placed second.\n      After that, all other elements are ordered alphabetically.\n      If carbon is not present, all elements are ordered alphabetically.\n    - If the system has sites with partial occupation and the total occupations of each element do not all sum up to integers, then the Hill formula SHOULD be handled as unset.\n    - No spaces or separators are allowed.\n\n- **Examples**:\n    - `\"H2O2\"`\n\n- **Query examples**:\n    - A filter that matches an exactly given formula is `chemical_formula_hill=\"H2O2\"`.",
-            "x-optimade-support": "optional",
-            "x-optimade-queryable": "optional"
->>>>>>> 52aba26f
           },
           "last_modified": {
             "title": "Last Modified",
             "type": "string",
-<<<<<<< HEAD
             "description": "Date and time representing when the entry was last modified.\n\n- **Type**: timestamp.\n\n- **Requirements/Conventions**:\n    - **Support**: SHOULD be supported by all implementations, i.e., SHOULD NOT be `null`.\n    - **Query**: MUST be a queryable property with support for all mandatory filter features.\n    - **Response**: REQUIRED in the response unless the query parameter `response_fields` is present and does not include this property.\n\n- **Example**:\n    - As part of JSON response format: `\"2007-04-05T14:30:20Z\"` (i.e., encoded as an [RFC 3339 Internet Date/Time Format](https://tools.ietf.org/html/rfc3339#section-5.6) string.)",
             "format": "date-time"
           },
@@ -5758,30 +5018,10 @@
               }
             ],
             "description": "This is an example of the structures that can be found in the trajectory.\n  It can be used to select trajectories with queries and to give a quick visual impression of the structures in this trajectory.\n- **Type**: dictionary\n- **Requirements/Conventions**:\n\n  - Each trajectory MUST have a :property:`reference_structure`.\n  - This :property:`reference_structure` MAY be one of the frames from the trajectory, in that case the `reference_frame`_ field MUST specify which frame has been used.\n  - Queries on the trajectories MUST be done on the information supplied in the :property:`reference_structure` when the queried property is in the :property:`reference_structure`.\n    The subfields of the reference_structure MUST have the same queryability as in the `structures entries`_.\n    For example, the query : http://example.com/optimade/v1/trajectories?filter=nelements=2 would use the `nelements`_ property within the reference_structure.\n\n  - This reference frame has the same properties as the structure entries namely:\n\n    - `elements`\n    - `nelements`\n    - `elements_ratios`\n    - `chemical_formula_descriptive`\n    - `chemical_formula_reduced`\n    - `chemical_formula_hill`\n    - `chemical_formula_anonymous`\n    - `dimension_types`\n    - `nperiodic_dimensions`\n    - `lattice_vectors`\n    - `cartesian_site_positions`\n    - `nsites`\n    - `species_at_sites`\n    - `species`\n    - `assemblies`\n    - `structure_features`"
-=======
-            "description": "The anonymous formula is the `chemical_formula_reduced`, but where the elements are instead first ordered by their chemical proportion number, and then, in order left to right, replaced by anonymous symbols A, B, C, ..., Z, Aa, Ba, ..., Za, Ab, Bb, ... and so on.\n\n- **Type**: string\n\n- **Requirements/Conventions**:\n    - **Support**: SHOULD be supported by all implementations, i.e., SHOULD NOT be `null`.\n    - **Query**: MUST be a queryable property.\n      However, support for filters using partial string matching with this property is OPTIONAL (i.e., BEGINS WITH, ENDS WITH, and CONTAINS).\n\n- **Examples**:\n    - `\"A2B\"`\n    - `\"A42B42C16D12E10F9G5\"`\n\n- **Querying**:\n    - A filter that matches an exactly given formula is `chemical_formula_anonymous=\"A2B\"`.",
-            "nullable": true,
-            "x-optimade-support": "should",
-            "x-optimade-queryable": "must"
-          },
-          "dimension_types": {
-            "title": "Dimension Types",
-            "maxItems": 3,
-            "minItems": 3,
-            "type": "array",
-            "items": {
-              "$ref": "#/components/schemas/Periodicity"
-            },
-            "description": "List of three integers.\nFor each of the three directions indicated by the three lattice vectors (see property `lattice_vectors`), this list indicates if the direction is periodic (value `1`) or non-periodic (value `0`).\nNote: the elements in this list each refer to the direction of the corresponding entry in `lattice_vectors` and *not* the Cartesian x, y, z directions.\n\n- **Type**: list of integers.\n\n- **Requirements/Conventions**:\n    - **Support**: SHOULD be supported by all implementations, i.e., SHOULD NOT be `null`.\n    - **Query**: Support for queries on this property is OPTIONAL.\n    - MUST be a list of length 3.\n    - Each integer element MUST assume only the value 0 or 1.\n\n- **Examples**:\n    - For a molecule: `[0, 0, 0]`\n    - For a wire along the direction specified by the third lattice vector: `[0, 0, 1]`\n    - For a 2D surface/slab, periodic on the plane defined by the first and third lattice vectors: `[1, 0, 1]`\n    - For a bulk 3D system: `[1, 1, 1]`",
-            "nullable": true,
-            "x-optimade-support": "should",
-            "x-optimade-queryable": "optional"
->>>>>>> 52aba26f
           },
           "reference_frame": {
             "title": "Reference Frame",
             "type": "integer",
-<<<<<<< HEAD
             "description": "The number of the frame at which the `reference_structure` was taken.\n  The first frame is frame 0.\n- **Type**: integer\n- **Requirements/Conventions**: The value MUST be equal or larger than 0 and less than nframes.\n\n  - **Support**: MUST be supported if the `reference_structure`_ is taken from the trajectory.\n    If the `reference_structure`_ is not in the trajectory, the value MUST NOT be present.\n  - **Query**: Support for queries on this property is OPTIONAL.\n    If supported, filters MAY support only a subset of comparison operators.\n\n- **Examples**:\n\n  - :val:`42`"
           },
           "nframes": {
@@ -5842,98 +5082,6 @@
               }
             ],
             "description": "Name of the species at each site (where values for sites are specified with the same order of the property cartesian_site_positions). The properties of the species are found in the property species.\nType: list of strings.\nRequirements/Conventions:\nSupport: SHOULD be supported by all implementations, i.e., SHOULD NOT be null.\nQuery: Support for queries on this property is OPTIONAL. If supported, filters MAY support only a subset of comparison operators.\nMUST have length equal to the number of sites in the structure (first dimension of the list property cartesian_site_positions).\nEach species name mentioned in the species_at_sites list MUST be described in the list property species (i.e. for each value in the species_at_sites list there MUST exist exactly one dictionary in the species list with the name attribute equal to the corresponding species_at_sites value).\nEach site MUST be associated only to a single species. Note: However, species can represent mixtures of atoms, and multiple species MAY be defined for the same chemical element. This latter case is useful when different atoms of the same type need to be grouped or distinguished, for instance in simulation codes to assign different initial spin states.\nExamples:\n[\"Ti\",\"O2\"] indicates that the first site is hosting a species labeled \"Ti\" and the second a species labeled \"O2\".\n[\"Ac\", \"Ac\", \"Ag\", \"Ir\"] indicating the first two sites contains the \"Ac\" species, while the third and fourth sites contain the \"Ag\" and \"Ir\" species, respectively.To define how this property is stored for each of the frames in the trajectory the following properties have been defined:\n- **frame_serialization_format**:\n\n  - **Description**: To improve the compactness of the data there are several ways to show to which frame a value belongs.\n    This is specified by the :property:`frame_serialization_format`.\n  - **Type**: string\n  - **Requirements/Conventions**: This field MUST be present.\n  - **Values**:\n\n    - **constant**: The value of the property is constant and thus has the same value for each frame in the trajectory.\n    - **explicit**: A value is given for each frame.\n      The number of values MUST thus be equal to the number of frames and MUST be in the same order as the frames.\n      If there is no value for a particular frame the value MUST be :val:`null`.\n    - **linear**: The value is a linear function of the frame number.\n      This function is defined by :property:`offset_linear` and :property:`step_size_linear`.\n    - **explicit_regular_sparse**: The value is set every one per :property:`step_size_sparse` frames, with :property:`offset_sparse` as the first frame.\n    - **explicit_custom_sparse**: A separate list with frame numbers is defined in the field :property:`sparse_frames` to indicate to which frame a value belongs.\n\n- **offset_linear**:\n\n  - **Description**: If :property:`frame_serialization_format` is set to :val:`\"linear\"` this property gives the value at frame 0.\n  - **Type**: float\n  - **Requirements/Conventions**: The value MAY be present when :property:`frame_serialization_format` is set to :val:`\"linear\"`, otherwise the value MUST NOT be present.\n    The default value is 0.\n  - **Examples**:\n\n    - :val:`1.5`\n\n- **step_size_linear**:\n\n  - **Description**: If :property:`frame_serialization_format` is set to :val:`\"linear\"`, this value gives the change in the value of the property per unit of frame number.\n    e.g. If at frame 3 the value of the property is 0.6 and :property:`step_size_linear` = 0.2 than at frame 4 the value of the property will be 0.8.\n  - **Type**: float\n  - **Requirements/Conventions**: The value MUST be present when :property:`frame_serialization_format` is set to \"linear\".\n    Otherwise it MUST NOT be present.\n  - **Examples**:\n\n    - :val:`0.0005`\n\n- **offset_sparse**:\n\n  - **Description**: If :property:`frame_serialization_format` is set to :val:` \"explicit_regular_sparse\"` this property gives the frame number to which the first value belongs.\n  - **Type**: integer\n  - **Requirements/Conventions**: The value MAY be present when :property:`frame_serialization_format` is set to :val:`\"explicit_regular_sparse\"`, otherwise the value MUST NOT be present.\n    The default value is 0.\n  - **Examples**:\n\n    - :val:`100`\n\n- **step_size_sparse**:\n\n  - **Description**: If :property:`frame_serialization_format` is set to :val:` \"explicit_regular_sparse\"`, this value indicates that every step_size_sparse frames a value is defined.\n  - **Type**: integer\n  - **Requirements/Conventions**: The value MUST be present when :property:`frame_serialization_format` is set to :val:`\"explicit_regular_sparse\"`.\n    Otherwise it MUST NOT be present.\n  - **Examples**:\n\n    - :val:`100`\n\n- **sparse_frames**:\n\n  - **Description**: If :property:`frame_serialization_format` is set to :val:`\"explicit_custom_sparse\"`, this field holds the frames to which the values in the value field belong.\n  - **Type**: List of integers\n  - **Requirements/Conventions**: The value MUST be present when :property:`frame_serialization_format` is set to \"explicit_custom_sparse\".\n    Otherwise it MUST NOT be present.\n    The frame numbers in :property:`sparse_frames` MUST be in the same order as the values.\n  - **Examples**:\n\n    - :val:`[0,20,78,345]`\n\n\n- **values**:- **Description**: The values belonging to this property.\n    The format of this field depends on the property and on the :property:`frame_serialization_format` parameter.\n  - **Type**: List of Any\n  - **Requirements/Conventions**: The value MUST be present when :property:`frame_serialization_format` is not set to :val:`\"linear\"`.\n    If a value has not been sampled for a particular frame the value should be set to :val:`null` at the highest possible nesting level.\n    In case of `cartesian_site_positions`_, a site that has the value :val:`null` for the x,y and z coordinates means that the site is not in the simulation volume.\n    This may be useful for grand canonical simulations where the number of particles in the simulation volume is not constant."
-=======
-            "description": "An integer specifying the number of periodic dimensions in the structure, equivalent to the number of non-zero entries in `dimension_types`.\n\n- **Type**: integer\n\n- **Requirements/Conventions**:\n    - **Support**: SHOULD be supported by all implementations, i.e., SHOULD NOT be `null`.\n    - **Query**: MUST be a queryable property with support for all mandatory filter features.\n    - The integer value MUST be between 0 and 3 inclusive and MUST be equal to the sum of the items in the `dimension_types` property.\n    - This property only reflects the treatment of the lattice vectors provided for the structure, and not any physical interpretation of the dimensionality of its contents.\n\n- **Examples**:\n    - `2` should be indicated in cases where `dimension_types` is any of `[1, 1, 0]`, `[1, 0, 1]`, `[0, 1, 1]`.\n\n- **Query examples**:\n    - Match only structures with exactly 3 periodic dimensions: `nperiodic_dimensions=3`\n    - Match all structures with 2 or fewer periodic dimensions: `nperiodic_dimensions<=2`",
-            "nullable": true,
-            "x-optimade-support": "should",
-            "x-optimade-queryable": "must"
-          },
-          "lattice_vectors": {
-            "title": "Lattice Vectors",
-            "maxItems": 3,
-            "minItems": 3,
-            "type": "array",
-            "items": {
-              "maxItems": 3,
-              "minItems": 3,
-              "type": "array",
-              "items": {
-                "type": "number"
-              }
-            },
-            "description": "The three lattice vectors in Cartesian coordinates, in \u00e5ngstr\u00f6m (\u00c5).\n\n- **Type**: list of list of floats or unknown values.\n\n- **Requirements/Conventions**:\n    - **Support**: SHOULD be supported by all implementations, i.e., SHOULD NOT be `null`.\n    - **Query**: Support for queries on this property is OPTIONAL.\n      If supported, filters MAY support only a subset of comparison operators.\n    - MUST be a list of three vectors *a*, *b*, and *c*, where each of the vectors MUST BE a list of the vector's coordinates along the x, y, and z Cartesian coordinates.\n      (Therefore, the first index runs over the three lattice vectors and the second index runs over the x, y, z Cartesian coordinates).\n    - For databases that do not define an absolute Cartesian system (e.g., only defining the length and angles between vectors), the first lattice vector SHOULD be set along *x* and the second on the *xy*-plane.\n    - MUST always contain three vectors of three coordinates each, independently of the elements of property `dimension_types`.\n      The vectors SHOULD by convention be chosen so the determinant of the `lattice_vectors` matrix is different from zero.\n      The vectors in the non-periodic directions have no significance beyond fulfilling these requirements.\n    - The coordinates of the lattice vectors of non-periodic dimensions (i.e., those dimensions for which `dimension_types` is `0`) MAY be given as a list of all `null` values.\n        If a lattice vector contains the value `null`, all coordinates of that lattice vector MUST be `null`.\n\n- **Examples**:\n    - `[[4.0,0.0,0.0],[0.0,4.0,0.0],[0.0,1.0,4.0]]` represents a cell, where the first vector is `(4, 0, 0)`, i.e., a vector aligned along the `x` axis of length 4 \u00c5; the second vector is `(0, 4, 0)`; and the third vector is `(0, 1, 4)`.",
-            "nullable": true,
-            "x-optimade-unit": "\u00c5",
-            "x-optimade-support": "should",
-            "x-optimade-queryable": "optional"
-          },
-          "cartesian_site_positions": {
-            "title": "Cartesian Site Positions",
-            "type": "array",
-            "items": {
-              "maxItems": 3,
-              "minItems": 3,
-              "type": "array",
-              "items": {
-                "type": "number"
-              }
-            },
-            "description": "Cartesian positions of each site in the structure.\nA site is usually used to describe positions of atoms; what atoms can be encountered at a given site is conveyed by the `species_at_sites` property, and the species themselves are described in the `species` property.\n\n- **Type**: list of list of floats\n\n- **Requirements/Conventions**:\n    - **Support**: SHOULD be supported by all implementations, i.e., SHOULD NOT be `null`.\n    - **Query**: Support for queries on this property is OPTIONAL.\n      If supported, filters MAY support only a subset of comparison operators.\n    - It MUST be a list of length equal to the number of sites in the structure, where every element is a list of the three Cartesian coordinates of a site expressed as float values in the unit angstrom (\u00c5).\n    - An entry MAY have multiple sites at the same Cartesian position (for a relevant use of this, see e.g., the property `assemblies`).\n\n- **Examples**:\n    - `[[0,0,0],[0,0,2]]` indicates a structure with two sites, one sitting at the origin and one along the (positive) *z*-axis, 2 \u00c5 away from the origin.",
-            "nullable": true,
-            "x-optimade-unit": "\u00c5",
-            "x-optimade-support": "should",
-            "x-optimade-queryable": "optional"
-          },
-          "nsites": {
-            "title": "Nsites",
-            "type": "integer",
-            "description": "An integer specifying the length of the `cartesian_site_positions` property.\n\n- **Type**: integer\n\n- **Requirements/Conventions**:\n    - **Support**: SHOULD be supported by all implementations, i.e., SHOULD NOT be `null`.\n    - **Query**: MUST be a queryable property with support for all mandatory filter features.\n\n- **Examples**:\n    - `42`\n\n- **Query examples**:\n    - Match only structures with exactly 4 sites: `nsites=4`\n    - Match structures that have between 2 and 7 sites: `nsites>=2 AND nsites<=7`",
-            "nullable": true,
-            "x-optimade-support": "should",
-            "x-optimade-queryable": "must"
-          },
-          "species": {
-            "title": "Species",
-            "type": "array",
-            "items": {
-              "$ref": "#/components/schemas/Species"
-            },
-            "description": "A list describing the species of the sites of this structure.\nSpecies can represent pure chemical elements, virtual-crystal atoms representing a statistical occupation of a given site by multiple chemical elements, and/or a location to which there are attached atoms, i.e., atoms whose precise location are unknown beyond that they are attached to that position (frequently used to indicate hydrogen atoms attached to another element, e.g., a carbon with three attached hydrogens might represent a methyl group, -CH3).\n\n- **Type**: list of dictionary with keys:\n    - `name`: string (REQUIRED)\n    - `chemical_symbols`: list of strings (REQUIRED)\n    - `concentration`: list of float (REQUIRED)\n    - `attached`: list of strings (REQUIRED)\n    - `nattached`: list of integers (OPTIONAL)\n    - `mass`: list of floats (OPTIONAL)\n    - `original_name`: string (OPTIONAL).\n\n- **Requirements/Conventions**:\n    - **Support**: SHOULD be supported by all implementations, i.e., SHOULD NOT be `null`.\n    - **Query**: Support for queries on this property is OPTIONAL.\n        If supported, filters MAY support only a subset of comparison operators.\n    - Each list member MUST be a dictionary with the following keys:\n        - **name**: REQUIRED; gives the name of the species; the **name** value MUST be unique in the `species` list;\n        - **chemical_symbols**: REQUIRED; MUST be a list of strings of all chemical elements composing this species.\n          Each item of the list MUST be one of the following:\n            - a valid chemical-element symbol, or\n            - the special value `\"X\"` to represent a non-chemical element, or\n            - the special value `\"vacancy\"` to represent that this site has a non-zero probability of having a vacancy (the respective probability is indicated in the `concentration` list, see below).\n\n          If any one entry in the `species` list has a `chemical_symbols` list that is longer than 1 element, the correct flag MUST be set in the list `structure_features`.\n\n        - **concentration**: REQUIRED; MUST be a list of floats, with same length as `chemical_symbols`.\n          The numbers represent the relative concentration of the corresponding chemical symbol in this species.\n          The numbers SHOULD sum to one. Cases in which the numbers do not sum to one typically fall only in the following two categories:\n\n            - Numerical errors when representing float numbers in fixed precision, e.g. for two chemical symbols with concentrations `1/3` and `2/3`, the concentration might look something like `[0.33333333333, 0.66666666666]`. If the client is aware that the sum is not one because of numerical precision, it can renormalize the values so that the sum is exactly one.\n            - Experimental errors in the data present in the database. In this case, it is the responsibility of the client to decide how to process the data.\n\n            Note that concentrations are uncorrelated between different sites (even of the same species).\n\n        - **attached**: OPTIONAL; if provided MUST be a list of length 1 or more of strings of chemical symbols for the elements attached to this site, or \"X\" for a non-chemical element.\n\n        - **nattached**: OPTIONAL; if provided MUST be a list of length 1 or more of integers indicating the number of attached atoms of the kind specified in the value of the `attached` key.\n\n          The implementation MUST include either both or none of the `attached` and `nattached` keys, and if they are provided, they MUST be of the same length.\n          Furthermore, if they are provided, the `structure_features` property MUST include the string `site_attachments`.\n\n        - **mass**: OPTIONAL. If present MUST be a list of floats, with the same length as `chemical_symbols`, providing element masses expressed in a.m.u.\n          Elements denoting vacancies MUST have masses equal to 0.\n\n        - **original_name**: OPTIONAL. Can be any valid Unicode string, and SHOULD contain (if specified) the name of the species that is used internally in the source database.\n\n          Note: With regards to \"source database\", we refer to the immediate source being queried via the OPTIMADE API implementation.\n\n          The main use of this field is for source databases that use species names, containing characters that are not allowed (see description of the list property `species_at_sites`).\n\n    - For systems that have only species formed by a single chemical symbol, and that have at most one species per chemical symbol, SHOULD use the chemical symbol as species name (e.g., `\"Ti\"` for titanium, `\"O\"` for oxygen, etc.)\n      However, note that this is OPTIONAL, and client implementations MUST NOT assume that the key corresponds to a chemical symbol, nor assume that if the species name is a valid chemical symbol, that it represents a species with that chemical symbol.\n      This means that a species `{\"name\": \"C\", \"chemical_symbols\": [\"Ti\"], \"concentration\": [1.0]}` is valid and represents a titanium species (and *not* a carbon species).\n    - It is NOT RECOMMENDED that a structure includes species that do not have at least one corresponding site.\n\n- **Examples**:\n    - `[ {\"name\": \"Ti\", \"chemical_symbols\": [\"Ti\"], \"concentration\": [1.0]} ]`: any site with this species is occupied by a Ti atom.\n    - `[ {\"name\": \"Ti\", \"chemical_symbols\": [\"Ti\", \"vacancy\"], \"concentration\": [0.9, 0.1]} ]`: any site with this species is occupied by a Ti atom with 90 % probability, and has a vacancy with 10 % probability.\n    - `[ {\"name\": \"BaCa\", \"chemical_symbols\": [\"vacancy\", \"Ba\", \"Ca\"], \"concentration\": [0.05, 0.45, 0.5], \"mass\": [0.0, 137.327, 40.078]} ]`: any site with this species is occupied by a Ba atom with 45 % probability, a Ca atom with 50 % probability, and by a vacancy with 5 % probability. The mass of this site is (on average) 88.5 a.m.u.\n    - `[ {\"name\": \"C12\", \"chemical_symbols\": [\"C\"], \"concentration\": [1.0], \"mass\": [12.0]} ]`: any site with this species is occupied by a carbon isotope with mass 12.\n    - `[ {\"name\": \"C13\", \"chemical_symbols\": [\"C\"], \"concentration\": [1.0], \"mass\": [13.0]} ]`: any site with this species is occupied by a carbon isotope with mass 13.\n    - `[ {\"name\": \"CH3\", \"chemical_symbols\": [\"C\"], \"concentration\": [1.0], \"attached\": [\"H\"], \"nattached\": [3]} ]`: any site with this species is occupied by a methyl group, -CH3, which is represented without specifying precise positions of the hydrogen atoms.",
-            "nullable": true,
-            "x-optimade-support": "should",
-            "x-optimade-queryable": "optional"
-          },
-          "species_at_sites": {
-            "title": "Species At Sites",
-            "type": "array",
-            "items": {
-              "type": "string"
-            },
-            "description": "Name of the species at each site (where values for sites are specified with the same order of the property `cartesian_site_positions`).\nThe properties of the species are found in the property `species`.\n\n- **Type**: list of strings.\n\n- **Requirements/Conventions**:\n    - **Support**: SHOULD be supported by all implementations, i.e., SHOULD NOT be `null`.\n    - **Query**: Support for queries on this property is OPTIONAL.\n      If supported, filters MAY support only a subset of comparison operators.\n    - MUST have length equal to the number of sites in the structure (first dimension of the list property `cartesian_site_positions`).\n    - Each species name mentioned in the `species_at_sites` list MUST be described in the list property `species` (i.e. for each value in the `species_at_sites` list there MUST exist exactly one dictionary in the `species` list with the `name` attribute equal to the corresponding `species_at_sites` value).\n    - Each site MUST be associated only to a single species.\n      **Note**: However, species can represent mixtures of atoms, and multiple species MAY be defined for the same chemical element.\n      This latter case is useful when different atoms of the same type need to be grouped or distinguished, for instance in simulation codes to assign different initial spin states.\n\n- **Examples**:\n    - `[\"Ti\",\"O2\"]` indicates that the first site is hosting a species labeled `\"Ti\"` and the second a species labeled `\"O2\"`.\n    - `[\"Ac\", \"Ac\", \"Ag\", \"Ir\"]` indicating the first two sites contains the `\"Ac\"` species, while the third and fourth sites contain the `\"Ag\"` and `\"Ir\"` species, respectively.",
-            "nullable": true,
-            "x-optimade-support": "should",
-            "x-optimade-queryable": "optional"
-          },
-          "assemblies": {
-            "title": "Assemblies",
-            "type": "array",
-            "items": {
-              "$ref": "#/components/schemas/Assembly"
-            },
-            "description": "A description of groups of sites that are statistically correlated.\n\n- **Type**: list of dictionary with keys:\n    - `sites_in_groups`: list of list of integers (REQUIRED)\n    - `group_probabilities`: list of floats (REQUIRED)\n\n- **Requirements/Conventions**:\n    - **Support**: OPTIONAL support in implementations, i.e., MAY be `null`.\n    - **Query**: Support for queries on this property is OPTIONAL.\n        If supported, filters MAY support only a subset of comparison operators.\n    - The property SHOULD be `null` for entries that have no partial occupancies.\n    - If present, the correct flag MUST be set in the list `structure_features`.\n    - Client implementations MUST check its presence (as its presence changes the interpretation of the structure).\n    - If present, it MUST be a list of dictionaries, each of which represents an assembly and MUST have the following two keys:\n        - **sites_in_groups**: Index of the sites (0-based) that belong to each group for each assembly.\n\n            Example: `[[1], [2]]`: two groups, one with the second site, one with the third.\n            Example: `[[1,2], [3]]`: one group with the second and third site, one with the fourth.\n\n        - **group_probabilities**: Statistical probability of each group. It MUST have the same length as `sites_in_groups`.\n            It SHOULD sum to one.\n            See below for examples of how to specify the probability of the occurrence of a vacancy.\n            The possible reasons for the values not to sum to one are the same as already specified above for the `concentration` of each `species`.\n\n    - If a site is not present in any group, it means that it is present with 100 % probability (as if no assembly was specified).\n    - A site MUST NOT appear in more than one group.\n\n- **Examples** (for each entry of the assemblies list):\n    - `{\"sites_in_groups\": [[0], [1]], \"group_probabilities: [0.3, 0.7]}`: the first site and the second site never occur at the same time in the unit cell.\n        Statistically, 30 % of the times the first site is present, while 70 % of the times the second site is present.\n    - `{\"sites_in_groups\": [[1,2], [3]], \"group_probabilities: [0.3, 0.7]}`: the second and third site are either present together or not present; they form the first group of atoms for this assembly.\n        The second group is formed by the fourth site.\n        Sites of the first group (the second and the third) are never present at the same time as the fourth site.\n        30 % of times sites 1 and 2 are present (and site 3 is absent); 70 % of times site 3 is present (and sites 1 and 2 are absent).\n\n- **Notes**:\n    - Assemblies are essential to represent, for instance, the situation where an atom can statistically occupy two different positions (sites).\n\n    - By defining groups, it is possible to represent, e.g., the case where a functional molecule (and not just one atom) is either present or absent (or the case where it it is present in two conformations)\n\n    - Considerations on virtual alloys and on vacancies: In the special case of a virtual alloy, these specifications allow two different, equivalent ways of specifying them.\n        For instance, for a site at the origin with 30 % probability of being occupied by Si, 50 % probability of being occupied by Ge, and 20 % of being a vacancy, the following two representations are possible:\n\n        - Using a single species:\n            ```json\n            {\n              \"cartesian_site_positions\": [[0,0,0]],\n              \"species_at_sites\": [\"SiGe-vac\"],\n              \"species\": [\n              {\n                \"name\": \"SiGe-vac\",\n                \"chemical_symbols\": [\"Si\", \"Ge\", \"vacancy\"],\n                \"concentration\": [0.3, 0.5, 0.2]\n              }\n              ]\n              // ...\n            }\n            ```\n\n        - Using multiple species and the assemblies:\n            ```json\n            {\n              \"cartesian_site_positions\": [ [0,0,0], [0,0,0], [0,0,0] ],\n              \"species_at_sites\": [\"Si\", \"Ge\", \"vac\"],\n              \"species\": [\n                { \"name\": \"Si\", \"chemical_symbols\": [\"Si\"], \"concentration\": [1.0] },\n                { \"name\": \"Ge\", \"chemical_symbols\": [\"Ge\"], \"concentration\": [1.0] },\n                { \"name\": \"vac\", \"chemical_symbols\": [\"vacancy\"], \"concentration\": [1.0] }\n              ],\n              \"assemblies\": [\n                {\n              \"sites_in_groups\": [ [0], [1], [2] ],\n              \"group_probabilities\": [0.3, 0.5, 0.2]\n                }\n              ]\n              // ...\n            }\n            ```\n\n    - It is up to the database provider to decide which representation to use, typically depending on the internal format in which the structure is stored.\n        However, given a structure identified by a unique ID, the API implementation MUST always provide the same representation for it.\n\n    - The probabilities of occurrence of different assemblies are uncorrelated.\n        So, for instance in the following case with two assemblies:\n        ```json\n        {\n          \"assemblies\": [\n            {\n              \"sites_in_groups\": [ [0], [1] ],\n              \"group_probabilities\": [0.2, 0.8],\n            },\n            {\n              \"sites_in_groups\": [ [2], [3] ],\n              \"group_probabilities\": [0.3, 0.7]\n            }\n          ]\n        }\n        ```\n\n        Site 0 is present with a probability of 20 % and site 1 with a probability of 80 %. These two sites are correlated (either site 0 or 1 is present). Similarly, site 2 is present with a probability of 30 % and site 3 with a probability of 70 %.\n        These two sites are correlated (either site 2 or 3 is present).\n        However, the presence or absence of sites 0 and 1 is not correlated with the presence or absence of sites 2 and 3 (in the specific example, the pair of sites (0, 2) can occur with 0.2*0.3 = 6 % probability; the pair (0, 3) with 0.2*0.7 = 14 % probability; the pair (1, 2) with 0.8*0.3 = 24 % probability; and the pair (1, 3) with 0.8*0.7 = 56 % probability).",
-            "x-optimade-support": "optional",
-            "x-optimade-queryable": "optional"
-          },
-          "structure_features": {
-            "title": "Structure Features",
-            "type": "array",
-            "items": {
-              "$ref": "#/components/schemas/StructureFeatures"
-            },
-            "description": "A list of strings that flag which special features are used by the structure.\n\n- **Type**: list of strings\n\n- **Requirements/Conventions**:\n    - **Support**: MUST be supported by all implementations, MUST NOT be `null`.\n    - **Query**: MUST be a queryable property.\n    Filters on the list MUST support all mandatory HAS-type queries.\n    Filter operators for comparisons on the string components MUST support equality, support for other comparison operators are OPTIONAL.\n    - MUST be an empty list if no special features are used.\n    - MUST be sorted alphabetically.\n    - If a special feature listed below is used, the list MUST contain the corresponding string.\n    - If a special feature listed below is not used, the list MUST NOT contain the corresponding string.\n    - **List of strings used to indicate special structure features**:\n        - `disorder`: this flag MUST be present if any one entry in the `species` list has a `chemical_symbols` list that is longer than 1 element.\n        - `implicit_atoms`: this flag MUST be present if the structure contains atoms that are not assigned to sites via the property `species_at_sites` (e.g., because their positions are unknown).\n           When this flag is present, the properties related to the chemical formula will likely not match the type and count of atoms represented by the `species_at_sites`, `species` and `assemblies` properties.\n        - `site_attachments`: this flag MUST be present if any one entry in the `species` list includes `attached` and `nattached`.\n        - `assemblies`: this flag MUST be present if the property `assemblies` is present.\n\n- **Examples**: A structure having implicit atoms and using assemblies: `[\"assemblies\", \"implicit_atoms\"]`",
-            "x-optimade-support": "must",
-            "x-optimade-queryable": "must"
->>>>>>> 52aba26f
           }
         },
         "description": "This class contains the Field for the attributes used to represent a trajectory, e.g. reference structure."
@@ -6099,106 +5247,6 @@
         },
         "description": "errors are not allowed"
       },
-<<<<<<< HEAD
-=======
-      "ToplevelLinks": {
-        "title": "ToplevelLinks",
-        "type": "object",
-        "properties": {
-          "self": {
-            "title": "Self",
-            "anyOf": [
-              {
-                "maxLength": 65536,
-                "minLength": 1,
-                "type": "string",
-                "format": "uri"
-              },
-              {
-                "$ref": "#/components/schemas/Link"
-              }
-            ],
-            "description": "A link to itself"
-          },
-          "related": {
-            "title": "Related",
-            "anyOf": [
-              {
-                "maxLength": 65536,
-                "minLength": 1,
-                "type": "string",
-                "format": "uri"
-              },
-              {
-                "$ref": "#/components/schemas/Link"
-              }
-            ],
-            "description": "A related resource link"
-          },
-          "first": {
-            "title": "First",
-            "anyOf": [
-              {
-                "maxLength": 65536,
-                "minLength": 1,
-                "type": "string",
-                "format": "uri"
-              },
-              {
-                "$ref": "#/components/schemas/Link"
-              }
-            ],
-            "description": "The first page of data"
-          },
-          "last": {
-            "title": "Last",
-            "anyOf": [
-              {
-                "maxLength": 65536,
-                "minLength": 1,
-                "type": "string",
-                "format": "uri"
-              },
-              {
-                "$ref": "#/components/schemas/Link"
-              }
-            ],
-            "description": "The last page of data"
-          },
-          "prev": {
-            "title": "Prev",
-            "anyOf": [
-              {
-                "maxLength": 65536,
-                "minLength": 1,
-                "type": "string",
-                "format": "uri"
-              },
-              {
-                "$ref": "#/components/schemas/Link"
-              }
-            ],
-            "description": "The previous page of data"
-          },
-          "next": {
-            "title": "Next",
-            "anyOf": [
-              {
-                "maxLength": 65536,
-                "minLength": 1,
-                "type": "string",
-                "format": "uri"
-              },
-              {
-                "$ref": "#/components/schemas/Link"
-              }
-            ],
-            "description": "The next page of data"
-          }
-        },
-        "description": "A set of Links objects, possibly including pagination"
-      },
->>>>>>> 52aba26f
       "Warnings": {
         "title": "Warnings",
         "required": [
