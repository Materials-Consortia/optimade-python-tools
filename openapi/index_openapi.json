--- conflicted
+++ resolved
@@ -259,7 +259,6 @@
             "description": "A server MAY implement the JSON API concept of returning [compound documents](https://jsonapi.org/format/1.0/#document-compound-documents) by utilizing the `include` query parameter as specified by [JSON API 1.0](https://jsonapi.org/format/1.0/#fetching-includes).\n\nAll related resource objects MUST be returned as part of an array value for the top-level `included` field, see the section JSON Response Schema: Common Fields.\n\nThe value of `include` MUST be a comma-separated list of \"relationship paths\", as defined in the [JSON API](https://jsonapi.org/format/1.0/#fetching-includes).\nIf relationship paths are not supported, or a server is unable to identify a relationship path a `400 Bad Request` response MUST be made.\n\nThe **default value** for `include` is `references`.\nThis means `references` entries MUST always be included under the top-level field `included` as default, since a server assumes if `include` is not specified by a client in the request, it is still specified as `include=references`.\nNote, if a client explicitly specifies `include` and leaves out `references`, `references` resource objects MUST NOT be included under the top-level field `included`, as per the definition of `included`, see section JSON Response Schema: Common Fields.\n\n> **Note**: A query with the parameter `include` set to the empty string means no related resource objects are to be returned under the top-level field `included`."
           },
           {
-<<<<<<< HEAD
             "description": "The first frame of the trajectory that should be returned.",
             "required": false,
             "schema": {
@@ -298,10 +297,8 @@
           },
           {
             "description": "If the client provides the parameter, the value SHOULD have the format `vMAJOR` or `vMAJOR.MINOR`, where MAJOR is a major version and MINOR is a minor version of the API. For example, if a client appends `api_hint=v1.0` to the query string, the hint provided is for major version 1 and minor version 0.",
-=======
             "name": "api_hint",
             "in": "query",
->>>>>>> cadea7a8
             "required": false,
             "schema": {
               "type": "string",
@@ -310,7 +307,6 @@
               "default": "",
               "title": "Api Hint"
             },
-<<<<<<< HEAD
             "name": "api_hint",
             "in": "query"
           },
@@ -324,9 +320,6 @@
             },
             "name": "continue_from_frame",
             "in": "query"
-=======
-            "description": "If the client provides the parameter, the value SHOULD have the format `vMAJOR` or `vMAJOR.MINOR`, where MAJOR is a major version and MINOR is a minor version of the API. For example, if a client appends `api_hint=v1.0` to the query string, the hint provided is for major version 1 and minor version 0."
->>>>>>> cadea7a8
           }
         ],
         "responses": {
@@ -663,14 +656,9 @@
             ],
             "title": "Last Modified",
             "description": "Date and time representing when the entry was last modified.\n\n- **Type**: timestamp.\n\n- **Requirements/Conventions**:\n    - **Support**: SHOULD be supported by all implementations, i.e., SHOULD NOT be `null`.\n    - **Query**: MUST be a queryable property with support for all mandatory filter features.\n    - **Response**: REQUIRED in the response unless the query parameter `response_fields` is present and does not include this property.\n\n- **Example**:\n    - As part of JSON response format: `\"2007-04-05T14:30:20Z\"` (i.e., encoded as an [RFC 3339 Internet Date/Time Format](https://tools.ietf.org/html/rfc3339#section-5.6) string.)",
-<<<<<<< HEAD
             "format": "date-time",
             "x-optimade-support": "should",
             "x-optimade-queryable": "must"
-=======
-            "x-optimade-queryable": "must",
-            "x-optimade-support": "should"
->>>>>>> cadea7a8
           }
         },
         "additionalProperties": true,
