--- conflicted
+++ resolved
@@ -472,8 +472,7 @@
           "property_metadata": {
             "type": "object",
             "title": "Property Metadata",
-<<<<<<< HEAD
-            "description": "A dictionary, where the keys are the names of the properties in the attributes field and the value is a dictionary containing the metadata for that property.\nDatabase-provider-specific properties need to include the database-provider-specific prefix (see section on Database-Provider-Specific Namespace Prefixes)."
+            "description": "An object containing per-entry and per-property metadata. The keys are the names of the fields in attributes for which metadata is available. The values belonging to these keys are dictionaries containing the relevant metadata fields. See also [Metadata properties](https://github.com/Materials-Consortia/OPTIMADE/blob/develop/optimade.rst#metadata-properties)"
           },
           "partial_data_links": {
             "additionalProperties": {
@@ -485,9 +484,6 @@
             "type": "object",
             "title": "Partial Data Links",
             "description": "A dictionary, where the keys are the names of the properties in the attributes field for which the value is too large to be shared by default.\n        For each property one or more links are provided from which the value of the attribute can be retrieved."
-=======
-            "description": "An object containing per-entry and per-property metadata. The keys are the names of the fields in attributes for which metadata is available. The values belonging to these keys are dictionaries containing the relevant metadata fields. See also [Metadata properties](https://github.com/Materials-Consortia/OPTIMADE/blob/develop/optimade.rst#metadata-properties)"
->>>>>>> 7d790b2f
           }
         },
         "type": "object",
@@ -525,15 +521,15 @@
             "type": "string",
             "title": "Id",
             "description": "An entry's ID as defined in section Definition of Terms.\n\n- **Type**: string.\n\n- **Requirements/Conventions**:\n    - **Support**: MUST be supported by all implementations, MUST NOT be `null`.\n    - **Query**: MUST be a queryable property with support for all mandatory filter features.\n    - **Response**: REQUIRED in the response.\n\n- **Examples**:\n    - `\"db/1234567\"`\n    - `\"cod/2000000\"`\n    - `\"cod/2000000@1234567\"`\n    - `\"nomad/L1234567890\"`\n    - `\"42\"`",
-            "x-optimade-queryable": "must",
-            "x-optimade-support": "must"
+            "x-optimade-support": "must",
+            "x-optimade-queryable": "must"
           },
           "type": {
             "type": "string",
             "title": "Type",
             "description": "The name of the type of an entry.\n\n- **Type**: string.\n\n- **Requirements/Conventions**:\n    - **Support**: MUST be supported by all implementations, MUST NOT be `null`.\n    - **Query**: MUST be a queryable property with support for all mandatory filter features.\n    - **Response**: REQUIRED in the response.\n    - MUST be an existing entry type.\n    - The entry of type `<type>` and ID `<id>` MUST be returned in response to a request for `/<type>/<id>` under the versioned base URL.\n\n- **Example**: `\"structures\"`",
-            "x-optimade-queryable": "must",
-            "x-optimade-support": "must"
+            "x-optimade-support": "must",
+            "x-optimade-queryable": "must"
           },
           "links": {
             "allOf": [
@@ -551,11 +547,7 @@
               }
             ],
             "title": "Meta",
-<<<<<<< HEAD
-            "description": "A dictionary, containing entry and property-specific metadata for a given entry."
-=======
             "description": "A [JSON API meta object](https://jsonapi.org/format/1.1/#document-meta) that is used to communicate metadata."
->>>>>>> 7d790b2f
           },
           "attributes": {
             "allOf": [
@@ -591,16 +583,16 @@
             "type": "string",
             "title": "Immutable Id",
             "description": "The entry's immutable ID (e.g., an UUID). This is important for databases having preferred IDs that point to \"the latest version\" of a record, but still offer access to older variants. This ID maps to the version-specific record, in case it changes in the future.\n\n- **Type**: string.\n\n- **Requirements/Conventions**:\n    - **Support**: OPTIONAL support in implementations, i.e., MAY be `null`.\n    - **Query**: MUST be a queryable property with support for all mandatory filter features.\n\n- **Examples**:\n    - `\"8bd3e750-b477-41a0-9b11-3a799f21b44f\"`\n    - `\"fjeiwoj,54;@=%<>#32\"` (Strings that are not URL-safe are allowed.)",
-            "x-optimade-queryable": "must",
-            "x-optimade-support": "optional"
+            "x-optimade-support": "optional",
+            "x-optimade-queryable": "must"
           },
           "last_modified": {
             "type": "string",
             "format": "date-time",
             "title": "Last Modified",
             "description": "Date and time representing when the entry was last modified.\n\n- **Type**: timestamp.\n\n- **Requirements/Conventions**:\n    - **Support**: SHOULD be supported by all implementations, i.e., SHOULD NOT be `null`.\n    - **Query**: MUST be a queryable property with support for all mandatory filter features.\n    - **Response**: REQUIRED in the response unless the query parameter `response_fields` is present and does not include this property.\n\n- **Example**:\n    - As part of JSON response format: `\"2007-04-05T14:30:20Z\"` (i.e., encoded as an [RFC 3339 Internet Date/Time Format](https://tools.ietf.org/html/rfc3339#section-5.6) string.)",
-            "x-optimade-queryable": "must",
-            "x-optimade-support": "should"
+            "x-optimade-support": "should",
+            "x-optimade-queryable": "must"
           }
         },
         "type": "object",
@@ -1138,8 +1130,8 @@
             "type": "string",
             "title": "Id",
             "description": "An entry's ID as defined in section Definition of Terms.\n\n- **Type**: string.\n\n- **Requirements/Conventions**:\n    - **Support**: MUST be supported by all implementations, MUST NOT be `null`.\n    - **Query**: MUST be a queryable property with support for all mandatory filter features.\n    - **Response**: REQUIRED in the response.\n\n- **Examples**:\n    - `\"db/1234567\"`\n    - `\"cod/2000000\"`\n    - `\"cod/2000000@1234567\"`\n    - `\"nomad/L1234567890\"`\n    - `\"42\"`",
-            "x-optimade-queryable": "must",
-            "x-optimade-support": "must"
+            "x-optimade-support": "must",
+            "x-optimade-queryable": "must"
           },
           "type": {
             "type": "string",
@@ -1164,11 +1156,7 @@
               }
             ],
             "title": "Meta",
-<<<<<<< HEAD
-            "description": "A dictionary, containing entry and property-specific metadata for a given entry."
-=======
             "description": "A [JSON API meta object](https://jsonapi.org/format/1.1/#document-meta) that is used to communicate metadata."
->>>>>>> 7d790b2f
           },
           "attributes": {
             "allOf": [
