{
  "openapi": "3.1.0",
  "info": {
    "title": "OPTIMADE API - Index meta-database",
    "description": "The [Open Databases Integration for Materials Design (OPTIMADE) consortium](https://www.optimade.org/) aims to make materials databases interoperational by developing a common REST API.\nThis is the \"special\" index meta-database.\n\nThis specification is generated using [`optimade-python-tools`](https://github.com/Materials-Consortia/optimade-python-tools/tree/v0.25.2) v0.25.2.",
    "version": "1.1.0"
  },
  "paths": {
    "/info": {
      "get": {
        "tags": [
          "Info"
        ],
        "summary": "Get Info",
        "operationId": "get_info_info_get",
        "responses": {
          "200": {
            "description": "Successful Response",
            "content": {
              "application/vnd.api+json": {
                "schema": {
                  "$ref": "#/components/schemas/IndexInfoResponse"
                }
              }
            }
          },
          "400": {
            "description": "Bad Request",
            "content": {
              "application/vnd.api+json": {
                "schema": {
                  "$ref": "#/components/schemas/ErrorResponse"
                }
              }
            }
          },
          "403": {
            "description": "Forbidden",
            "content": {
              "application/vnd.api+json": {
                "schema": {
                  "$ref": "#/components/schemas/ErrorResponse"
                }
              }
            }
          },
          "404": {
            "description": "Not Found",
            "content": {
              "application/vnd.api+json": {
                "schema": {
                  "$ref": "#/components/schemas/ErrorResponse"
                }
              }
            }
          },
          "422": {
            "description": "Unprocessable Entity",
            "content": {
              "application/vnd.api+json": {
                "schema": {
                  "$ref": "#/components/schemas/ErrorResponse"
                }
              }
            }
          },
          "500": {
            "description": "Internal Server Error",
            "content": {
              "application/vnd.api+json": {
                "schema": {
                  "$ref": "#/components/schemas/ErrorResponse"
                }
              }
            }
          },
          "501": {
            "description": "Not Implemented",
            "content": {
              "application/vnd.api+json": {
                "schema": {
                  "$ref": "#/components/schemas/ErrorResponse"
                }
              }
            }
          },
          "553": {
            "description": "Version Not Supported",
            "content": {
              "application/vnd.api+json": {
                "schema": {
                  "$ref": "#/components/schemas/ErrorResponse"
                }
              }
            }
          }
        }
      }
    },
    "/links": {
      "get": {
        "tags": [
          "Links"
        ],
        "summary": "Get Links",
        "operationId": "get_links_links_get",
        "parameters": [
          {
            "description": "A filter string, in the format described in section API Filtering Format Specification of the specification.",
            "required": false,
            "schema": {
              "type": "string",
              "title": "Filter",
              "description": "A filter string, in the format described in section API Filtering Format Specification of the specification.",
              "default": ""
            },
            "name": "filter",
            "in": "query"
          },
          {
            "description": "The output format requested (see section Response Format).\nDefaults to the format string 'json', which specifies the standard output format described in this specification.\nExample: `http://example.com/v1/structures?response_format=xml`",
            "required": false,
            "schema": {
              "type": "string",
              "title": "Response Format",
              "description": "The output format requested (see section Response Format).\nDefaults to the format string 'json', which specifies the standard output format described in this specification.\nExample: `http://example.com/v1/structures?response_format=xml`",
              "default": "json"
            },
            "name": "response_format",
            "in": "query"
          },
          {
            "description": "An email address of the user making the request.\nThe email SHOULD be that of a person and not an automatic system.\nExample: `http://example.com/v1/structures?email_address=user@example.com`",
            "required": false,
            "schema": {
              "type": "string",
              "format": "email",
              "title": "Email Address",
              "description": "An email address of the user making the request.\nThe email SHOULD be that of a person and not an automatic system.\nExample: `http://example.com/v1/structures?email_address=user@example.com`",
              "default": ""
            },
            "name": "email_address",
            "in": "query"
          },
          {
            "description": "A comma-delimited set of fields to be provided in the output.\nIf provided, these fields MUST be returned along with the REQUIRED fields.\nOther OPTIONAL fields MUST NOT be returned when this parameter is present.\nExample: `http://example.com/v1/structures?response_fields=last_modified,nsites`",
            "required": false,
            "schema": {
              "type": "string",
              "pattern": "([a-z_][a-z_0-9]*(,[a-z_][a-z_0-9]*)*)?",
              "title": "Response Fields",
              "description": "A comma-delimited set of fields to be provided in the output.\nIf provided, these fields MUST be returned along with the REQUIRED fields.\nOther OPTIONAL fields MUST NOT be returned when this parameter is present.\nExample: `http://example.com/v1/structures?response_fields=last_modified,nsites`",
              "default": ""
            },
            "name": "response_fields",
            "in": "query"
          },
          {
            "description": "If supporting sortable queries, an implementation MUST use the `sort` query parameter with format as specified by [JSON API 1.0](https://jsonapi.org/format/1.0/#fetching-sorting).\n\nAn implementation MAY support multiple sort fields for a single query.\nIf it does, it again MUST conform to the JSON API 1.0 specification.\n\nIf an implementation supports sorting for an entry listing endpoint, then the `/info/<entries>` endpoint MUST include, for each field name `<fieldname>` in its `data.properties.<fieldname>` response value that can be used for sorting, the key `sortable` with value `true`.\nIf a field name under an entry listing endpoint supporting sorting cannot be used for sorting, the server MUST either leave out the `sortable` key or set it equal to `false` for the specific field name.\nThe set of field names, with `sortable` equal to `true` are allowed to be used in the \"sort fields\" list according to its definition in the JSON API 1.0 specification.\nThe field `sortable` is in addition to each property description and other OPTIONAL fields.\nAn example is shown in the section Entry Listing Info Endpoints.",
            "required": false,
            "schema": {
              "type": "string",
              "pattern": "([a-z_][a-z_0-9]*(,[a-z_][a-z_0-9]*)*)?",
              "title": "Sort",
              "description": "If supporting sortable queries, an implementation MUST use the `sort` query parameter with format as specified by [JSON API 1.0](https://jsonapi.org/format/1.0/#fetching-sorting).\n\nAn implementation MAY support multiple sort fields for a single query.\nIf it does, it again MUST conform to the JSON API 1.0 specification.\n\nIf an implementation supports sorting for an entry listing endpoint, then the `/info/<entries>` endpoint MUST include, for each field name `<fieldname>` in its `data.properties.<fieldname>` response value that can be used for sorting, the key `sortable` with value `true`.\nIf a field name under an entry listing endpoint supporting sorting cannot be used for sorting, the server MUST either leave out the `sortable` key or set it equal to `false` for the specific field name.\nThe set of field names, with `sortable` equal to `true` are allowed to be used in the \"sort fields\" list according to its definition in the JSON API 1.0 specification.\nThe field `sortable` is in addition to each property description and other OPTIONAL fields.\nAn example is shown in the section Entry Listing Info Endpoints.",
              "default": ""
            },
            "name": "sort",
            "in": "query"
          },
          {
            "description": "Sets a numerical limit on the number of entries returned.\nSee [JSON API 1.0](https://jsonapi.org/format/1.0/#fetching-pagination).\nThe API implementation MUST return no more than the number specified.\nIt MAY return fewer.\nThe database MAY have a maximum limit and not accept larger numbers (in which case an error code -- 403 Forbidden -- MUST be returned).\nThe default limit value is up to the API implementation to decide.\nExample: `http://example.com/optimade/v1/structures?page_limit=100`",
            "required": false,
            "schema": {
              "type": "integer",
              "minimum": 0.0,
              "title": "Page Limit",
              "description": "Sets a numerical limit on the number of entries returned.\nSee [JSON API 1.0](https://jsonapi.org/format/1.0/#fetching-pagination).\nThe API implementation MUST return no more than the number specified.\nIt MAY return fewer.\nThe database MAY have a maximum limit and not accept larger numbers (in which case an error code -- 403 Forbidden -- MUST be returned).\nThe default limit value is up to the API implementation to decide.\nExample: `http://example.com/optimade/v1/structures?page_limit=100`",
              "default": 20
            },
            "name": "page_limit",
            "in": "query"
          },
          {
            "description": "RECOMMENDED for use with _offset-based_ pagination: using `page_offset` and `page_limit` is RECOMMENDED.\nExample: Skip 50 structures and fetch up to 100: `/structures?page_offset=50&page_limit=100`.",
            "required": false,
            "schema": {
              "type": "integer",
              "minimum": 0.0,
              "title": "Page Offset",
              "description": "RECOMMENDED for use with _offset-based_ pagination: using `page_offset` and `page_limit` is RECOMMENDED.\nExample: Skip 50 structures and fetch up to 100: `/structures?page_offset=50&page_limit=100`.",
              "default": 0
            },
            "name": "page_offset",
            "in": "query"
          },
          {
            "description": "RECOMMENDED for use with _page-based_ pagination: using `page_number` and `page_limit` is RECOMMENDED.\nIt is RECOMMENDED that the first page has number 1, i.e., that `page_number` is 1-based.\nExample: Fetch page 2 of up to 50 structures per page: `/structures?page_number=2&page_limit=50`.",
            "required": false,
            "schema": {
              "type": "integer",
              "title": "Page Number",
              "description": "RECOMMENDED for use with _page-based_ pagination: using `page_number` and `page_limit` is RECOMMENDED.\nIt is RECOMMENDED that the first page has number 1, i.e., that `page_number` is 1-based.\nExample: Fetch page 2 of up to 50 structures per page: `/structures?page_number=2&page_limit=50`."
            },
            "name": "page_number",
            "in": "query"
          },
          {
            "description": "RECOMMENDED for use with _cursor-based_ pagination: using `page_cursor` and `page_limit` is RECOMMENDED.",
            "required": false,
            "schema": {
              "type": "integer",
              "minimum": 0.0,
              "title": "Page Cursor",
              "description": "RECOMMENDED for use with _cursor-based_ pagination: using `page_cursor` and `page_limit` is RECOMMENDED.",
              "default": 0
            },
            "name": "page_cursor",
            "in": "query"
          },
          {
            "description": "RECOMMENDED for use with _value-based_ pagination: using `page_above`/`page_below` and `page_limit` is RECOMMENDED.\nExample: Fetch up to 100 structures above sort-field value 4000 (in this example, server chooses to fetch results sorted by increasing `id`, so `page_above` value refers to an `id` value): `/structures?page_above=4000&page_limit=100`.",
            "required": false,
            "schema": {
              "type": "string",
              "title": "Page Above",
              "description": "RECOMMENDED for use with _value-based_ pagination: using `page_above`/`page_below` and `page_limit` is RECOMMENDED.\nExample: Fetch up to 100 structures above sort-field value 4000 (in this example, server chooses to fetch results sorted by increasing `id`, so `page_above` value refers to an `id` value): `/structures?page_above=4000&page_limit=100`."
            },
            "name": "page_above",
            "in": "query"
          },
          {
            "description": "RECOMMENDED for use with _value-based_ pagination: using `page_above`/`page_below` and `page_limit` is RECOMMENDED.",
            "required": false,
            "schema": {
              "type": "string",
              "title": "Page Below",
              "description": "RECOMMENDED for use with _value-based_ pagination: using `page_above`/`page_below` and `page_limit` is RECOMMENDED."
            },
            "name": "page_below",
            "in": "query"
          },
          {
            "description": "A server MAY implement the JSON API concept of returning [compound documents](https://jsonapi.org/format/1.0/#document-compound-documents) by utilizing the `include` query parameter as specified by [JSON API 1.0](https://jsonapi.org/format/1.0/#fetching-includes).\n\nAll related resource objects MUST be returned as part of an array value for the top-level `included` field, see the section JSON Response Schema: Common Fields.\n\nThe value of `include` MUST be a comma-separated list of \"relationship paths\", as defined in the [JSON API](https://jsonapi.org/format/1.0/#fetching-includes).\nIf relationship paths are not supported, or a server is unable to identify a relationship path a `400 Bad Request` response MUST be made.\n\nThe **default value** for `include` is `references`.\nThis means `references` entries MUST always be included under the top-level field `included` as default, since a server assumes if `include` is not specified by a client in the request, it is still specified as `include=references`.\nNote, if a client explicitly specifies `include` and leaves out `references`, `references` resource objects MUST NOT be included under the top-level field `included`, as per the definition of `included`, see section JSON Response Schema: Common Fields.\n\n> **Note**: A query with the parameter `include` set to the empty string means no related resource objects are to be returned under the top-level field `included`.",
            "required": false,
            "schema": {
              "type": "string",
              "title": "Include",
              "description": "A server MAY implement the JSON API concept of returning [compound documents](https://jsonapi.org/format/1.0/#document-compound-documents) by utilizing the `include` query parameter as specified by [JSON API 1.0](https://jsonapi.org/format/1.0/#fetching-includes).\n\nAll related resource objects MUST be returned as part of an array value for the top-level `included` field, see the section JSON Response Schema: Common Fields.\n\nThe value of `include` MUST be a comma-separated list of \"relationship paths\", as defined in the [JSON API](https://jsonapi.org/format/1.0/#fetching-includes).\nIf relationship paths are not supported, or a server is unable to identify a relationship path a `400 Bad Request` response MUST be made.\n\nThe **default value** for `include` is `references`.\nThis means `references` entries MUST always be included under the top-level field `included` as default, since a server assumes if `include` is not specified by a client in the request, it is still specified as `include=references`.\nNote, if a client explicitly specifies `include` and leaves out `references`, `references` resource objects MUST NOT be included under the top-level field `included`, as per the definition of `included`, see section JSON Response Schema: Common Fields.\n\n> **Note**: A query with the parameter `include` set to the empty string means no related resource objects are to be returned under the top-level field `included`.",
              "default": "references"
            },
            "name": "include",
            "in": "query"
          },
          {
            "description": "If the client provides the parameter, the value SHOULD have the format `vMAJOR` or `vMAJOR.MINOR`, where MAJOR is a major version and MINOR is a minor version of the API. For example, if a client appends `api_hint=v1.0` to the query string, the hint provided is for major version 1 and minor version 0.",
            "required": false,
            "schema": {
              "type": "string",
              "pattern": "(v[0-9]+(\\.[0-9]+)?)?",
              "title": "Api Hint",
              "description": "If the client provides the parameter, the value SHOULD have the format `vMAJOR` or `vMAJOR.MINOR`, where MAJOR is a major version and MINOR is a minor version of the API. For example, if a client appends `api_hint=v1.0` to the query string, the hint provided is for major version 1 and minor version 0.",
              "default": ""
            },
            "name": "api_hint",
            "in": "query"
          }
        ],
        "responses": {
          "200": {
            "description": "Successful Response",
            "content": {
              "application/vnd.api+json": {
                "schema": {
                  "$ref": "#/components/schemas/LinksResponse"
                }
              }
            }
          },
          "400": {
            "description": "Bad Request",
            "content": {
              "application/vnd.api+json": {
                "schema": {
                  "$ref": "#/components/schemas/ErrorResponse"
                }
              }
            }
          },
          "403": {
            "description": "Forbidden",
            "content": {
              "application/vnd.api+json": {
                "schema": {
                  "$ref": "#/components/schemas/ErrorResponse"
                }
              }
            }
          },
          "404": {
            "description": "Not Found",
            "content": {
              "application/vnd.api+json": {
                "schema": {
                  "$ref": "#/components/schemas/ErrorResponse"
                }
              }
            }
          },
          "422": {
            "description": "Unprocessable Entity",
            "content": {
              "application/vnd.api+json": {
                "schema": {
                  "$ref": "#/components/schemas/ErrorResponse"
                }
              }
            }
          },
          "500": {
            "description": "Internal Server Error",
            "content": {
              "application/vnd.api+json": {
                "schema": {
                  "$ref": "#/components/schemas/ErrorResponse"
                }
              }
            }
          },
          "501": {
            "description": "Not Implemented",
            "content": {
              "application/vnd.api+json": {
                "schema": {
                  "$ref": "#/components/schemas/ErrorResponse"
                }
              }
            }
          },
          "553": {
            "description": "Version Not Supported",
            "content": {
              "application/vnd.api+json": {
                "schema": {
                  "$ref": "#/components/schemas/ErrorResponse"
                }
              }
            }
          }
        }
      }
    },
    "/versions": {
      "get": {
        "tags": [
          "Versions"
        ],
        "summary": "Get Versions",
        "description": "Respond with the text/csv representation for the served versions.",
        "operationId": "get_versions_versions_get",
        "responses": {
          "200": {
            "description": "Successful Response",
            "content": {
              "text/csv; header=present": {
                "schema": {
                  "type": "string"
                }
              }
            }
          }
        }
      }
    }
  },
  "components": {
    "schemas": {
      "Aggregate": {
        "enum": [
          "ok",
          "test",
          "staging",
          "no"
        ],
        "title": "Aggregate",
        "description": "Enumeration of aggregate values"
      },
      "Attributes": {
        "properties": {},
        "type": "object",
        "title": "Attributes",
        "description": "Members of the attributes object (\"attributes\") represent information about the resource object in which it's defined.\nThe keys for Attributes MUST NOT be:\n    relationships\n    links\n    id\n    type"
      },
      "AvailableApiVersion": {
        "properties": {
          "url": {
            "type": "string",
            "maxLength": 65536,
            "minLength": 1,
            "pattern": ".+/v[0-1](\\.[0-9]+)*/?$",
            "format": "uri",
            "title": "Url",
            "description": "A string specifying a versioned base URL that MUST adhere to the rules in section Base URL"
          },
          "version": {
            "type": "string",
            "pattern": "^(0|[1-9]\\d*)\\.(0|[1-9]\\d*)\\.(0|[1-9]\\d*)(?:-((?:0|[1-9]\\d*|\\d*[a-zA-Z-][0-9a-zA-Z-]*)(?:\\.(?:0|[1-9]\\d*|\\d*[a-zA-Z-][0-9a-zA-Z-]*))*))?(?:\\+([0-9a-zA-Z-]+(?:\\.[0-9a-zA-Z-]+)*))?$",
            "title": "Version",
            "description": "A string containing the full version number of the API served at that versioned base URL.\nThe version number string MUST NOT be prefixed by, e.g., 'v'.\nExamples: `1.0.0`, `1.0.0-rc.2`.",
            "example": [
              "0.10.1",
              "1.0.0-rc.2",
              "1.2.3-rc.5+develop"
            ]
          }
        },
        "type": "object",
        "required": [
          "url",
          "version"
        ],
        "title": "AvailableApiVersion",
        "description": "A JSON object containing information about an available API version"
      },
      "BaseRelationshipMeta": {
        "properties": {
          "description": {
            "type": "string",
            "title": "Description",
            "description": "OPTIONAL human-readable description of the relationship."
          }
        },
        "type": "object",
        "required": [
          "description"
        ],
        "title": "BaseRelationshipMeta",
        "description": "Specific meta field for base relationship resource"
      },
      "BaseRelationshipResource": {
        "properties": {
          "id": {
            "type": "string",
            "title": "Id",
            "description": "Resource ID"
          },
          "type": {
            "type": "string",
            "title": "Type",
            "description": "Resource type"
          },
          "meta": {
            "allOf": [
              {
                "$ref": "#/components/schemas/BaseRelationshipMeta"
              }
            ],
            "title": "Meta",
            "description": "Relationship meta field. MUST contain 'description' if supplied."
          }
        },
        "type": "object",
        "required": [
          "id",
          "type"
        ],
        "title": "BaseRelationshipResource",
        "description": "Minimum requirements to represent a relationship resource"
      },
      "EntryMetadata": {
        "title": "EntryMetadata",
        "type": "object",
        "properties": {
          "property_metadata": {
            "title": "Property Metadata",
            "type": "object",
            "description": "A dictionary, where the keys are the names of the properties in the attributes field and the value is a dictionary containing the metadata for that property.\nDatabase-provider-specific properties need to include the database-provider-specific prefix (see section on Database-Provider-Specific Namespace Prefixes)."
          },
          "partial_data_links": {
            "title": "Partial Data Links",
            "type": "object",
            "additionalProperties": {
              "type": "array",
              "items": {
                "$ref": "#/components/schemas/PartialDataLink"
              }
            },
            "description": "A dictionary, where the keys are the names of the properties in the attributes field for which the value is too large to be shared by default.\n        For each property one or more links are provided from which the value of the attribute can be retrieved."
          }
        },
        "description": "Contains the metadata for the attributes of an entry"
      },
      "EntryRelationships": {
        "properties": {
          "references": {
            "allOf": [
              {
                "$ref": "#/components/schemas/ReferenceRelationship"
              }
            ],
            "title": "References",
            "description": "Object containing links to relationships with entries of the `references` type."
          },
          "structures": {
            "allOf": [
              {
                "$ref": "#/components/schemas/StructureRelationship"
              }
            ],
            "title": "Structures",
            "description": "Object containing links to relationships with entries of the `structures` type."
          }
        },
        "type": "object",
        "title": "EntryRelationships",
        "description": "This model wraps the JSON API Relationships to include type-specific top level keys."
      },
      "EntryResource": {
        "properties": {
          "id": {
            "type": "string",
            "title": "Id",
            "description": "An entry's ID as defined in section Definition of Terms.\n\n- **Type**: string.\n\n- **Requirements/Conventions**:\n    - **Support**: MUST be supported by all implementations, MUST NOT be `null`.\n    - **Query**: MUST be a queryable property with support for all mandatory filter features.\n    - **Response**: REQUIRED in the response.\n\n- **Examples**:\n    - `\"db/1234567\"`\n    - `\"cod/2000000\"`\n    - `\"cod/2000000@1234567\"`\n    - `\"nomad/L1234567890\"`\n    - `\"42\"`",
            "x-optimade-support": "must",
            "x-optimade-queryable": "must"
          },
          "type": {
            "type": "string",
            "title": "Type",
            "description": "The name of the type of an entry.\n\n- **Type**: string.\n\n- **Requirements/Conventions**:\n    - **Support**: MUST be supported by all implementations, MUST NOT be `null`.\n    - **Query**: MUST be a queryable property with support for all mandatory filter features.\n    - **Response**: REQUIRED in the response.\n    - MUST be an existing entry type.\n    - The entry of type `<type>` and ID `<id>` MUST be returned in response to a request for `/<type>/<id>` under the versioned base URL.\n\n- **Example**: `\"structures\"`",
            "x-optimade-support": "must",
            "x-optimade-queryable": "must"
          },
          "links": {
            "allOf": [
              {
                "$ref": "#/components/schemas/ResourceLinks"
              }
            ],
            "title": "Links",
            "description": "a links object containing links related to the resource."
          },
          "meta": {
            "allOf": [
              {
                "$ref": "#/components/schemas/EntryMetadata"
              }
            ],
<<<<<<< HEAD
            "description": "A dictionary, containing entry and property-specific metadata for a given entry."
=======
            "title": "Meta",
            "description": "a meta object containing non-standard meta-information about a resource that can not be represented as an attribute or relationship."
>>>>>>> 133bc8b4
          },
          "attributes": {
            "allOf": [
              {
                "$ref": "#/components/schemas/EntryResourceAttributes"
              }
            ],
            "title": "Attributes",
            "description": "A dictionary, containing key-value pairs representing the entry's properties, except for `type` and `id`.\nDatabase-provider-specific properties need to include the database-provider-specific prefix (see section on Database-Provider-Specific Namespace Prefixes)."
          },
          "relationships": {
            "allOf": [
              {
                "$ref": "#/components/schemas/EntryRelationships"
              }
            ],
            "title": "Relationships",
            "description": "A dictionary containing references to other entries according to the description in section Relationships encoded as [JSON API Relationships](https://jsonapi.org/format/1.0/#document-resource-object-relationships).\nThe OPTIONAL human-readable description of the relationship MAY be provided in the `description` field inside the `meta` dictionary of the JSON API resource identifier object."
          }
        },
        "type": "object",
        "required": [
          "id",
          "type",
          "attributes"
        ],
        "title": "EntryResource",
        "description": "The base model for an entry resource."
      },
      "EntryResourceAttributes": {
        "properties": {
          "immutable_id": {
            "type": "string",
            "title": "Immutable Id",
            "description": "The entry's immutable ID (e.g., an UUID). This is important for databases having preferred IDs that point to \"the latest version\" of a record, but still offer access to older variants. This ID maps to the version-specific record, in case it changes in the future.\n\n- **Type**: string.\n\n- **Requirements/Conventions**:\n    - **Support**: OPTIONAL support in implementations, i.e., MAY be `null`.\n    - **Query**: MUST be a queryable property with support for all mandatory filter features.\n\n- **Examples**:\n    - `\"8bd3e750-b477-41a0-9b11-3a799f21b44f\"`\n    - `\"fjeiwoj,54;@=%<>#32\"` (Strings that are not URL-safe are allowed.)",
            "x-optimade-support": "optional",
            "x-optimade-queryable": "must"
          },
          "last_modified": {
            "type": "string",
            "format": "date-time",
            "title": "Last Modified",
            "description": "Date and time representing when the entry was last modified.\n\n- **Type**: timestamp.\n\n- **Requirements/Conventions**:\n    - **Support**: SHOULD be supported by all implementations, i.e., SHOULD NOT be `null`.\n    - **Query**: MUST be a queryable property with support for all mandatory filter features.\n    - **Response**: REQUIRED in the response unless the query parameter `response_fields` is present and does not include this property.\n\n- **Example**:\n    - As part of JSON response format: `\"2007-04-05T14:30:20Z\"` (i.e., encoded as an [RFC 3339 Internet Date/Time Format](https://tools.ietf.org/html/rfc3339#section-5.6) string.)",
            "x-optimade-support": "should",
            "x-optimade-queryable": "must"
          }
        },
        "type": "object",
        "required": [
          "last_modified"
        ],
        "title": "EntryResourceAttributes",
        "description": "Contains key-value pairs representing the entry's properties."
      },
      "Error": {
        "properties": {
          "id": {
            "type": "string",
            "title": "Id",
            "description": "A unique identifier for this particular occurrence of the problem."
          },
          "links": {
            "allOf": [
              {
                "$ref": "#/components/schemas/ErrorLinks"
              }
            ],
            "title": "Links",
            "description": "A links object storing about"
          },
          "status": {
            "type": "string",
            "title": "Status",
            "description": "the HTTP status code applicable to this problem, expressed as a string value."
          },
          "code": {
            "type": "string",
            "title": "Code",
            "description": "an application-specific error code, expressed as a string value."
          },
          "title": {
            "type": "string",
            "title": "Title",
            "description": "A short, human-readable summary of the problem. It **SHOULD NOT** change from occurrence to occurrence of the problem, except for purposes of localization."
          },
          "detail": {
            "type": "string",
            "title": "Detail",
            "description": "A human-readable explanation specific to this occurrence of the problem."
          },
          "source": {
            "allOf": [
              {
                "$ref": "#/components/schemas/ErrorSource"
              }
            ],
            "title": "Source",
            "description": "An object containing references to the source of the error"
          },
          "meta": {
            "allOf": [
              {
                "$ref": "#/components/schemas/Meta"
              }
            ],
            "title": "Meta",
            "description": "a meta object containing non-standard meta-information about the error."
          }
        },
        "type": "object",
        "title": "Error",
        "description": "An error response"
      },
      "ErrorLinks": {
        "properties": {
          "about": {
            "anyOf": [
              {
                "type": "string",
                "maxLength": 65536,
                "minLength": 1,
                "format": "uri"
              },
              {
                "$ref": "#/components/schemas/Link"
              }
            ],
            "title": "About",
            "description": "A link that leads to further details about this particular occurrence of the problem."
          }
        },
        "type": "object",
        "title": "ErrorLinks",
        "description": "A Links object specific to Error objects"
      },
      "ErrorResponse": {
        "properties": {
          "data": {
            "anyOf": [
              {
                "$ref": "#/components/schemas/Resource"
              },
              {
                "items": {
                  "$ref": "#/components/schemas/Resource"
                },
                "type": "array"
              }
            ],
            "uniqueItems": true,
            "title": "Data",
            "description": "Outputted Data"
          },
          "meta": {
            "allOf": [
              {
                "$ref": "#/components/schemas/ResponseMeta"
              }
            ],
            "title": "Meta",
            "description": "A meta object containing non-standard information."
          },
          "errors": {
            "items": {
              "$ref": "#/components/schemas/OptimadeError"
            },
            "type": "array",
            "uniqueItems": true,
            "title": "Errors",
            "description": "A list of OPTIMADE-specific JSON API error objects, where the field detail MUST be present."
          },
          "included": {
            "items": {
              "$ref": "#/components/schemas/Resource"
            },
            "type": "array",
            "uniqueItems": true,
            "title": "Included",
            "description": "A list of unique included resources"
          },
          "links": {
            "allOf": [
              {
                "$ref": "#/components/schemas/ToplevelLinks"
              }
            ],
            "title": "Links",
            "description": "Links associated with the primary data or errors"
          },
          "jsonapi": {
            "allOf": [
              {
                "$ref": "#/components/schemas/JsonApi"
              }
            ],
            "title": "Jsonapi",
            "description": "Information about the JSON API used"
          }
        },
        "type": "object",
        "required": [
          "meta",
          "errors"
        ],
        "title": "ErrorResponse",
        "description": "errors MUST be present and data MUST be skipped"
      },
      "ErrorSource": {
        "properties": {
          "pointer": {
            "type": "string",
            "title": "Pointer",
            "description": "a JSON Pointer [RFC6901] to the associated entity in the request document [e.g. \"/data\" for a primary data object, or \"/data/attributes/title\" for a specific attribute]."
          },
          "parameter": {
            "type": "string",
            "title": "Parameter",
            "description": "a string indicating which URI query parameter caused the error."
          }
        },
        "type": "object",
        "title": "ErrorSource",
        "description": "an object containing references to the source of the error"
      },
      "Implementation": {
        "properties": {
          "name": {
            "type": "string",
            "title": "Name",
            "description": "name of the implementation"
          },
          "version": {
            "type": "string",
            "title": "Version",
            "description": "version string of the current implementation"
          },
          "homepage": {
            "anyOf": [
              {
                "type": "string",
                "maxLength": 65536,
                "minLength": 1,
                "format": "uri"
              },
              {
                "$ref": "#/components/schemas/Link"
              }
            ],
            "title": "Homepage",
            "description": "A [JSON API links object](http://jsonapi.org/format/1.0/#document-links) pointing to the homepage of the implementation."
          },
          "source_url": {
            "anyOf": [
              {
                "type": "string",
                "maxLength": 65536,
                "minLength": 1,
                "format": "uri"
              },
              {
                "$ref": "#/components/schemas/Link"
              }
            ],
            "title": "Source Url",
            "description": "A [JSON API links object](http://jsonapi.org/format/1.0/#document-links) pointing to the implementation source, either downloadable archive or version control system."
          },
          "maintainer": {
            "allOf": [
              {
                "$ref": "#/components/schemas/ImplementationMaintainer"
              }
            ],
            "title": "Maintainer",
            "description": "A dictionary providing details about the maintainer of the implementation."
          },
          "issue_tracker": {
            "anyOf": [
              {
                "type": "string",
                "maxLength": 65536,
                "minLength": 1,
                "format": "uri"
              },
              {
                "$ref": "#/components/schemas/Link"
              }
            ],
            "title": "Issue Tracker",
            "description": "A [JSON API links object](http://jsonapi.org/format/1.0/#document-links) pointing to the implementation's issue tracker."
          }
        },
        "type": "object",
        "title": "Implementation",
        "description": "Information on the server implementation"
      },
      "ImplementationMaintainer": {
        "properties": {
          "email": {
            "type": "string",
            "format": "email",
            "title": "Email",
            "description": "the maintainer's email address"
          }
        },
        "type": "object",
        "required": [
          "email"
        ],
        "title": "ImplementationMaintainer",
        "description": "Details about the maintainer of the implementation"
      },
      "IndexInfoAttributes": {
        "properties": {
          "api_version": {
            "type": "string",
            "pattern": "^(0|[1-9]\\d*)\\.(0|[1-9]\\d*)\\.(0|[1-9]\\d*)(?:-((?:0|[1-9]\\d*|\\d*[a-zA-Z-][0-9a-zA-Z-]*)(?:\\.(?:0|[1-9]\\d*|\\d*[a-zA-Z-][0-9a-zA-Z-]*))*))?(?:\\+([0-9a-zA-Z-]+(?:\\.[0-9a-zA-Z-]+)*))?$",
            "title": "Api Version",
            "description": "Presently used full version of the OPTIMADE API.\nThe version number string MUST NOT be prefixed by, e.g., \"v\".\nExamples: `1.0.0`, `1.0.0-rc.2`.",
            "example": [
              "0.10.1",
              "1.0.0-rc.2",
              "1.2.3-rc.5+develop"
            ]
          },
          "available_api_versions": {
            "items": {
              "$ref": "#/components/schemas/AvailableApiVersion"
            },
            "type": "array",
            "title": "Available Api Versions",
            "description": "A list of dictionaries of available API versions at other base URLs"
          },
          "formats": {
            "items": {
              "type": "string"
            },
            "type": "array",
            "title": "Formats",
            "description": "List of available output formats.",
            "default": [
              "json"
            ]
          },
          "available_endpoints": {
            "items": {
              "type": "string"
            },
            "type": "array",
            "title": "Available Endpoints",
            "description": "List of available endpoints (i.e., the string to be appended to the versioned base URL)."
          },
          "entry_types_by_format": {
            "additionalProperties": {
              "items": {
                "type": "string"
              },
              "type": "array"
            },
            "type": "object",
            "title": "Entry Types By Format",
            "description": "Available entry endpoints as a function of output formats."
          },
          "is_index": {
            "type": "boolean",
            "title": "Is Index",
            "description": "This must be `true` since this is an index meta-database (see section Index Meta-Database).",
            "default": true
          }
        },
        "type": "object",
        "required": [
          "api_version",
          "available_api_versions",
          "available_endpoints",
          "entry_types_by_format"
        ],
        "title": "IndexInfoAttributes",
        "description": "Attributes for Base URL Info endpoint for an Index Meta-Database"
      },
      "IndexInfoResource": {
        "properties": {
          "id": {
            "type": "string",
            "pattern": "^/$",
            "title": "Id",
            "default": "/"
          },
          "type": {
            "type": "string",
            "pattern": "^info$",
            "title": "Type",
            "default": "info"
          },
          "links": {
            "allOf": [
              {
                "$ref": "#/components/schemas/ResourceLinks"
              }
            ],
            "title": "Links",
            "description": "a links object containing links related to the resource."
          },
          "meta": {
            "allOf": [
              {
                "$ref": "#/components/schemas/Meta"
              }
            ],
            "title": "Meta",
            "description": "a meta object containing non-standard meta-information about a resource that can not be represented as an attribute or relationship."
          },
          "attributes": {
            "$ref": "#/components/schemas/IndexInfoAttributes"
          },
          "relationships": {
            "additionalProperties": {
              "$ref": "#/components/schemas/IndexRelationship"
            },
            "type": "object",
            "title": "Relationships",
            "description": "Reference to the Links identifier object under the `links` endpoint that the provider has chosen as their 'default' OPTIMADE API database.\nA client SHOULD present this database as the first choice when an end-user chooses this provider."
          }
        },
        "type": "object",
        "required": [
          "id",
          "type",
          "attributes",
          "relationships"
        ],
        "title": "IndexInfoResource",
        "description": "Index Meta-Database Base URL Info endpoint resource"
      },
      "IndexInfoResponse": {
        "properties": {
          "data": {
            "allOf": [
              {
                "$ref": "#/components/schemas/IndexInfoResource"
              }
            ],
            "title": "Data",
            "description": "Index meta-database /info data."
          },
          "meta": {
            "allOf": [
              {
                "$ref": "#/components/schemas/ResponseMeta"
              }
            ],
            "title": "Meta",
            "description": "A meta object containing non-standard information"
          },
          "errors": {
            "items": {
              "$ref": "#/components/schemas/Error"
            },
            "type": "array",
            "uniqueItems": true,
            "title": "Errors",
            "description": "A list of unique errors"
          },
          "included": {
            "items": {
              "$ref": "#/components/schemas/Resource"
            },
            "type": "array",
            "uniqueItems": true,
            "title": "Included",
            "description": "A list of unique included resources"
          },
          "links": {
            "allOf": [
              {
                "$ref": "#/components/schemas/ToplevelLinks"
              }
            ],
            "title": "Links",
            "description": "Links associated with the primary data or errors"
          },
          "jsonapi": {
            "allOf": [
              {
                "$ref": "#/components/schemas/JsonApi"
              }
            ],
            "title": "Jsonapi",
            "description": "Information about the JSON API used"
          }
        },
        "type": "object",
        "required": [
          "data",
          "meta"
        ],
        "title": "IndexInfoResponse",
        "description": "errors are not allowed"
      },
      "IndexRelationship": {
        "properties": {
          "data": {
            "allOf": [
              {
                "$ref": "#/components/schemas/RelatedLinksResource"
              }
            ],
            "title": "Data",
            "description": "[JSON API resource linkage](http://jsonapi.org/format/1.0/#document-links).\nIt MUST be either `null` or contain a single Links identifier object with the fields `id` and `type`"
          }
        },
        "type": "object",
        "required": [
          "data"
        ],
        "title": "IndexRelationship",
        "description": "Index Meta-Database relationship"
      },
      "JsonApi": {
        "properties": {
          "version": {
            "type": "string",
            "title": "Version",
            "description": "Version of the json API used",
            "default": "1.0"
          },
          "meta": {
            "allOf": [
              {
                "$ref": "#/components/schemas/Meta"
              }
            ],
            "title": "Meta",
            "description": "Non-standard meta information"
          }
        },
        "type": "object",
        "title": "JsonApi",
        "description": "An object describing the server's implementation"
      },
      "Link": {
        "properties": {
          "href": {
            "type": "string",
            "maxLength": 65536,
            "minLength": 1,
            "format": "uri",
            "title": "Href",
            "description": "a string containing the link\u2019s URL."
          },
          "meta": {
            "allOf": [
              {
                "$ref": "#/components/schemas/Meta"
              }
            ],
            "title": "Meta",
            "description": "a meta object containing non-standard meta-information about the link."
          }
        },
        "type": "object",
        "required": [
          "href"
        ],
        "title": "Link",
        "description": "A link **MUST** be represented as either: a string containing the link's URL or a link object."
      },
      "LinkType": {
        "enum": [
          "child",
          "root",
          "external",
          "providers"
        ],
        "title": "LinkType",
        "description": "Enumeration of link_type values"
      },
      "LinksResource": {
        "properties": {
          "id": {
            "type": "string",
            "title": "Id",
            "description": "An entry's ID as defined in section Definition of Terms.\n\n- **Type**: string.\n\n- **Requirements/Conventions**:\n    - **Support**: MUST be supported by all implementations, MUST NOT be `null`.\n    - **Query**: MUST be a queryable property with support for all mandatory filter features.\n    - **Response**: REQUIRED in the response.\n\n- **Examples**:\n    - `\"db/1234567\"`\n    - `\"cod/2000000\"`\n    - `\"cod/2000000@1234567\"`\n    - `\"nomad/L1234567890\"`\n    - `\"42\"`",
            "x-optimade-support": "must",
            "x-optimade-queryable": "must"
          },
          "type": {
            "type": "string",
            "pattern": "^links$",
            "title": "Type",
            "description": "These objects are described in detail in the section Links Endpoint",
            "default": "links"
          },
          "links": {
            "allOf": [
              {
                "$ref": "#/components/schemas/ResourceLinks"
              }
            ],
            "title": "Links",
            "description": "a links object containing links related to the resource."
          },
          "meta": {
            "allOf": [
              {
                "$ref": "#/components/schemas/EntryMetadata"
              }
            ],
<<<<<<< HEAD
            "description": "A dictionary, containing entry and property-specific metadata for a given entry."
=======
            "title": "Meta",
            "description": "a meta object containing non-standard meta-information about a resource that can not be represented as an attribute or relationship."
>>>>>>> 133bc8b4
          },
          "attributes": {
            "allOf": [
              {
                "$ref": "#/components/schemas/LinksResourceAttributes"
              }
            ],
            "title": "Attributes",
            "description": "A dictionary containing key-value pairs representing the Links resource's properties."
          },
          "relationships": {
            "allOf": [
              {
                "$ref": "#/components/schemas/EntryRelationships"
              }
            ],
            "title": "Relationships",
            "description": "A dictionary containing references to other entries according to the description in section Relationships encoded as [JSON API Relationships](https://jsonapi.org/format/1.0/#document-resource-object-relationships).\nThe OPTIONAL human-readable description of the relationship MAY be provided in the `description` field inside the `meta` dictionary of the JSON API resource identifier object."
          }
        },
        "type": "object",
        "required": [
          "id",
          "type",
          "attributes"
        ],
        "title": "LinksResource",
        "description": "A Links endpoint resource object"
      },
      "LinksResourceAttributes": {
        "properties": {
          "name": {
            "type": "string",
            "title": "Name",
            "description": "Human-readable name for the OPTIMADE API implementation, e.g., for use in clients to show the name to the end-user."
          },
          "description": {
            "type": "string",
            "title": "Description",
            "description": "Human-readable description for the OPTIMADE API implementation, e.g., for use in clients to show a description to the end-user."
          },
          "base_url": {
            "anyOf": [
              {
                "type": "string",
                "maxLength": 65536,
                "minLength": 1,
                "format": "uri"
              },
              {
                "$ref": "#/components/schemas/Link"
              }
            ],
            "title": "Base Url",
            "description": "JSON API links object, pointing to the base URL for this implementation"
          },
          "homepage": {
            "anyOf": [
              {
                "type": "string",
                "maxLength": 65536,
                "minLength": 1,
                "format": "uri"
              },
              {
                "$ref": "#/components/schemas/Link"
              }
            ],
            "title": "Homepage",
            "description": "JSON API links object, pointing to a homepage URL for this implementation"
          },
          "link_type": {
            "allOf": [
              {
                "$ref": "#/components/schemas/LinkType"
              }
            ],
            "title": "Link Type",
            "description": "The type of the linked relation.\nMUST be one of these values: 'child', 'root', 'external', 'providers'."
          },
          "aggregate": {
            "allOf": [
              {
                "$ref": "#/components/schemas/Aggregate"
              }
            ],
            "title": "Aggregate",
            "description": "A string indicating whether a client that is following links to aggregate results from different OPTIMADE implementations should follow this link or not.\nThis flag SHOULD NOT be indicated for links where `link_type` is not `child`.\n\nIf not specified, clients MAY assume that the value is `ok`.\nIf specified, and the value is anything different than `ok`, the client MUST assume that the server is suggesting not to follow the link during aggregation by default (also if the value is not among the known ones, in case a future specification adds new accepted values).\n\nSpecific values indicate the reason why the server is providing the suggestion.\nA client MAY follow the link anyway if it has reason to do so (e.g., if the client is looking for all test databases, it MAY follow the links marked with `aggregate`=`test`).\n\nIf specified, it MUST be one of the values listed in section Link Aggregate Options.",
            "default": "ok"
          },
          "no_aggregate_reason": {
            "type": "string",
            "title": "No Aggregate Reason",
            "description": "An OPTIONAL human-readable string indicating the reason for suggesting not to aggregate results following the link.\nIt SHOULD NOT be present if `aggregate`=`ok`."
          }
        },
        "type": "object",
        "required": [
          "name",
          "description",
          "base_url",
          "homepage",
          "link_type"
        ],
        "title": "LinksResourceAttributes",
        "description": "Links endpoint resource object attributes"
      },
      "LinksResponse": {
        "properties": {
          "data": {
            "anyOf": [
              {
                "items": {
                  "$ref": "#/components/schemas/LinksResource"
                },
                "type": "array"
              },
              {
                "items": {
                  "type": "object"
                },
                "type": "array"
              }
            ],
            "uniqueItems": true,
            "title": "Data",
            "description": "List of unique OPTIMADE links resource objects."
          },
          "meta": {
            "allOf": [
              {
                "$ref": "#/components/schemas/ResponseMeta"
              }
            ],
            "title": "Meta",
            "description": "A meta object containing non-standard information"
          },
          "errors": {
            "items": {
              "$ref": "#/components/schemas/Error"
            },
            "type": "array",
            "uniqueItems": true,
            "title": "Errors",
            "description": "A list of unique errors"
          },
          "included": {
            "anyOf": [
              {
                "items": {
                  "$ref": "#/components/schemas/EntryResource"
                },
                "type": "array"
              },
              {
                "items": {
                  "type": "object"
                },
                "type": "array"
              }
            ],
            "uniqueItems": true,
            "title": "Included"
          },
          "links": {
            "allOf": [
              {
                "$ref": "#/components/schemas/ToplevelLinks"
              }
            ],
            "title": "Links",
            "description": "Links associated with the primary data or errors"
          },
          "jsonapi": {
            "allOf": [
              {
                "$ref": "#/components/schemas/JsonApi"
              }
            ],
            "title": "Jsonapi",
            "description": "Information about the JSON API used"
          }
        },
        "type": "object",
        "required": [
          "data",
          "meta"
        ],
        "title": "LinksResponse",
        "description": "errors are not allowed"
      },
      "Meta": {
        "properties": {},
        "type": "object",
        "title": "Meta",
        "description": "Non-standard meta-information that can not be represented as an attribute or relationship."
      },
      "OptimadeError": {
        "properties": {
          "id": {
            "type": "string",
            "title": "Id",
            "description": "A unique identifier for this particular occurrence of the problem."
          },
          "links": {
            "allOf": [
              {
                "$ref": "#/components/schemas/ErrorLinks"
              }
            ],
            "title": "Links",
            "description": "A links object storing about"
          },
          "status": {
            "type": "string",
            "title": "Status",
            "description": "the HTTP status code applicable to this problem, expressed as a string value."
          },
          "code": {
            "type": "string",
            "title": "Code",
            "description": "an application-specific error code, expressed as a string value."
          },
          "title": {
            "type": "string",
            "title": "Title",
            "description": "A short, human-readable summary of the problem. It **SHOULD NOT** change from occurrence to occurrence of the problem, except for purposes of localization."
          },
          "detail": {
            "type": "string",
            "title": "Detail",
            "description": "A human-readable explanation specific to this occurrence of the problem."
          },
          "source": {
            "allOf": [
              {
                "$ref": "#/components/schemas/ErrorSource"
              }
            ],
            "title": "Source",
            "description": "An object containing references to the source of the error"
          },
          "meta": {
            "allOf": [
              {
                "$ref": "#/components/schemas/Meta"
              }
            ],
            "title": "Meta",
            "description": "a meta object containing non-standard meta-information about the error."
          }
        },
        "type": "object",
        "required": [
          "detail"
        ],
        "title": "OptimadeError",
        "description": "detail MUST be present"
      },
      "PartialDataLink": {
        "title": "PartialDataLink",
        "required": [
          "link",
          "format"
        ],
        "type": "object",
        "properties": {
          "link": {
            "title": "Link",
            "maxLength": 65536,
            "minLength": 1,
            "type": "string",
            "description": "String. A JSON API link that points to a location from which the omitted data can be fetched. There is no requirement on the syntax or format for the link URL.",
            "format": "uri"
          },
          "format": {
            "title": "Format",
            "type": "string",
            "description": "String. The name of the format provided via this link. For one of the objects this format field SHOULD have the value \"jsonlines\", which refers to the format in OPTIMADE JSON lines partial data format."
          }
        }
      },
      "Provider": {
        "properties": {
          "name": {
            "type": "string",
            "title": "Name",
            "description": "a short name for the database provider"
          },
          "description": {
            "type": "string",
            "title": "Description",
            "description": "a longer description of the database provider"
          },
          "prefix": {
            "type": "string",
            "pattern": "^[a-z]([a-z]|[0-9]|_)*$",
            "title": "Prefix",
            "description": "database-provider-specific prefix as found in section Database-Provider-Specific Namespace Prefixes."
          },
          "homepage": {
            "anyOf": [
              {
                "type": "string",
                "maxLength": 65536,
                "minLength": 1,
                "format": "uri"
              },
              {
                "$ref": "#/components/schemas/Link"
              }
            ],
            "title": "Homepage",
            "description": "a [JSON API links object](http://jsonapi.org/format/1.0#document-links) pointing to homepage of the database provider, either directly as a string, or as a link object."
          }
        },
        "type": "object",
        "required": [
          "name",
          "description",
          "prefix"
        ],
        "title": "Provider",
        "description": "Information on the database provider of the implementation."
      },
      "ReferenceRelationship": {
        "properties": {
          "links": {
            "allOf": [
              {
                "$ref": "#/components/schemas/RelationshipLinks"
              }
            ],
            "title": "Links",
            "description": "a links object containing at least one of the following: self, related"
          },
          "data": {
            "anyOf": [
              {
                "$ref": "#/components/schemas/BaseRelationshipResource"
              },
              {
                "items": {
                  "$ref": "#/components/schemas/BaseRelationshipResource"
                },
                "type": "array"
              }
            ],
            "uniqueItems": true,
            "title": "Data",
            "description": "Resource linkage"
          },
          "meta": {
            "allOf": [
              {
                "$ref": "#/components/schemas/Meta"
              }
            ],
            "title": "Meta",
            "description": "a meta object that contains non-standard meta-information about the relationship."
          }
        },
        "type": "object",
        "title": "ReferenceRelationship",
        "description": "Similar to normal JSON API relationship, but with addition of OPTIONAL meta field for a resource."
      },
      "RelatedLinksResource": {
        "properties": {
          "id": {
            "type": "string",
            "title": "Id",
            "description": "Resource ID"
          },
          "type": {
            "type": "string",
            "pattern": "^links$",
            "title": "Type",
            "default": "links"
          }
        },
        "type": "object",
        "required": [
          "id",
          "type"
        ],
        "title": "RelatedLinksResource",
        "description": "A related Links resource object"
      },
      "RelationshipLinks": {
        "properties": {
          "self": {
            "anyOf": [
              {
                "type": "string",
                "maxLength": 65536,
                "minLength": 1,
                "format": "uri"
              },
              {
                "$ref": "#/components/schemas/Link"
              }
            ],
            "title": "Self",
            "description": "A link for the relationship itself (a 'relationship link').\nThis link allows the client to directly manipulate the relationship.\nWhen fetched successfully, this link returns the [linkage](https://jsonapi.org/format/1.0/#document-resource-object-linkage) for the related resources as its primary data.\n(See [Fetching Relationships](https://jsonapi.org/format/1.0/#fetching-relationships).)"
          },
          "related": {
            "anyOf": [
              {
                "type": "string",
                "maxLength": 65536,
                "minLength": 1,
                "format": "uri"
              },
              {
                "$ref": "#/components/schemas/Link"
              }
            ],
            "title": "Related",
            "description": "A [related resource link](https://jsonapi.org/format/1.0/#document-resource-object-related-resource-links)."
          }
        },
        "type": "object",
        "title": "RelationshipLinks",
        "description": "A resource object **MAY** contain references to other resource objects (\"relationships\").\nRelationships may be to-one or to-many.\nRelationships can be specified by including a member in a resource's links object."
      },
      "Relationships": {
        "properties": {},
        "type": "object",
        "title": "Relationships",
        "description": "Members of the relationships object (\"relationships\") represent references from the resource object in which it's defined to other resource objects.\nKeys MUST NOT be:\n    type\n    id"
      },
      "Resource": {
        "properties": {
          "id": {
            "type": "string",
            "title": "Id",
            "description": "Resource ID"
          },
          "type": {
            "type": "string",
            "title": "Type",
            "description": "Resource type"
          },
          "links": {
            "allOf": [
              {
                "$ref": "#/components/schemas/ResourceLinks"
              }
            ],
            "title": "Links",
            "description": "a links object containing links related to the resource."
          },
          "meta": {
            "allOf": [
              {
                "$ref": "#/components/schemas/Meta"
              }
            ],
            "title": "Meta",
            "description": "a meta object containing non-standard meta-information about a resource that can not be represented as an attribute or relationship."
          },
          "attributes": {
            "allOf": [
              {
                "$ref": "#/components/schemas/Attributes"
              }
            ],
            "title": "Attributes",
            "description": "an attributes object representing some of the resource\u2019s data."
          },
          "relationships": {
            "allOf": [
              {
                "$ref": "#/components/schemas/Relationships"
              }
            ],
            "title": "Relationships",
            "description": "[Relationships object](https://jsonapi.org/format/1.0/#document-resource-object-relationships)\ndescribing relationships between the resource and other JSON API resources."
          }
        },
        "type": "object",
        "required": [
          "id",
          "type"
        ],
        "title": "Resource",
        "description": "Resource objects appear in a JSON API document to represent resources."
      },
      "ResourceLinks": {
        "properties": {
          "self": {
            "anyOf": [
              {
                "type": "string",
                "maxLength": 65536,
                "minLength": 1,
                "format": "uri"
              },
              {
                "$ref": "#/components/schemas/Link"
              }
            ],
            "title": "Self",
            "description": "A link that identifies the resource represented by the resource object."
          }
        },
        "type": "object",
        "title": "ResourceLinks",
        "description": "A Resource Links object"
      },
      "ResponseMeta": {
        "properties": {
          "query": {
            "allOf": [
              {
                "$ref": "#/components/schemas/ResponseMetaQuery"
              }
            ],
            "title": "Query",
            "description": "Information on the Query that was requested"
          },
          "api_version": {
            "type": "string",
            "pattern": "^(0|[1-9]\\d*)\\.(0|[1-9]\\d*)\\.(0|[1-9]\\d*)(?:-((?:0|[1-9]\\d*|\\d*[a-zA-Z-][0-9a-zA-Z-]*)(?:\\.(?:0|[1-9]\\d*|\\d*[a-zA-Z-][0-9a-zA-Z-]*))*))?(?:\\+([0-9a-zA-Z-]+(?:\\.[0-9a-zA-Z-]+)*))?$",
            "title": "Api Version",
            "description": "Presently used full version of the OPTIMADE API.\nThe version number string MUST NOT be prefixed by, e.g., \"v\".\nExamples: `1.0.0`, `1.0.0-rc.2`.",
            "example": [
              "0.10.1",
              "1.0.0-rc.2",
              "1.2.3-rc.5+develop"
            ]
          },
          "more_data_available": {
            "type": "boolean",
            "title": "More Data Available",
            "description": "`false` if the response contains all data for the request (e.g., a request issued to a single entry endpoint, or a `filter` query at the last page of a paginated response) and `true` if the response is incomplete in the sense that multiple objects match the request, and not all of them have been included in the response (e.g., a query with multiple pages that is not at the last page)."
          },
          "schema": {
            "anyOf": [
              {
                "type": "string",
                "maxLength": 65536,
                "minLength": 1,
                "format": "uri"
              },
              {
                "$ref": "#/components/schemas/Link"
              }
            ],
            "title": "Schema",
            "description": "A [JSON API links object](http://jsonapi.org/format/1.0/#document-links) that points to a schema for the response.\nIf it is a string, or a dictionary containing no `meta` field, the provided URL MUST point at an [OpenAPI](https://swagger.io/specification/) schema.\nIt is possible that future versions of this specification allows for alternative schema types.\nHence, if the `meta` field of the JSON API links object is provided and contains a field `schema_type` that is not equal to the string `OpenAPI` the client MUST not handle failures to parse the schema or to validate the response against the schema as errors."
          },
          "time_stamp": {
            "type": "string",
            "format": "date-time",
            "title": "Time Stamp",
            "description": "A timestamp containing the date and time at which the query was executed."
          },
          "data_returned": {
            "type": "integer",
            "minimum": 0.0,
            "title": "Data Returned",
            "description": "An integer containing the total number of data resource objects returned for the current `filter` query, independent of pagination."
          },
          "provider": {
            "allOf": [
              {
                "$ref": "#/components/schemas/Provider"
              }
            ],
            "title": "Provider",
            "description": "information on the database provider of the implementation."
          },
          "data_available": {
            "type": "integer",
            "title": "Data Available",
            "description": "An integer containing the total number of data resource objects available in the database for the endpoint."
          },
          "last_id": {
            "type": "string",
            "title": "Last Id",
            "description": "a string containing the last ID returned"
          },
          "response_message": {
            "type": "string",
            "title": "Response Message",
            "description": "response string from the server"
          },
          "implementation": {
            "allOf": [
              {
                "$ref": "#/components/schemas/Implementation"
              }
            ],
            "title": "Implementation",
            "description": "a dictionary describing the server implementation"
          },
          "warnings": {
            "items": {
              "$ref": "#/components/schemas/Warnings"
            },
            "type": "array",
            "uniqueItems": true,
            "title": "Warnings",
            "description": "A list of warning resource objects representing non-critical errors or warnings.\nA warning resource object is defined similarly to a [JSON API error object](http://jsonapi.org/format/1.0/#error-objects), but MUST also include the field `type`, which MUST have the value `\"warning\"`.\nThe field `detail` MUST be present and SHOULD contain a non-critical message, e.g., reporting unrecognized search attributes or deprecated features.\nThe field `status`, representing a HTTP response status code, MUST NOT be present for a warning resource object.\nThis is an exclusive field for error resource objects."
          }
        },
        "type": "object",
        "required": [
          "query",
          "api_version",
          "more_data_available"
        ],
        "title": "ResponseMeta",
        "description": "A [JSON API meta member](https://jsonapi.org/format/1.0#document-meta)\nthat contains JSON API meta objects of non-standard\nmeta-information.\n\nOPTIONAL additional information global to the query that is not\nspecified in this document, MUST start with a\ndatabase-provider-specific prefix."
      },
      "ResponseMetaQuery": {
        "properties": {
          "representation": {
            "type": "string",
            "title": "Representation",
            "description": "A string with the part of the URL following the versioned or unversioned base URL that serves the API.\nQuery parameters that have not been used in processing the request MAY be omitted.\nIn particular, if no query parameters have been involved in processing the request, the query part of the URL MAY be excluded.\nExample: `/structures?filter=nelements=2`"
          }
        },
        "type": "object",
        "required": [
          "representation"
        ],
        "title": "ResponseMetaQuery",
        "description": "Information on the query that was requested."
      },
      "StructureRelationship": {
        "properties": {
          "links": {
            "allOf": [
              {
                "$ref": "#/components/schemas/RelationshipLinks"
              }
            ],
            "title": "Links",
            "description": "a links object containing at least one of the following: self, related"
          },
          "data": {
            "anyOf": [
              {
                "$ref": "#/components/schemas/BaseRelationshipResource"
              },
              {
                "items": {
                  "$ref": "#/components/schemas/BaseRelationshipResource"
                },
                "type": "array"
              }
            ],
            "uniqueItems": true,
            "title": "Data",
            "description": "Resource linkage"
          },
          "meta": {
            "allOf": [
              {
                "$ref": "#/components/schemas/Meta"
              }
            ],
            "title": "Meta",
            "description": "a meta object that contains non-standard meta-information about the relationship."
          }
        },
        "type": "object",
        "title": "StructureRelationship",
        "description": "Similar to normal JSON API relationship, but with addition of OPTIONAL meta field for a resource."
      },
      "ToplevelLinks": {
        "properties": {
          "self": {
            "anyOf": [
              {
                "type": "string",
                "maxLength": 65536,
                "minLength": 1,
                "format": "uri"
              },
              {
                "$ref": "#/components/schemas/Link"
              }
            ],
            "title": "Self",
            "description": "A link to itself"
          },
          "related": {
            "anyOf": [
              {
                "type": "string",
                "maxLength": 65536,
                "minLength": 1,
                "format": "uri"
              },
              {
                "$ref": "#/components/schemas/Link"
              }
            ],
            "title": "Related",
            "description": "A related resource link"
          },
          "first": {
            "anyOf": [
              {
                "type": "string",
                "maxLength": 65536,
                "minLength": 1,
                "format": "uri"
              },
              {
                "$ref": "#/components/schemas/Link"
              }
            ],
            "title": "First",
            "description": "The first page of data"
          },
          "last": {
            "anyOf": [
              {
                "type": "string",
                "maxLength": 65536,
                "minLength": 1,
                "format": "uri"
              },
              {
                "$ref": "#/components/schemas/Link"
              }
            ],
            "title": "Last",
            "description": "The last page of data"
          },
          "prev": {
            "anyOf": [
              {
                "type": "string",
                "maxLength": 65536,
                "minLength": 1,
                "format": "uri"
              },
              {
                "$ref": "#/components/schemas/Link"
              }
            ],
            "title": "Prev",
            "description": "The previous page of data"
          },
          "next": {
            "anyOf": [
              {
                "type": "string",
                "maxLength": 65536,
                "minLength": 1,
                "format": "uri"
              },
              {
                "$ref": "#/components/schemas/Link"
              }
            ],
            "title": "Next",
            "description": "The next page of data"
          }
        },
        "type": "object",
        "title": "ToplevelLinks",
        "description": "A set of Links objects, possibly including pagination"
      },
      "Warnings": {
        "properties": {
          "id": {
            "type": "string",
            "title": "Id",
            "description": "A unique identifier for this particular occurrence of the problem."
          },
          "links": {
            "allOf": [
              {
                "$ref": "#/components/schemas/ErrorLinks"
              }
            ],
            "title": "Links",
            "description": "A links object storing about"
          },
          "code": {
            "type": "string",
            "title": "Code",
            "description": "an application-specific error code, expressed as a string value."
          },
          "title": {
            "type": "string",
            "title": "Title",
            "description": "A short, human-readable summary of the problem. It **SHOULD NOT** change from occurrence to occurrence of the problem, except for purposes of localization."
          },
          "detail": {
            "type": "string",
            "title": "Detail",
            "description": "A human-readable explanation specific to this occurrence of the problem."
          },
          "source": {
            "allOf": [
              {
                "$ref": "#/components/schemas/ErrorSource"
              }
            ],
            "title": "Source",
            "description": "An object containing references to the source of the error"
          },
          "meta": {
            "allOf": [
              {
                "$ref": "#/components/schemas/Meta"
              }
            ],
            "title": "Meta",
            "description": "a meta object containing non-standard meta-information about the error."
          },
          "type": {
            "type": "string",
            "pattern": "^warning$",
            "title": "Type",
            "description": "Warnings must be of type \"warning\"",
            "default": "warning"
          }
        },
        "type": "object",
        "required": [
          "detail",
          "type"
        ],
        "title": "Warnings",
        "description": "OPTIMADE-specific warning class based on OPTIMADE-specific JSON API Error.\n\nFrom the specification:\n\nA warning resource object is defined similarly to a JSON API error object, but MUST also include the field type, which MUST have the value \"warning\".\nThe field detail MUST be present and SHOULD contain a non-critical message, e.g., reporting unrecognized search attributes or deprecated features.\n\nNote: Must be named \"Warnings\", since \"Warning\" is a built-in Python class."
      }
    }
  }
}<|MERGE_RESOLUTION|>--- conflicted
+++ resolved
@@ -1,5 +1,5 @@
 {
-  "openapi": "3.1.0",
+  "openapi": "3.0.2",
   "info": {
     "title": "OPTIMADE API - Index meta-database",
     "description": "The [Open Databases Integration for Materials Design (OPTIMADE) consortium](https://www.optimade.org/) aims to make materials databases interoperational by developing a common REST API.\nThis is the \"special\" index meta-database.\n\nThis specification is generated using [`optimade-python-tools`](https://github.com/Materials-Consortia/optimade-python-tools/tree/v0.25.2) v0.25.2.",
@@ -109,8 +109,8 @@
             "description": "A filter string, in the format described in section API Filtering Format Specification of the specification.",
             "required": false,
             "schema": {
+              "title": "Filter",
               "type": "string",
-              "title": "Filter",
               "description": "A filter string, in the format described in section API Filtering Format Specification of the specification.",
               "default": ""
             },
@@ -121,8 +121,8 @@
             "description": "The output format requested (see section Response Format).\nDefaults to the format string 'json', which specifies the standard output format described in this specification.\nExample: `http://example.com/v1/structures?response_format=xml`",
             "required": false,
             "schema": {
+              "title": "Response Format",
               "type": "string",
-              "title": "Response Format",
               "description": "The output format requested (see section Response Format).\nDefaults to the format string 'json', which specifies the standard output format described in this specification.\nExample: `http://example.com/v1/structures?response_format=xml`",
               "default": "json"
             },
@@ -133,10 +133,10 @@
             "description": "An email address of the user making the request.\nThe email SHOULD be that of a person and not an automatic system.\nExample: `http://example.com/v1/structures?email_address=user@example.com`",
             "required": false,
             "schema": {
+              "title": "Email Address",
               "type": "string",
+              "description": "An email address of the user making the request.\nThe email SHOULD be that of a person and not an automatic system.\nExample: `http://example.com/v1/structures?email_address=user@example.com`",
               "format": "email",
-              "title": "Email Address",
-              "description": "An email address of the user making the request.\nThe email SHOULD be that of a person and not an automatic system.\nExample: `http://example.com/v1/structures?email_address=user@example.com`",
               "default": ""
             },
             "name": "email_address",
@@ -146,9 +146,9 @@
             "description": "A comma-delimited set of fields to be provided in the output.\nIf provided, these fields MUST be returned along with the REQUIRED fields.\nOther OPTIONAL fields MUST NOT be returned when this parameter is present.\nExample: `http://example.com/v1/structures?response_fields=last_modified,nsites`",
             "required": false,
             "schema": {
+              "title": "Response Fields",
+              "pattern": "([a-z_][a-z_0-9]*(,[a-z_][a-z_0-9]*)*)?",
               "type": "string",
-              "pattern": "([a-z_][a-z_0-9]*(,[a-z_][a-z_0-9]*)*)?",
-              "title": "Response Fields",
               "description": "A comma-delimited set of fields to be provided in the output.\nIf provided, these fields MUST be returned along with the REQUIRED fields.\nOther OPTIONAL fields MUST NOT be returned when this parameter is present.\nExample: `http://example.com/v1/structures?response_fields=last_modified,nsites`",
               "default": ""
             },
@@ -159,9 +159,9 @@
             "description": "If supporting sortable queries, an implementation MUST use the `sort` query parameter with format as specified by [JSON API 1.0](https://jsonapi.org/format/1.0/#fetching-sorting).\n\nAn implementation MAY support multiple sort fields for a single query.\nIf it does, it again MUST conform to the JSON API 1.0 specification.\n\nIf an implementation supports sorting for an entry listing endpoint, then the `/info/<entries>` endpoint MUST include, for each field name `<fieldname>` in its `data.properties.<fieldname>` response value that can be used for sorting, the key `sortable` with value `true`.\nIf a field name under an entry listing endpoint supporting sorting cannot be used for sorting, the server MUST either leave out the `sortable` key or set it equal to `false` for the specific field name.\nThe set of field names, with `sortable` equal to `true` are allowed to be used in the \"sort fields\" list according to its definition in the JSON API 1.0 specification.\nThe field `sortable` is in addition to each property description and other OPTIONAL fields.\nAn example is shown in the section Entry Listing Info Endpoints.",
             "required": false,
             "schema": {
+              "title": "Sort",
+              "pattern": "([a-z_][a-z_0-9]*(,[a-z_][a-z_0-9]*)*)?",
               "type": "string",
-              "pattern": "([a-z_][a-z_0-9]*(,[a-z_][a-z_0-9]*)*)?",
-              "title": "Sort",
               "description": "If supporting sortable queries, an implementation MUST use the `sort` query parameter with format as specified by [JSON API 1.0](https://jsonapi.org/format/1.0/#fetching-sorting).\n\nAn implementation MAY support multiple sort fields for a single query.\nIf it does, it again MUST conform to the JSON API 1.0 specification.\n\nIf an implementation supports sorting for an entry listing endpoint, then the `/info/<entries>` endpoint MUST include, for each field name `<fieldname>` in its `data.properties.<fieldname>` response value that can be used for sorting, the key `sortable` with value `true`.\nIf a field name under an entry listing endpoint supporting sorting cannot be used for sorting, the server MUST either leave out the `sortable` key or set it equal to `false` for the specific field name.\nThe set of field names, with `sortable` equal to `true` are allowed to be used in the \"sort fields\" list according to its definition in the JSON API 1.0 specification.\nThe field `sortable` is in addition to each property description and other OPTIONAL fields.\nAn example is shown in the section Entry Listing Info Endpoints.",
               "default": ""
             },
@@ -172,9 +172,9 @@
             "description": "Sets a numerical limit on the number of entries returned.\nSee [JSON API 1.0](https://jsonapi.org/format/1.0/#fetching-pagination).\nThe API implementation MUST return no more than the number specified.\nIt MAY return fewer.\nThe database MAY have a maximum limit and not accept larger numbers (in which case an error code -- 403 Forbidden -- MUST be returned).\nThe default limit value is up to the API implementation to decide.\nExample: `http://example.com/optimade/v1/structures?page_limit=100`",
             "required": false,
             "schema": {
+              "title": "Page Limit",
+              "minimum": 0.0,
               "type": "integer",
-              "minimum": 0.0,
-              "title": "Page Limit",
               "description": "Sets a numerical limit on the number of entries returned.\nSee [JSON API 1.0](https://jsonapi.org/format/1.0/#fetching-pagination).\nThe API implementation MUST return no more than the number specified.\nIt MAY return fewer.\nThe database MAY have a maximum limit and not accept larger numbers (in which case an error code -- 403 Forbidden -- MUST be returned).\nThe default limit value is up to the API implementation to decide.\nExample: `http://example.com/optimade/v1/structures?page_limit=100`",
               "default": 20
             },
@@ -185,9 +185,9 @@
             "description": "RECOMMENDED for use with _offset-based_ pagination: using `page_offset` and `page_limit` is RECOMMENDED.\nExample: Skip 50 structures and fetch up to 100: `/structures?page_offset=50&page_limit=100`.",
             "required": false,
             "schema": {
+              "title": "Page Offset",
+              "minimum": 0.0,
               "type": "integer",
-              "minimum": 0.0,
-              "title": "Page Offset",
               "description": "RECOMMENDED for use with _offset-based_ pagination: using `page_offset` and `page_limit` is RECOMMENDED.\nExample: Skip 50 structures and fetch up to 100: `/structures?page_offset=50&page_limit=100`.",
               "default": 0
             },
@@ -198,8 +198,8 @@
             "description": "RECOMMENDED for use with _page-based_ pagination: using `page_number` and `page_limit` is RECOMMENDED.\nIt is RECOMMENDED that the first page has number 1, i.e., that `page_number` is 1-based.\nExample: Fetch page 2 of up to 50 structures per page: `/structures?page_number=2&page_limit=50`.",
             "required": false,
             "schema": {
+              "title": "Page Number",
               "type": "integer",
-              "title": "Page Number",
               "description": "RECOMMENDED for use with _page-based_ pagination: using `page_number` and `page_limit` is RECOMMENDED.\nIt is RECOMMENDED that the first page has number 1, i.e., that `page_number` is 1-based.\nExample: Fetch page 2 of up to 50 structures per page: `/structures?page_number=2&page_limit=50`."
             },
             "name": "page_number",
@@ -209,9 +209,9 @@
             "description": "RECOMMENDED for use with _cursor-based_ pagination: using `page_cursor` and `page_limit` is RECOMMENDED.",
             "required": false,
             "schema": {
+              "title": "Page Cursor",
+              "minimum": 0.0,
               "type": "integer",
-              "minimum": 0.0,
-              "title": "Page Cursor",
               "description": "RECOMMENDED for use with _cursor-based_ pagination: using `page_cursor` and `page_limit` is RECOMMENDED.",
               "default": 0
             },
@@ -222,8 +222,8 @@
             "description": "RECOMMENDED for use with _value-based_ pagination: using `page_above`/`page_below` and `page_limit` is RECOMMENDED.\nExample: Fetch up to 100 structures above sort-field value 4000 (in this example, server chooses to fetch results sorted by increasing `id`, so `page_above` value refers to an `id` value): `/structures?page_above=4000&page_limit=100`.",
             "required": false,
             "schema": {
+              "title": "Page Above",
               "type": "string",
-              "title": "Page Above",
               "description": "RECOMMENDED for use with _value-based_ pagination: using `page_above`/`page_below` and `page_limit` is RECOMMENDED.\nExample: Fetch up to 100 structures above sort-field value 4000 (in this example, server chooses to fetch results sorted by increasing `id`, so `page_above` value refers to an `id` value): `/structures?page_above=4000&page_limit=100`."
             },
             "name": "page_above",
@@ -233,8 +233,8 @@
             "description": "RECOMMENDED for use with _value-based_ pagination: using `page_above`/`page_below` and `page_limit` is RECOMMENDED.",
             "required": false,
             "schema": {
+              "title": "Page Below",
               "type": "string",
-              "title": "Page Below",
               "description": "RECOMMENDED for use with _value-based_ pagination: using `page_above`/`page_below` and `page_limit` is RECOMMENDED."
             },
             "name": "page_below",
@@ -244,8 +244,8 @@
             "description": "A server MAY implement the JSON API concept of returning [compound documents](https://jsonapi.org/format/1.0/#document-compound-documents) by utilizing the `include` query parameter as specified by [JSON API 1.0](https://jsonapi.org/format/1.0/#fetching-includes).\n\nAll related resource objects MUST be returned as part of an array value for the top-level `included` field, see the section JSON Response Schema: Common Fields.\n\nThe value of `include` MUST be a comma-separated list of \"relationship paths\", as defined in the [JSON API](https://jsonapi.org/format/1.0/#fetching-includes).\nIf relationship paths are not supported, or a server is unable to identify a relationship path a `400 Bad Request` response MUST be made.\n\nThe **default value** for `include` is `references`.\nThis means `references` entries MUST always be included under the top-level field `included` as default, since a server assumes if `include` is not specified by a client in the request, it is still specified as `include=references`.\nNote, if a client explicitly specifies `include` and leaves out `references`, `references` resource objects MUST NOT be included under the top-level field `included`, as per the definition of `included`, see section JSON Response Schema: Common Fields.\n\n> **Note**: A query with the parameter `include` set to the empty string means no related resource objects are to be returned under the top-level field `included`.",
             "required": false,
             "schema": {
+              "title": "Include",
               "type": "string",
-              "title": "Include",
               "description": "A server MAY implement the JSON API concept of returning [compound documents](https://jsonapi.org/format/1.0/#document-compound-documents) by utilizing the `include` query parameter as specified by [JSON API 1.0](https://jsonapi.org/format/1.0/#fetching-includes).\n\nAll related resource objects MUST be returned as part of an array value for the top-level `included` field, see the section JSON Response Schema: Common Fields.\n\nThe value of `include` MUST be a comma-separated list of \"relationship paths\", as defined in the [JSON API](https://jsonapi.org/format/1.0/#fetching-includes).\nIf relationship paths are not supported, or a server is unable to identify a relationship path a `400 Bad Request` response MUST be made.\n\nThe **default value** for `include` is `references`.\nThis means `references` entries MUST always be included under the top-level field `included` as default, since a server assumes if `include` is not specified by a client in the request, it is still specified as `include=references`.\nNote, if a client explicitly specifies `include` and leaves out `references`, `references` resource objects MUST NOT be included under the top-level field `included`, as per the definition of `included`, see section JSON Response Schema: Common Fields.\n\n> **Note**: A query with the parameter `include` set to the empty string means no related resource objects are to be returned under the top-level field `included`.",
               "default": "references"
             },
@@ -256,9 +256,9 @@
             "description": "If the client provides the parameter, the value SHOULD have the format `vMAJOR` or `vMAJOR.MINOR`, where MAJOR is a major version and MINOR is a minor version of the API. For example, if a client appends `api_hint=v1.0` to the query string, the hint provided is for major version 1 and minor version 0.",
             "required": false,
             "schema": {
+              "title": "Api Hint",
+              "pattern": "(v[0-9]+(\\.[0-9]+)?)?",
               "type": "string",
-              "pattern": "(v[0-9]+(\\.[0-9]+)?)?",
-              "title": "Api Hint",
               "description": "If the client provides the parameter, the value SHOULD have the format `vMAJOR` or `vMAJOR.MINOR`, where MAJOR is a major version and MINOR is a minor version of the API. For example, if a client appends `api_hint=v1.0` to the query string, the hint provided is for major version 1 and minor version 0.",
               "default": ""
             },
@@ -376,36 +376,42 @@
   "components": {
     "schemas": {
       "Aggregate": {
+        "title": "Aggregate",
         "enum": [
           "ok",
           "test",
           "staging",
           "no"
         ],
-        "title": "Aggregate",
         "description": "Enumeration of aggregate values"
       },
       "Attributes": {
+        "title": "Attributes",
+        "type": "object",
         "properties": {},
-        "type": "object",
-        "title": "Attributes",
         "description": "Members of the attributes object (\"attributes\") represent information about the resource object in which it's defined.\nThe keys for Attributes MUST NOT be:\n    relationships\n    links\n    id\n    type"
       },
       "AvailableApiVersion": {
+        "title": "AvailableApiVersion",
+        "required": [
+          "url",
+          "version"
+        ],
+        "type": "object",
         "properties": {
           "url": {
-            "type": "string",
+            "title": "Url",
             "maxLength": 65536,
             "minLength": 1,
             "pattern": ".+/v[0-1](\\.[0-9]+)*/?$",
-            "format": "uri",
-            "title": "Url",
-            "description": "A string specifying a versioned base URL that MUST adhere to the rules in section Base URL"
+            "type": "string",
+            "description": "A string specifying a versioned base URL that MUST adhere to the rules in section Base URL",
+            "format": "uri"
           },
           "version": {
-            "type": "string",
+            "title": "Version",
             "pattern": "^(0|[1-9]\\d*)\\.(0|[1-9]\\d*)\\.(0|[1-9]\\d*)(?:-((?:0|[1-9]\\d*|\\d*[a-zA-Z-][0-9a-zA-Z-]*)(?:\\.(?:0|[1-9]\\d*|\\d*[a-zA-Z-][0-9a-zA-Z-]*))*))?(?:\\+([0-9a-zA-Z-]+(?:\\.[0-9a-zA-Z-]+)*))?$",
-            "title": "Version",
+            "type": "string",
             "description": "A string containing the full version number of the API served at that versioned base URL.\nThe version number string MUST NOT be prefixed by, e.g., 'v'.\nExamples: `1.0.0`, `1.0.0-rc.2`.",
             "example": [
               "0.10.1",
@@ -414,57 +420,51 @@
             ]
           }
         },
-        "type": "object",
-        "required": [
-          "url",
-          "version"
-        ],
-        "title": "AvailableApiVersion",
         "description": "A JSON object containing information about an available API version"
       },
       "BaseRelationshipMeta": {
+        "title": "BaseRelationshipMeta",
+        "required": [
+          "description"
+        ],
+        "type": "object",
         "properties": {
           "description": {
-            "type": "string",
             "title": "Description",
+            "type": "string",
             "description": "OPTIONAL human-readable description of the relationship."
           }
         },
-        "type": "object",
-        "required": [
-          "description"
-        ],
-        "title": "BaseRelationshipMeta",
         "description": "Specific meta field for base relationship resource"
       },
       "BaseRelationshipResource": {
-        "properties": {
-          "id": {
-            "type": "string",
-            "title": "Id",
-            "description": "Resource ID"
-          },
-          "type": {
-            "type": "string",
-            "title": "Type",
-            "description": "Resource type"
-          },
-          "meta": {
-            "allOf": [
-              {
-                "$ref": "#/components/schemas/BaseRelationshipMeta"
-              }
-            ],
-            "title": "Meta",
-            "description": "Relationship meta field. MUST contain 'description' if supplied."
-          }
-        },
-        "type": "object",
+        "title": "BaseRelationshipResource",
         "required": [
           "id",
           "type"
         ],
-        "title": "BaseRelationshipResource",
+        "type": "object",
+        "properties": {
+          "id": {
+            "title": "Id",
+            "type": "string",
+            "description": "Resource ID"
+          },
+          "type": {
+            "title": "Type",
+            "type": "string",
+            "description": "Resource type"
+          },
+          "meta": {
+            "title": "Meta",
+            "allOf": [
+              {
+                "$ref": "#/components/schemas/BaseRelationshipMeta"
+              }
+            ],
+            "description": "Relationship meta field. MUST contain 'description' if supplied."
+          }
+        },
         "description": "Minimum requirements to represent a relationship resource"
       },
       "EntryMetadata": {
@@ -491,384 +491,388 @@
         "description": "Contains the metadata for the attributes of an entry"
       },
       "EntryRelationships": {
+        "title": "EntryRelationships",
+        "type": "object",
         "properties": {
           "references": {
+            "title": "References",
             "allOf": [
               {
                 "$ref": "#/components/schemas/ReferenceRelationship"
               }
             ],
-            "title": "References",
             "description": "Object containing links to relationships with entries of the `references` type."
           },
           "structures": {
+            "title": "Structures",
             "allOf": [
               {
                 "$ref": "#/components/schemas/StructureRelationship"
               }
             ],
-            "title": "Structures",
             "description": "Object containing links to relationships with entries of the `structures` type."
           }
         },
-        "type": "object",
-        "title": "EntryRelationships",
         "description": "This model wraps the JSON API Relationships to include type-specific top level keys."
       },
       "EntryResource": {
+        "title": "EntryResource",
+        "required": [
+          "id",
+          "type",
+          "attributes"
+        ],
+        "type": "object",
         "properties": {
           "id": {
-            "type": "string",
             "title": "Id",
+            "type": "string",
             "description": "An entry's ID as defined in section Definition of Terms.\n\n- **Type**: string.\n\n- **Requirements/Conventions**:\n    - **Support**: MUST be supported by all implementations, MUST NOT be `null`.\n    - **Query**: MUST be a queryable property with support for all mandatory filter features.\n    - **Response**: REQUIRED in the response.\n\n- **Examples**:\n    - `\"db/1234567\"`\n    - `\"cod/2000000\"`\n    - `\"cod/2000000@1234567\"`\n    - `\"nomad/L1234567890\"`\n    - `\"42\"`",
             "x-optimade-support": "must",
             "x-optimade-queryable": "must"
           },
           "type": {
-            "type": "string",
             "title": "Type",
+            "type": "string",
             "description": "The name of the type of an entry.\n\n- **Type**: string.\n\n- **Requirements/Conventions**:\n    - **Support**: MUST be supported by all implementations, MUST NOT be `null`.\n    - **Query**: MUST be a queryable property with support for all mandatory filter features.\n    - **Response**: REQUIRED in the response.\n    - MUST be an existing entry type.\n    - The entry of type `<type>` and ID `<id>` MUST be returned in response to a request for `/<type>/<id>` under the versioned base URL.\n\n- **Example**: `\"structures\"`",
             "x-optimade-support": "must",
             "x-optimade-queryable": "must"
           },
           "links": {
+            "title": "Links",
             "allOf": [
               {
                 "$ref": "#/components/schemas/ResourceLinks"
               }
             ],
-            "title": "Links",
             "description": "a links object containing links related to the resource."
           },
           "meta": {
+            "title": "Meta",
             "allOf": [
               {
                 "$ref": "#/components/schemas/EntryMetadata"
               }
             ],
-<<<<<<< HEAD
             "description": "A dictionary, containing entry and property-specific metadata for a given entry."
-=======
-            "title": "Meta",
-            "description": "a meta object containing non-standard meta-information about a resource that can not be represented as an attribute or relationship."
->>>>>>> 133bc8b4
           },
           "attributes": {
+            "title": "Attributes",
             "allOf": [
               {
                 "$ref": "#/components/schemas/EntryResourceAttributes"
               }
             ],
-            "title": "Attributes",
             "description": "A dictionary, containing key-value pairs representing the entry's properties, except for `type` and `id`.\nDatabase-provider-specific properties need to include the database-provider-specific prefix (see section on Database-Provider-Specific Namespace Prefixes)."
           },
           "relationships": {
+            "title": "Relationships",
             "allOf": [
               {
                 "$ref": "#/components/schemas/EntryRelationships"
               }
             ],
-            "title": "Relationships",
             "description": "A dictionary containing references to other entries according to the description in section Relationships encoded as [JSON API Relationships](https://jsonapi.org/format/1.0/#document-resource-object-relationships).\nThe OPTIONAL human-readable description of the relationship MAY be provided in the `description` field inside the `meta` dictionary of the JSON API resource identifier object."
           }
         },
-        "type": "object",
-        "required": [
-          "id",
-          "type",
-          "attributes"
-        ],
-        "title": "EntryResource",
         "description": "The base model for an entry resource."
       },
       "EntryResourceAttributes": {
+        "title": "EntryResourceAttributes",
+        "required": [
+          "last_modified"
+        ],
+        "type": "object",
         "properties": {
           "immutable_id": {
-            "type": "string",
             "title": "Immutable Id",
+            "type": "string",
             "description": "The entry's immutable ID (e.g., an UUID). This is important for databases having preferred IDs that point to \"the latest version\" of a record, but still offer access to older variants. This ID maps to the version-specific record, in case it changes in the future.\n\n- **Type**: string.\n\n- **Requirements/Conventions**:\n    - **Support**: OPTIONAL support in implementations, i.e., MAY be `null`.\n    - **Query**: MUST be a queryable property with support for all mandatory filter features.\n\n- **Examples**:\n    - `\"8bd3e750-b477-41a0-9b11-3a799f21b44f\"`\n    - `\"fjeiwoj,54;@=%<>#32\"` (Strings that are not URL-safe are allowed.)",
             "x-optimade-support": "optional",
             "x-optimade-queryable": "must"
           },
           "last_modified": {
-            "type": "string",
+            "title": "Last Modified",
+            "type": "string",
+            "description": "Date and time representing when the entry was last modified.\n\n- **Type**: timestamp.\n\n- **Requirements/Conventions**:\n    - **Support**: SHOULD be supported by all implementations, i.e., SHOULD NOT be `null`.\n    - **Query**: MUST be a queryable property with support for all mandatory filter features.\n    - **Response**: REQUIRED in the response unless the query parameter `response_fields` is present and does not include this property.\n\n- **Example**:\n    - As part of JSON response format: `\"2007-04-05T14:30:20Z\"` (i.e., encoded as an [RFC 3339 Internet Date/Time Format](https://tools.ietf.org/html/rfc3339#section-5.6) string.)",
             "format": "date-time",
-            "title": "Last Modified",
-            "description": "Date and time representing when the entry was last modified.\n\n- **Type**: timestamp.\n\n- **Requirements/Conventions**:\n    - **Support**: SHOULD be supported by all implementations, i.e., SHOULD NOT be `null`.\n    - **Query**: MUST be a queryable property with support for all mandatory filter features.\n    - **Response**: REQUIRED in the response unless the query parameter `response_fields` is present and does not include this property.\n\n- **Example**:\n    - As part of JSON response format: `\"2007-04-05T14:30:20Z\"` (i.e., encoded as an [RFC 3339 Internet Date/Time Format](https://tools.ietf.org/html/rfc3339#section-5.6) string.)",
             "x-optimade-support": "should",
             "x-optimade-queryable": "must"
           }
         },
-        "type": "object",
-        "required": [
-          "last_modified"
-        ],
-        "title": "EntryResourceAttributes",
         "description": "Contains key-value pairs representing the entry's properties."
       },
       "Error": {
+        "title": "Error",
+        "type": "object",
         "properties": {
           "id": {
-            "type": "string",
             "title": "Id",
+            "type": "string",
             "description": "A unique identifier for this particular occurrence of the problem."
           },
           "links": {
+            "title": "Links",
             "allOf": [
               {
                 "$ref": "#/components/schemas/ErrorLinks"
               }
             ],
-            "title": "Links",
             "description": "A links object storing about"
           },
           "status": {
-            "type": "string",
             "title": "Status",
+            "type": "string",
             "description": "the HTTP status code applicable to this problem, expressed as a string value."
           },
           "code": {
-            "type": "string",
             "title": "Code",
+            "type": "string",
             "description": "an application-specific error code, expressed as a string value."
           },
           "title": {
-            "type": "string",
             "title": "Title",
+            "type": "string",
             "description": "A short, human-readable summary of the problem. It **SHOULD NOT** change from occurrence to occurrence of the problem, except for purposes of localization."
           },
           "detail": {
-            "type": "string",
             "title": "Detail",
+            "type": "string",
             "description": "A human-readable explanation specific to this occurrence of the problem."
           },
           "source": {
+            "title": "Source",
             "allOf": [
               {
                 "$ref": "#/components/schemas/ErrorSource"
               }
             ],
-            "title": "Source",
             "description": "An object containing references to the source of the error"
           },
           "meta": {
+            "title": "Meta",
             "allOf": [
               {
                 "$ref": "#/components/schemas/Meta"
               }
             ],
-            "title": "Meta",
             "description": "a meta object containing non-standard meta-information about the error."
           }
         },
-        "type": "object",
-        "title": "Error",
         "description": "An error response"
       },
       "ErrorLinks": {
+        "title": "ErrorLinks",
+        "type": "object",
         "properties": {
           "about": {
-            "anyOf": [
-              {
-                "type": "string",
+            "title": "About",
+            "anyOf": [
+              {
                 "maxLength": 65536,
                 "minLength": 1,
+                "type": "string",
                 "format": "uri"
               },
               {
                 "$ref": "#/components/schemas/Link"
               }
             ],
-            "title": "About",
             "description": "A link that leads to further details about this particular occurrence of the problem."
           }
         },
-        "type": "object",
-        "title": "ErrorLinks",
         "description": "A Links object specific to Error objects"
       },
       "ErrorResponse": {
+        "title": "ErrorResponse",
+        "required": [
+          "meta",
+          "errors"
+        ],
+        "type": "object",
         "properties": {
           "data": {
+            "title": "Data",
+            "uniqueItems": true,
             "anyOf": [
               {
                 "$ref": "#/components/schemas/Resource"
               },
               {
+                "type": "array",
                 "items": {
                   "$ref": "#/components/schemas/Resource"
-                },
-                "type": "array"
-              }
-            ],
+                }
+              }
+            ],
+            "description": "Outputted Data"
+          },
+          "meta": {
+            "title": "Meta",
+            "allOf": [
+              {
+                "$ref": "#/components/schemas/ResponseMeta"
+              }
+            ],
+            "description": "A meta object containing non-standard information."
+          },
+          "errors": {
+            "title": "Errors",
             "uniqueItems": true,
-            "title": "Data",
-            "description": "Outputted Data"
-          },
-          "meta": {
-            "allOf": [
-              {
-                "$ref": "#/components/schemas/ResponseMeta"
-              }
-            ],
-            "title": "Meta",
-            "description": "A meta object containing non-standard information."
-          },
-          "errors": {
+            "type": "array",
             "items": {
               "$ref": "#/components/schemas/OptimadeError"
             },
+            "description": "A list of OPTIMADE-specific JSON API error objects, where the field detail MUST be present."
+          },
+          "included": {
+            "title": "Included",
+            "uniqueItems": true,
             "type": "array",
-            "uniqueItems": true,
-            "title": "Errors",
-            "description": "A list of OPTIMADE-specific JSON API error objects, where the field detail MUST be present."
-          },
-          "included": {
             "items": {
               "$ref": "#/components/schemas/Resource"
             },
-            "type": "array",
-            "uniqueItems": true,
-            "title": "Included",
             "description": "A list of unique included resources"
           },
           "links": {
+            "title": "Links",
             "allOf": [
               {
                 "$ref": "#/components/schemas/ToplevelLinks"
               }
             ],
-            "title": "Links",
             "description": "Links associated with the primary data or errors"
           },
           "jsonapi": {
+            "title": "Jsonapi",
             "allOf": [
               {
                 "$ref": "#/components/schemas/JsonApi"
               }
             ],
-            "title": "Jsonapi",
             "description": "Information about the JSON API used"
           }
         },
-        "type": "object",
-        "required": [
-          "meta",
-          "errors"
-        ],
-        "title": "ErrorResponse",
         "description": "errors MUST be present and data MUST be skipped"
       },
       "ErrorSource": {
+        "title": "ErrorSource",
+        "type": "object",
         "properties": {
           "pointer": {
-            "type": "string",
             "title": "Pointer",
+            "type": "string",
             "description": "a JSON Pointer [RFC6901] to the associated entity in the request document [e.g. \"/data\" for a primary data object, or \"/data/attributes/title\" for a specific attribute]."
           },
           "parameter": {
-            "type": "string",
             "title": "Parameter",
+            "type": "string",
             "description": "a string indicating which URI query parameter caused the error."
           }
         },
-        "type": "object",
-        "title": "ErrorSource",
         "description": "an object containing references to the source of the error"
       },
       "Implementation": {
+        "title": "Implementation",
+        "type": "object",
         "properties": {
           "name": {
-            "type": "string",
             "title": "Name",
+            "type": "string",
             "description": "name of the implementation"
           },
           "version": {
-            "type": "string",
             "title": "Version",
+            "type": "string",
             "description": "version string of the current implementation"
           },
           "homepage": {
-            "anyOf": [
-              {
-                "type": "string",
+            "title": "Homepage",
+            "anyOf": [
+              {
                 "maxLength": 65536,
                 "minLength": 1,
+                "type": "string",
                 "format": "uri"
               },
               {
                 "$ref": "#/components/schemas/Link"
               }
             ],
-            "title": "Homepage",
             "description": "A [JSON API links object](http://jsonapi.org/format/1.0/#document-links) pointing to the homepage of the implementation."
           },
           "source_url": {
-            "anyOf": [
-              {
-                "type": "string",
+            "title": "Source Url",
+            "anyOf": [
+              {
                 "maxLength": 65536,
                 "minLength": 1,
+                "type": "string",
                 "format": "uri"
               },
               {
                 "$ref": "#/components/schemas/Link"
               }
             ],
-            "title": "Source Url",
             "description": "A [JSON API links object](http://jsonapi.org/format/1.0/#document-links) pointing to the implementation source, either downloadable archive or version control system."
           },
           "maintainer": {
+            "title": "Maintainer",
             "allOf": [
               {
                 "$ref": "#/components/schemas/ImplementationMaintainer"
               }
             ],
-            "title": "Maintainer",
             "description": "A dictionary providing details about the maintainer of the implementation."
           },
           "issue_tracker": {
-            "anyOf": [
-              {
-                "type": "string",
+            "title": "Issue Tracker",
+            "anyOf": [
+              {
                 "maxLength": 65536,
                 "minLength": 1,
+                "type": "string",
                 "format": "uri"
               },
               {
                 "$ref": "#/components/schemas/Link"
               }
             ],
-            "title": "Issue Tracker",
             "description": "A [JSON API links object](http://jsonapi.org/format/1.0/#document-links) pointing to the implementation's issue tracker."
           }
         },
-        "type": "object",
-        "title": "Implementation",
         "description": "Information on the server implementation"
       },
       "ImplementationMaintainer": {
+        "title": "ImplementationMaintainer",
+        "required": [
+          "email"
+        ],
+        "type": "object",
         "properties": {
           "email": {
-            "type": "string",
-            "format": "email",
             "title": "Email",
-            "description": "the maintainer's email address"
-          }
-        },
-        "type": "object",
-        "required": [
-          "email"
-        ],
-        "title": "ImplementationMaintainer",
+            "type": "string",
+            "description": "the maintainer's email address",
+            "format": "email"
+          }
+        },
         "description": "Details about the maintainer of the implementation"
       },
       "IndexInfoAttributes": {
+        "title": "IndexInfoAttributes",
+        "required": [
+          "api_version",
+          "available_api_versions",
+          "available_endpoints",
+          "entry_types_by_format"
+        ],
+        "type": "object",
         "properties": {
           "api_version": {
-            "type": "string",
+            "title": "Api Version",
             "pattern": "^(0|[1-9]\\d*)\\.(0|[1-9]\\d*)\\.(0|[1-9]\\d*)(?:-((?:0|[1-9]\\d*|\\d*[a-zA-Z-][0-9a-zA-Z-]*)(?:\\.(?:0|[1-9]\\d*|\\d*[a-zA-Z-][0-9a-zA-Z-]*))*))?(?:\\+([0-9a-zA-Z-]+(?:\\.[0-9a-zA-Z-]+)*))?$",
-            "title": "Api Version",
+            "type": "string",
             "description": "Presently used full version of the OPTIMADE API.\nThe version number string MUST NOT be prefixed by, e.g., \"v\".\nExamples: `1.0.0`, `1.0.0-rc.2`.",
             "example": [
               "0.10.1",
@@ -877,391 +881,313 @@
             ]
           },
           "available_api_versions": {
+            "title": "Available Api Versions",
+            "type": "array",
             "items": {
               "$ref": "#/components/schemas/AvailableApiVersion"
             },
+            "description": "A list of dictionaries of available API versions at other base URLs"
+          },
+          "formats": {
+            "title": "Formats",
             "type": "array",
-            "title": "Available Api Versions",
-            "description": "A list of dictionaries of available API versions at other base URLs"
-          },
-          "formats": {
             "items": {
               "type": "string"
             },
-            "type": "array",
-            "title": "Formats",
             "description": "List of available output formats.",
             "default": [
               "json"
             ]
           },
           "available_endpoints": {
+            "title": "Available Endpoints",
+            "type": "array",
             "items": {
               "type": "string"
             },
-            "type": "array",
-            "title": "Available Endpoints",
             "description": "List of available endpoints (i.e., the string to be appended to the versioned base URL)."
           },
           "entry_types_by_format": {
+            "title": "Entry Types By Format",
+            "type": "object",
             "additionalProperties": {
+              "type": "array",
               "items": {
                 "type": "string"
-              },
-              "type": "array"
-            },
-            "type": "object",
-            "title": "Entry Types By Format",
+              }
+            },
             "description": "Available entry endpoints as a function of output formats."
           },
           "is_index": {
+            "title": "Is Index",
             "type": "boolean",
-            "title": "Is Index",
             "description": "This must be `true` since this is an index meta-database (see section Index Meta-Database).",
             "default": true
           }
         },
-        "type": "object",
-        "required": [
-          "api_version",
-          "available_api_versions",
-          "available_endpoints",
-          "entry_types_by_format"
-        ],
-        "title": "IndexInfoAttributes",
         "description": "Attributes for Base URL Info endpoint for an Index Meta-Database"
       },
       "IndexInfoResource": {
-        "properties": {
-          "id": {
-            "type": "string",
-            "pattern": "^/$",
-            "title": "Id",
-            "default": "/"
-          },
-          "type": {
-            "type": "string",
-            "pattern": "^info$",
-            "title": "Type",
-            "default": "info"
-          },
-          "links": {
-            "allOf": [
-              {
-                "$ref": "#/components/schemas/ResourceLinks"
-              }
-            ],
-            "title": "Links",
-            "description": "a links object containing links related to the resource."
-          },
-          "meta": {
-            "allOf": [
-              {
-                "$ref": "#/components/schemas/Meta"
-              }
-            ],
-            "title": "Meta",
-            "description": "a meta object containing non-standard meta-information about a resource that can not be represented as an attribute or relationship."
-          },
-          "attributes": {
-            "$ref": "#/components/schemas/IndexInfoAttributes"
-          },
-          "relationships": {
-            "additionalProperties": {
-              "$ref": "#/components/schemas/IndexRelationship"
-            },
-            "type": "object",
-            "title": "Relationships",
-            "description": "Reference to the Links identifier object under the `links` endpoint that the provider has chosen as their 'default' OPTIMADE API database.\nA client SHOULD present this database as the first choice when an end-user chooses this provider."
-          }
-        },
-        "type": "object",
+        "title": "IndexInfoResource",
         "required": [
           "id",
           "type",
           "attributes",
           "relationships"
         ],
-        "title": "IndexInfoResource",
+        "type": "object",
+        "properties": {
+          "id": {
+            "title": "Id",
+            "pattern": "^/$",
+            "type": "string",
+            "default": "/"
+          },
+          "type": {
+            "title": "Type",
+            "pattern": "^info$",
+            "type": "string",
+            "default": "info"
+          },
+          "links": {
+            "title": "Links",
+            "allOf": [
+              {
+                "$ref": "#/components/schemas/ResourceLinks"
+              }
+            ],
+            "description": "a links object containing links related to the resource."
+          },
+          "meta": {
+            "title": "Meta",
+            "allOf": [
+              {
+                "$ref": "#/components/schemas/Meta"
+              }
+            ],
+            "description": "a meta object containing non-standard meta-information about a resource that can not be represented as an attribute or relationship."
+          },
+          "attributes": {
+            "$ref": "#/components/schemas/IndexInfoAttributes"
+          },
+          "relationships": {
+            "title": "Relationships",
+            "type": "object",
+            "additionalProperties": {
+              "$ref": "#/components/schemas/IndexRelationship"
+            },
+            "description": "Reference to the Links identifier object under the `links` endpoint that the provider has chosen as their 'default' OPTIMADE API database.\nA client SHOULD present this database as the first choice when an end-user chooses this provider."
+          }
+        },
         "description": "Index Meta-Database Base URL Info endpoint resource"
       },
       "IndexInfoResponse": {
+        "title": "IndexInfoResponse",
+        "required": [
+          "data",
+          "meta"
+        ],
+        "type": "object",
         "properties": {
           "data": {
+            "title": "Data",
             "allOf": [
               {
                 "$ref": "#/components/schemas/IndexInfoResource"
               }
             ],
-            "title": "Data",
             "description": "Index meta-database /info data."
           },
           "meta": {
+            "title": "Meta",
             "allOf": [
               {
                 "$ref": "#/components/schemas/ResponseMeta"
               }
             ],
-            "title": "Meta",
             "description": "A meta object containing non-standard information"
           },
           "errors": {
+            "title": "Errors",
+            "uniqueItems": true,
+            "type": "array",
             "items": {
               "$ref": "#/components/schemas/Error"
             },
+            "description": "A list of unique errors"
+          },
+          "included": {
+            "title": "Included",
+            "uniqueItems": true,
             "type": "array",
-            "uniqueItems": true,
-            "title": "Errors",
-            "description": "A list of unique errors"
-          },
-          "included": {
             "items": {
               "$ref": "#/components/schemas/Resource"
             },
-            "type": "array",
-            "uniqueItems": true,
-            "title": "Included",
             "description": "A list of unique included resources"
           },
           "links": {
+            "title": "Links",
             "allOf": [
               {
                 "$ref": "#/components/schemas/ToplevelLinks"
               }
             ],
-            "title": "Links",
             "description": "Links associated with the primary data or errors"
           },
           "jsonapi": {
+            "title": "Jsonapi",
             "allOf": [
               {
                 "$ref": "#/components/schemas/JsonApi"
               }
             ],
-            "title": "Jsonapi",
             "description": "Information about the JSON API used"
           }
         },
-        "type": "object",
-        "required": [
-          "data",
-          "meta"
-        ],
-        "title": "IndexInfoResponse",
         "description": "errors are not allowed"
       },
       "IndexRelationship": {
+        "title": "IndexRelationship",
+        "required": [
+          "data"
+        ],
+        "type": "object",
         "properties": {
           "data": {
+            "title": "Data",
             "allOf": [
               {
                 "$ref": "#/components/schemas/RelatedLinksResource"
               }
             ],
-            "title": "Data",
             "description": "[JSON API resource linkage](http://jsonapi.org/format/1.0/#document-links).\nIt MUST be either `null` or contain a single Links identifier object with the fields `id` and `type`"
           }
         },
-        "type": "object",
-        "required": [
-          "data"
-        ],
-        "title": "IndexRelationship",
         "description": "Index Meta-Database relationship"
       },
       "JsonApi": {
+        "title": "JsonApi",
+        "type": "object",
         "properties": {
           "version": {
-            "type": "string",
             "title": "Version",
+            "type": "string",
             "description": "Version of the json API used",
             "default": "1.0"
           },
           "meta": {
+            "title": "Meta",
             "allOf": [
               {
                 "$ref": "#/components/schemas/Meta"
               }
             ],
-            "title": "Meta",
             "description": "Non-standard meta information"
           }
         },
-        "type": "object",
-        "title": "JsonApi",
         "description": "An object describing the server's implementation"
       },
       "Link": {
+        "title": "Link",
+        "required": [
+          "href"
+        ],
+        "type": "object",
         "properties": {
           "href": {
-            "type": "string",
+            "title": "Href",
             "maxLength": 65536,
             "minLength": 1,
-            "format": "uri",
-            "title": "Href",
-            "description": "a string containing the link\u2019s URL."
+            "type": "string",
+            "description": "a string containing the link\u2019s URL.",
+            "format": "uri"
           },
           "meta": {
+            "title": "Meta",
             "allOf": [
               {
                 "$ref": "#/components/schemas/Meta"
               }
             ],
-            "title": "Meta",
             "description": "a meta object containing non-standard meta-information about the link."
           }
         },
-        "type": "object",
-        "required": [
-          "href"
-        ],
-        "title": "Link",
         "description": "A link **MUST** be represented as either: a string containing the link's URL or a link object."
       },
       "LinkType": {
+        "title": "LinkType",
         "enum": [
           "child",
           "root",
           "external",
           "providers"
         ],
-        "title": "LinkType",
         "description": "Enumeration of link_type values"
       },
       "LinksResource": {
+        "title": "LinksResource",
+        "required": [
+          "id",
+          "type",
+          "attributes"
+        ],
+        "type": "object",
         "properties": {
           "id": {
-            "type": "string",
             "title": "Id",
+            "type": "string",
             "description": "An entry's ID as defined in section Definition of Terms.\n\n- **Type**: string.\n\n- **Requirements/Conventions**:\n    - **Support**: MUST be supported by all implementations, MUST NOT be `null`.\n    - **Query**: MUST be a queryable property with support for all mandatory filter features.\n    - **Response**: REQUIRED in the response.\n\n- **Examples**:\n    - `\"db/1234567\"`\n    - `\"cod/2000000\"`\n    - `\"cod/2000000@1234567\"`\n    - `\"nomad/L1234567890\"`\n    - `\"42\"`",
             "x-optimade-support": "must",
             "x-optimade-queryable": "must"
           },
           "type": {
-            "type": "string",
+            "title": "Type",
             "pattern": "^links$",
-            "title": "Type",
+            "type": "string",
             "description": "These objects are described in detail in the section Links Endpoint",
             "default": "links"
           },
           "links": {
+            "title": "Links",
             "allOf": [
               {
                 "$ref": "#/components/schemas/ResourceLinks"
               }
             ],
-            "title": "Links",
             "description": "a links object containing links related to the resource."
           },
           "meta": {
+            "title": "Meta",
             "allOf": [
               {
                 "$ref": "#/components/schemas/EntryMetadata"
               }
             ],
-<<<<<<< HEAD
             "description": "A dictionary, containing entry and property-specific metadata for a given entry."
-=======
-            "title": "Meta",
-            "description": "a meta object containing non-standard meta-information about a resource that can not be represented as an attribute or relationship."
->>>>>>> 133bc8b4
           },
           "attributes": {
+            "title": "Attributes",
             "allOf": [
               {
                 "$ref": "#/components/schemas/LinksResourceAttributes"
               }
             ],
-            "title": "Attributes",
             "description": "A dictionary containing key-value pairs representing the Links resource's properties."
           },
           "relationships": {
+            "title": "Relationships",
             "allOf": [
               {
                 "$ref": "#/components/schemas/EntryRelationships"
               }
             ],
-            "title": "Relationships",
             "description": "A dictionary containing references to other entries according to the description in section Relationships encoded as [JSON API Relationships](https://jsonapi.org/format/1.0/#document-resource-object-relationships).\nThe OPTIONAL human-readable description of the relationship MAY be provided in the `description` field inside the `meta` dictionary of the JSON API resource identifier object."
           }
         },
-        "type": "object",
-        "required": [
-          "id",
-          "type",
-          "attributes"
-        ],
-        "title": "LinksResource",
         "description": "A Links endpoint resource object"
       },
       "LinksResourceAttributes": {
-        "properties": {
-          "name": {
-            "type": "string",
-            "title": "Name",
-            "description": "Human-readable name for the OPTIMADE API implementation, e.g., for use in clients to show the name to the end-user."
-          },
-          "description": {
-            "type": "string",
-            "title": "Description",
-            "description": "Human-readable description for the OPTIMADE API implementation, e.g., for use in clients to show a description to the end-user."
-          },
-          "base_url": {
-            "anyOf": [
-              {
-                "type": "string",
-                "maxLength": 65536,
-                "minLength": 1,
-                "format": "uri"
-              },
-              {
-                "$ref": "#/components/schemas/Link"
-              }
-            ],
-            "title": "Base Url",
-            "description": "JSON API links object, pointing to the base URL for this implementation"
-          },
-          "homepage": {
-            "anyOf": [
-              {
-                "type": "string",
-                "maxLength": 65536,
-                "minLength": 1,
-                "format": "uri"
-              },
-              {
-                "$ref": "#/components/schemas/Link"
-              }
-            ],
-            "title": "Homepage",
-            "description": "JSON API links object, pointing to a homepage URL for this implementation"
-          },
-          "link_type": {
-            "allOf": [
-              {
-                "$ref": "#/components/schemas/LinkType"
-              }
-            ],
-            "title": "Link Type",
-            "description": "The type of the linked relation.\nMUST be one of these values: 'child', 'root', 'external', 'providers'."
-          },
-          "aggregate": {
-            "allOf": [
-              {
-                "$ref": "#/components/schemas/Aggregate"
-              }
-            ],
-            "title": "Aggregate",
-            "description": "A string indicating whether a client that is following links to aggregate results from different OPTIMADE implementations should follow this link or not.\nThis flag SHOULD NOT be indicated for links where `link_type` is not `child`.\n\nIf not specified, clients MAY assume that the value is `ok`.\nIf specified, and the value is anything different than `ok`, the client MUST assume that the server is suggesting not to follow the link during aggregation by default (also if the value is not among the known ones, in case a future specification adds new accepted values).\n\nSpecific values indicate the reason why the server is providing the suggestion.\nA client MAY follow the link anyway if it has reason to do so (e.g., if the client is looking for all test databases, it MAY follow the links marked with `aggregate`=`test`).\n\nIf specified, it MUST be one of the values listed in section Link Aggregate Options.",
-            "default": "ok"
-          },
-          "no_aggregate_reason": {
-            "type": "string",
-            "title": "No Aggregate Reason",
-            "description": "An OPTIONAL human-readable string indicating the reason for suggesting not to aggregate results following the link.\nIt SHOULD NOT be present if `aggregate`=`ok`."
-          }
-        },
-        "type": "object",
+        "title": "LinksResourceAttributes",
         "required": [
           "name",
           "description",
@@ -1269,159 +1195,225 @@
           "homepage",
           "link_type"
         ],
-        "title": "LinksResourceAttributes",
+        "type": "object",
+        "properties": {
+          "name": {
+            "title": "Name",
+            "type": "string",
+            "description": "Human-readable name for the OPTIMADE API implementation, e.g., for use in clients to show the name to the end-user."
+          },
+          "description": {
+            "title": "Description",
+            "type": "string",
+            "description": "Human-readable description for the OPTIMADE API implementation, e.g., for use in clients to show a description to the end-user."
+          },
+          "base_url": {
+            "title": "Base Url",
+            "anyOf": [
+              {
+                "maxLength": 65536,
+                "minLength": 1,
+                "type": "string",
+                "format": "uri"
+              },
+              {
+                "$ref": "#/components/schemas/Link"
+              }
+            ],
+            "description": "JSON API links object, pointing to the base URL for this implementation"
+          },
+          "homepage": {
+            "title": "Homepage",
+            "anyOf": [
+              {
+                "maxLength": 65536,
+                "minLength": 1,
+                "type": "string",
+                "format": "uri"
+              },
+              {
+                "$ref": "#/components/schemas/Link"
+              }
+            ],
+            "description": "JSON API links object, pointing to a homepage URL for this implementation"
+          },
+          "link_type": {
+            "title": "Link Type",
+            "allOf": [
+              {
+                "$ref": "#/components/schemas/LinkType"
+              }
+            ],
+            "description": "The type of the linked relation.\nMUST be one of these values: 'child', 'root', 'external', 'providers'."
+          },
+          "aggregate": {
+            "title": "Aggregate",
+            "allOf": [
+              {
+                "$ref": "#/components/schemas/Aggregate"
+              }
+            ],
+            "description": "A string indicating whether a client that is following links to aggregate results from different OPTIMADE implementations should follow this link or not.\nThis flag SHOULD NOT be indicated for links where `link_type` is not `child`.\n\nIf not specified, clients MAY assume that the value is `ok`.\nIf specified, and the value is anything different than `ok`, the client MUST assume that the server is suggesting not to follow the link during aggregation by default (also if the value is not among the known ones, in case a future specification adds new accepted values).\n\nSpecific values indicate the reason why the server is providing the suggestion.\nA client MAY follow the link anyway if it has reason to do so (e.g., if the client is looking for all test databases, it MAY follow the links marked with `aggregate`=`test`).\n\nIf specified, it MUST be one of the values listed in section Link Aggregate Options.",
+            "default": "ok"
+          },
+          "no_aggregate_reason": {
+            "title": "No Aggregate Reason",
+            "type": "string",
+            "description": "An OPTIONAL human-readable string indicating the reason for suggesting not to aggregate results following the link.\nIt SHOULD NOT be present if `aggregate`=`ok`."
+          }
+        },
         "description": "Links endpoint resource object attributes"
       },
       "LinksResponse": {
+        "title": "LinksResponse",
+        "required": [
+          "data",
+          "meta"
+        ],
+        "type": "object",
         "properties": {
           "data": {
-            "anyOf": [
-              {
+            "title": "Data",
+            "uniqueItems": true,
+            "anyOf": [
+              {
+                "type": "array",
                 "items": {
                   "$ref": "#/components/schemas/LinksResource"
-                },
-                "type": "array"
-              },
-              {
+                }
+              },
+              {
+                "type": "array",
                 "items": {
                   "type": "object"
-                },
-                "type": "array"
-              }
-            ],
+                }
+              }
+            ],
+            "description": "List of unique OPTIMADE links resource objects."
+          },
+          "meta": {
+            "title": "Meta",
+            "allOf": [
+              {
+                "$ref": "#/components/schemas/ResponseMeta"
+              }
+            ],
+            "description": "A meta object containing non-standard information"
+          },
+          "errors": {
+            "title": "Errors",
             "uniqueItems": true,
-            "title": "Data",
-            "description": "List of unique OPTIMADE links resource objects."
-          },
-          "meta": {
-            "allOf": [
-              {
-                "$ref": "#/components/schemas/ResponseMeta"
-              }
-            ],
-            "title": "Meta",
-            "description": "A meta object containing non-standard information"
-          },
-          "errors": {
+            "type": "array",
             "items": {
               "$ref": "#/components/schemas/Error"
             },
-            "type": "array",
+            "description": "A list of unique errors"
+          },
+          "included": {
+            "title": "Included",
             "uniqueItems": true,
-            "title": "Errors",
-            "description": "A list of unique errors"
-          },
-          "included": {
-            "anyOf": [
-              {
+            "anyOf": [
+              {
+                "type": "array",
                 "items": {
                   "$ref": "#/components/schemas/EntryResource"
-                },
-                "type": "array"
-              },
-              {
+                }
+              },
+              {
+                "type": "array",
                 "items": {
                   "type": "object"
-                },
-                "type": "array"
-              }
-            ],
-            "uniqueItems": true,
-            "title": "Included"
+                }
+              }
+            ]
           },
           "links": {
+            "title": "Links",
             "allOf": [
               {
                 "$ref": "#/components/schemas/ToplevelLinks"
               }
             ],
+            "description": "Links associated with the primary data or errors"
+          },
+          "jsonapi": {
+            "title": "Jsonapi",
+            "allOf": [
+              {
+                "$ref": "#/components/schemas/JsonApi"
+              }
+            ],
+            "description": "Information about the JSON API used"
+          }
+        },
+        "description": "errors are not allowed"
+      },
+      "Meta": {
+        "title": "Meta",
+        "type": "object",
+        "properties": {},
+        "description": "Non-standard meta-information that can not be represented as an attribute or relationship."
+      },
+      "OptimadeError": {
+        "title": "OptimadeError",
+        "required": [
+          "detail"
+        ],
+        "type": "object",
+        "properties": {
+          "id": {
+            "title": "Id",
+            "type": "string",
+            "description": "A unique identifier for this particular occurrence of the problem."
+          },
+          "links": {
             "title": "Links",
-            "description": "Links associated with the primary data or errors"
-          },
-          "jsonapi": {
-            "allOf": [
-              {
-                "$ref": "#/components/schemas/JsonApi"
-              }
-            ],
-            "title": "Jsonapi",
-            "description": "Information about the JSON API used"
-          }
-        },
-        "type": "object",
-        "required": [
-          "data",
-          "meta"
-        ],
-        "title": "LinksResponse",
-        "description": "errors are not allowed"
-      },
-      "Meta": {
-        "properties": {},
-        "type": "object",
-        "title": "Meta",
-        "description": "Non-standard meta-information that can not be represented as an attribute or relationship."
-      },
-      "OptimadeError": {
-        "properties": {
-          "id": {
-            "type": "string",
-            "title": "Id",
-            "description": "A unique identifier for this particular occurrence of the problem."
-          },
-          "links": {
             "allOf": [
               {
                 "$ref": "#/components/schemas/ErrorLinks"
               }
             ],
-            "title": "Links",
             "description": "A links object storing about"
           },
           "status": {
-            "type": "string",
             "title": "Status",
+            "type": "string",
             "description": "the HTTP status code applicable to this problem, expressed as a string value."
           },
           "code": {
-            "type": "string",
             "title": "Code",
+            "type": "string",
             "description": "an application-specific error code, expressed as a string value."
           },
           "title": {
-            "type": "string",
             "title": "Title",
+            "type": "string",
             "description": "A short, human-readable summary of the problem. It **SHOULD NOT** change from occurrence to occurrence of the problem, except for purposes of localization."
           },
           "detail": {
-            "type": "string",
             "title": "Detail",
+            "type": "string",
             "description": "A human-readable explanation specific to this occurrence of the problem."
           },
           "source": {
+            "title": "Source",
             "allOf": [
               {
                 "$ref": "#/components/schemas/ErrorSource"
               }
             ],
-            "title": "Source",
             "description": "An object containing references to the source of the error"
           },
           "meta": {
+            "title": "Meta",
             "allOf": [
               {
                 "$ref": "#/components/schemas/Meta"
               }
             ],
-            "title": "Meta",
             "description": "a meta object containing non-standard meta-information about the error."
           }
         },
-        "type": "object",
-        "required": [
-          "detail"
-        ],
-        "title": "OptimadeError",
         "description": "detail MUST be present"
       },
       "PartialDataLink": {
@@ -1448,248 +1440,255 @@
         }
       },
       "Provider": {
-        "properties": {
-          "name": {
-            "type": "string",
-            "title": "Name",
-            "description": "a short name for the database provider"
-          },
-          "description": {
-            "type": "string",
-            "title": "Description",
-            "description": "a longer description of the database provider"
-          },
-          "prefix": {
-            "type": "string",
-            "pattern": "^[a-z]([a-z]|[0-9]|_)*$",
-            "title": "Prefix",
-            "description": "database-provider-specific prefix as found in section Database-Provider-Specific Namespace Prefixes."
-          },
-          "homepage": {
-            "anyOf": [
-              {
-                "type": "string",
-                "maxLength": 65536,
-                "minLength": 1,
-                "format": "uri"
-              },
-              {
-                "$ref": "#/components/schemas/Link"
-              }
-            ],
-            "title": "Homepage",
-            "description": "a [JSON API links object](http://jsonapi.org/format/1.0#document-links) pointing to homepage of the database provider, either directly as a string, or as a link object."
-          }
-        },
-        "type": "object",
+        "title": "Provider",
         "required": [
           "name",
           "description",
           "prefix"
         ],
-        "title": "Provider",
+        "type": "object",
+        "properties": {
+          "name": {
+            "title": "Name",
+            "type": "string",
+            "description": "a short name for the database provider"
+          },
+          "description": {
+            "title": "Description",
+            "type": "string",
+            "description": "a longer description of the database provider"
+          },
+          "prefix": {
+            "title": "Prefix",
+            "pattern": "^[a-z]([a-z]|[0-9]|_)*$",
+            "type": "string",
+            "description": "database-provider-specific prefix as found in section Database-Provider-Specific Namespace Prefixes."
+          },
+          "homepage": {
+            "title": "Homepage",
+            "anyOf": [
+              {
+                "maxLength": 65536,
+                "minLength": 1,
+                "type": "string",
+                "format": "uri"
+              },
+              {
+                "$ref": "#/components/schemas/Link"
+              }
+            ],
+            "description": "a [JSON API links object](http://jsonapi.org/format/1.0#document-links) pointing to homepage of the database provider, either directly as a string, or as a link object."
+          }
+        },
         "description": "Information on the database provider of the implementation."
       },
       "ReferenceRelationship": {
+        "title": "ReferenceRelationship",
+        "type": "object",
         "properties": {
           "links": {
+            "title": "Links",
             "allOf": [
               {
                 "$ref": "#/components/schemas/RelationshipLinks"
               }
             ],
-            "title": "Links",
             "description": "a links object containing at least one of the following: self, related"
           },
           "data": {
+            "title": "Data",
+            "uniqueItems": true,
             "anyOf": [
               {
                 "$ref": "#/components/schemas/BaseRelationshipResource"
               },
               {
+                "type": "array",
                 "items": {
                   "$ref": "#/components/schemas/BaseRelationshipResource"
-                },
-                "type": "array"
-              }
-            ],
-            "uniqueItems": true,
-            "title": "Data",
+                }
+              }
+            ],
             "description": "Resource linkage"
           },
           "meta": {
+            "title": "Meta",
             "allOf": [
               {
                 "$ref": "#/components/schemas/Meta"
               }
             ],
-            "title": "Meta",
             "description": "a meta object that contains non-standard meta-information about the relationship."
           }
         },
-        "type": "object",
-        "title": "ReferenceRelationship",
         "description": "Similar to normal JSON API relationship, but with addition of OPTIONAL meta field for a resource."
       },
       "RelatedLinksResource": {
-        "properties": {
-          "id": {
-            "type": "string",
-            "title": "Id",
-            "description": "Resource ID"
-          },
-          "type": {
-            "type": "string",
-            "pattern": "^links$",
-            "title": "Type",
-            "default": "links"
-          }
-        },
-        "type": "object",
+        "title": "RelatedLinksResource",
         "required": [
           "id",
           "type"
         ],
-        "title": "RelatedLinksResource",
+        "type": "object",
+        "properties": {
+          "id": {
+            "title": "Id",
+            "type": "string",
+            "description": "Resource ID"
+          },
+          "type": {
+            "title": "Type",
+            "pattern": "^links$",
+            "type": "string",
+            "default": "links"
+          }
+        },
         "description": "A related Links resource object"
       },
       "RelationshipLinks": {
+        "title": "RelationshipLinks",
+        "type": "object",
         "properties": {
           "self": {
-            "anyOf": [
-              {
-                "type": "string",
+            "title": "Self",
+            "anyOf": [
+              {
                 "maxLength": 65536,
                 "minLength": 1,
+                "type": "string",
                 "format": "uri"
               },
               {
                 "$ref": "#/components/schemas/Link"
               }
             ],
-            "title": "Self",
             "description": "A link for the relationship itself (a 'relationship link').\nThis link allows the client to directly manipulate the relationship.\nWhen fetched successfully, this link returns the [linkage](https://jsonapi.org/format/1.0/#document-resource-object-linkage) for the related resources as its primary data.\n(See [Fetching Relationships](https://jsonapi.org/format/1.0/#fetching-relationships).)"
           },
           "related": {
-            "anyOf": [
-              {
-                "type": "string",
+            "title": "Related",
+            "anyOf": [
+              {
                 "maxLength": 65536,
                 "minLength": 1,
+                "type": "string",
                 "format": "uri"
               },
               {
                 "$ref": "#/components/schemas/Link"
               }
             ],
-            "title": "Related",
             "description": "A [related resource link](https://jsonapi.org/format/1.0/#document-resource-object-related-resource-links)."
           }
         },
-        "type": "object",
-        "title": "RelationshipLinks",
         "description": "A resource object **MAY** contain references to other resource objects (\"relationships\").\nRelationships may be to-one or to-many.\nRelationships can be specified by including a member in a resource's links object."
       },
       "Relationships": {
+        "title": "Relationships",
+        "type": "object",
         "properties": {},
-        "type": "object",
-        "title": "Relationships",
         "description": "Members of the relationships object (\"relationships\") represent references from the resource object in which it's defined to other resource objects.\nKeys MUST NOT be:\n    type\n    id"
       },
       "Resource": {
-        "properties": {
-          "id": {
-            "type": "string",
-            "title": "Id",
-            "description": "Resource ID"
-          },
-          "type": {
-            "type": "string",
-            "title": "Type",
-            "description": "Resource type"
-          },
-          "links": {
-            "allOf": [
-              {
-                "$ref": "#/components/schemas/ResourceLinks"
-              }
-            ],
-            "title": "Links",
-            "description": "a links object containing links related to the resource."
-          },
-          "meta": {
-            "allOf": [
-              {
-                "$ref": "#/components/schemas/Meta"
-              }
-            ],
-            "title": "Meta",
-            "description": "a meta object containing non-standard meta-information about a resource that can not be represented as an attribute or relationship."
-          },
-          "attributes": {
-            "allOf": [
-              {
-                "$ref": "#/components/schemas/Attributes"
-              }
-            ],
-            "title": "Attributes",
-            "description": "an attributes object representing some of the resource\u2019s data."
-          },
-          "relationships": {
-            "allOf": [
-              {
-                "$ref": "#/components/schemas/Relationships"
-              }
-            ],
-            "title": "Relationships",
-            "description": "[Relationships object](https://jsonapi.org/format/1.0/#document-resource-object-relationships)\ndescribing relationships between the resource and other JSON API resources."
-          }
-        },
-        "type": "object",
+        "title": "Resource",
         "required": [
           "id",
           "type"
         ],
-        "title": "Resource",
+        "type": "object",
+        "properties": {
+          "id": {
+            "title": "Id",
+            "type": "string",
+            "description": "Resource ID"
+          },
+          "type": {
+            "title": "Type",
+            "type": "string",
+            "description": "Resource type"
+          },
+          "links": {
+            "title": "Links",
+            "allOf": [
+              {
+                "$ref": "#/components/schemas/ResourceLinks"
+              }
+            ],
+            "description": "a links object containing links related to the resource."
+          },
+          "meta": {
+            "title": "Meta",
+            "allOf": [
+              {
+                "$ref": "#/components/schemas/Meta"
+              }
+            ],
+            "description": "a meta object containing non-standard meta-information about a resource that can not be represented as an attribute or relationship."
+          },
+          "attributes": {
+            "title": "Attributes",
+            "allOf": [
+              {
+                "$ref": "#/components/schemas/Attributes"
+              }
+            ],
+            "description": "an attributes object representing some of the resource\u2019s data."
+          },
+          "relationships": {
+            "title": "Relationships",
+            "allOf": [
+              {
+                "$ref": "#/components/schemas/Relationships"
+              }
+            ],
+            "description": "[Relationships object](https://jsonapi.org/format/1.0/#document-resource-object-relationships)\ndescribing relationships between the resource and other JSON API resources."
+          }
+        },
         "description": "Resource objects appear in a JSON API document to represent resources."
       },
       "ResourceLinks": {
+        "title": "ResourceLinks",
+        "type": "object",
         "properties": {
           "self": {
-            "anyOf": [
-              {
-                "type": "string",
+            "title": "Self",
+            "anyOf": [
+              {
                 "maxLength": 65536,
                 "minLength": 1,
+                "type": "string",
                 "format": "uri"
               },
               {
                 "$ref": "#/components/schemas/Link"
               }
             ],
-            "title": "Self",
             "description": "A link that identifies the resource represented by the resource object."
           }
         },
-        "type": "object",
-        "title": "ResourceLinks",
         "description": "A Resource Links object"
       },
       "ResponseMeta": {
+        "title": "ResponseMeta",
+        "required": [
+          "query",
+          "api_version",
+          "more_data_available"
+        ],
+        "type": "object",
         "properties": {
           "query": {
+            "title": "Query",
             "allOf": [
               {
                 "$ref": "#/components/schemas/ResponseMetaQuery"
               }
             ],
-            "title": "Query",
             "description": "Information on the Query that was requested"
           },
           "api_version": {
-            "type": "string",
+            "title": "Api Version",
             "pattern": "^(0|[1-9]\\d*)\\.(0|[1-9]\\d*)\\.(0|[1-9]\\d*)(?:-((?:0|[1-9]\\d*|\\d*[a-zA-Z-][0-9a-zA-Z-]*)(?:\\.(?:0|[1-9]\\d*|\\d*[a-zA-Z-][0-9a-zA-Z-]*))*))?(?:\\+([0-9a-zA-Z-]+(?:\\.[0-9a-zA-Z-]+)*))?$",
-            "title": "Api Version",
+            "type": "string",
             "description": "Presently used full version of the OPTIMADE API.\nThe version number string MUST NOT be prefixed by, e.g., \"v\".\nExamples: `1.0.0`, `1.0.0-rc.2`.",
             "example": [
               "0.10.1",
@@ -1698,305 +1697,298 @@
             ]
           },
           "more_data_available": {
+            "title": "More Data Available",
             "type": "boolean",
-            "title": "More Data Available",
             "description": "`false` if the response contains all data for the request (e.g., a request issued to a single entry endpoint, or a `filter` query at the last page of a paginated response) and `true` if the response is incomplete in the sense that multiple objects match the request, and not all of them have been included in the response (e.g., a query with multiple pages that is not at the last page)."
           },
           "schema": {
-            "anyOf": [
-              {
-                "type": "string",
+            "title": "Schema",
+            "anyOf": [
+              {
                 "maxLength": 65536,
                 "minLength": 1,
+                "type": "string",
                 "format": "uri"
               },
               {
                 "$ref": "#/components/schemas/Link"
               }
             ],
-            "title": "Schema",
             "description": "A [JSON API links object](http://jsonapi.org/format/1.0/#document-links) that points to a schema for the response.\nIf it is a string, or a dictionary containing no `meta` field, the provided URL MUST point at an [OpenAPI](https://swagger.io/specification/) schema.\nIt is possible that future versions of this specification allows for alternative schema types.\nHence, if the `meta` field of the JSON API links object is provided and contains a field `schema_type` that is not equal to the string `OpenAPI` the client MUST not handle failures to parse the schema or to validate the response against the schema as errors."
           },
           "time_stamp": {
-            "type": "string",
-            "format": "date-time",
             "title": "Time Stamp",
-            "description": "A timestamp containing the date and time at which the query was executed."
+            "type": "string",
+            "description": "A timestamp containing the date and time at which the query was executed.",
+            "format": "date-time"
           },
           "data_returned": {
+            "title": "Data Returned",
+            "minimum": 0.0,
             "type": "integer",
-            "minimum": 0.0,
-            "title": "Data Returned",
             "description": "An integer containing the total number of data resource objects returned for the current `filter` query, independent of pagination."
           },
           "provider": {
+            "title": "Provider",
             "allOf": [
               {
                 "$ref": "#/components/schemas/Provider"
               }
             ],
-            "title": "Provider",
             "description": "information on the database provider of the implementation."
           },
           "data_available": {
+            "title": "Data Available",
             "type": "integer",
-            "title": "Data Available",
             "description": "An integer containing the total number of data resource objects available in the database for the endpoint."
           },
           "last_id": {
-            "type": "string",
             "title": "Last Id",
+            "type": "string",
             "description": "a string containing the last ID returned"
           },
           "response_message": {
-            "type": "string",
             "title": "Response Message",
+            "type": "string",
             "description": "response string from the server"
           },
           "implementation": {
+            "title": "Implementation",
             "allOf": [
               {
                 "$ref": "#/components/schemas/Implementation"
               }
             ],
-            "title": "Implementation",
             "description": "a dictionary describing the server implementation"
           },
           "warnings": {
+            "title": "Warnings",
+            "uniqueItems": true,
+            "type": "array",
             "items": {
               "$ref": "#/components/schemas/Warnings"
             },
-            "type": "array",
+            "description": "A list of warning resource objects representing non-critical errors or warnings.\nA warning resource object is defined similarly to a [JSON API error object](http://jsonapi.org/format/1.0/#error-objects), but MUST also include the field `type`, which MUST have the value `\"warning\"`.\nThe field `detail` MUST be present and SHOULD contain a non-critical message, e.g., reporting unrecognized search attributes or deprecated features.\nThe field `status`, representing a HTTP response status code, MUST NOT be present for a warning resource object.\nThis is an exclusive field for error resource objects."
+          }
+        },
+        "description": "A [JSON API meta member](https://jsonapi.org/format/1.0#document-meta)\nthat contains JSON API meta objects of non-standard\nmeta-information.\n\nOPTIONAL additional information global to the query that is not\nspecified in this document, MUST start with a\ndatabase-provider-specific prefix."
+      },
+      "ResponseMetaQuery": {
+        "title": "ResponseMetaQuery",
+        "required": [
+          "representation"
+        ],
+        "type": "object",
+        "properties": {
+          "representation": {
+            "title": "Representation",
+            "type": "string",
+            "description": "A string with the part of the URL following the versioned or unversioned base URL that serves the API.\nQuery parameters that have not been used in processing the request MAY be omitted.\nIn particular, if no query parameters have been involved in processing the request, the query part of the URL MAY be excluded.\nExample: `/structures?filter=nelements=2`"
+          }
+        },
+        "description": "Information on the query that was requested."
+      },
+      "StructureRelationship": {
+        "title": "StructureRelationship",
+        "type": "object",
+        "properties": {
+          "links": {
+            "title": "Links",
+            "allOf": [
+              {
+                "$ref": "#/components/schemas/RelationshipLinks"
+              }
+            ],
+            "description": "a links object containing at least one of the following: self, related"
+          },
+          "data": {
+            "title": "Data",
             "uniqueItems": true,
-            "title": "Warnings",
-            "description": "A list of warning resource objects representing non-critical errors or warnings.\nA warning resource object is defined similarly to a [JSON API error object](http://jsonapi.org/format/1.0/#error-objects), but MUST also include the field `type`, which MUST have the value `\"warning\"`.\nThe field `detail` MUST be present and SHOULD contain a non-critical message, e.g., reporting unrecognized search attributes or deprecated features.\nThe field `status`, representing a HTTP response status code, MUST NOT be present for a warning resource object.\nThis is an exclusive field for error resource objects."
-          }
-        },
-        "type": "object",
-        "required": [
-          "query",
-          "api_version",
-          "more_data_available"
-        ],
-        "title": "ResponseMeta",
-        "description": "A [JSON API meta member](https://jsonapi.org/format/1.0#document-meta)\nthat contains JSON API meta objects of non-standard\nmeta-information.\n\nOPTIONAL additional information global to the query that is not\nspecified in this document, MUST start with a\ndatabase-provider-specific prefix."
-      },
-      "ResponseMetaQuery": {
-        "properties": {
-          "representation": {
-            "type": "string",
-            "title": "Representation",
-            "description": "A string with the part of the URL following the versioned or unversioned base URL that serves the API.\nQuery parameters that have not been used in processing the request MAY be omitted.\nIn particular, if no query parameters have been involved in processing the request, the query part of the URL MAY be excluded.\nExample: `/structures?filter=nelements=2`"
-          }
-        },
-        "type": "object",
-        "required": [
-          "representation"
-        ],
-        "title": "ResponseMetaQuery",
-        "description": "Information on the query that was requested."
-      },
-      "StructureRelationship": {
-        "properties": {
-          "links": {
-            "allOf": [
-              {
-                "$ref": "#/components/schemas/RelationshipLinks"
-              }
-            ],
-            "title": "Links",
-            "description": "a links object containing at least one of the following: self, related"
-          },
-          "data": {
             "anyOf": [
               {
                 "$ref": "#/components/schemas/BaseRelationshipResource"
               },
               {
+                "type": "array",
                 "items": {
                   "$ref": "#/components/schemas/BaseRelationshipResource"
-                },
-                "type": "array"
-              }
-            ],
-            "uniqueItems": true,
-            "title": "Data",
+                }
+              }
+            ],
             "description": "Resource linkage"
           },
           "meta": {
+            "title": "Meta",
             "allOf": [
               {
                 "$ref": "#/components/schemas/Meta"
               }
             ],
-            "title": "Meta",
             "description": "a meta object that contains non-standard meta-information about the relationship."
           }
         },
-        "type": "object",
-        "title": "StructureRelationship",
         "description": "Similar to normal JSON API relationship, but with addition of OPTIONAL meta field for a resource."
       },
       "ToplevelLinks": {
+        "title": "ToplevelLinks",
+        "type": "object",
         "properties": {
           "self": {
-            "anyOf": [
-              {
-                "type": "string",
+            "title": "Self",
+            "anyOf": [
+              {
                 "maxLength": 65536,
                 "minLength": 1,
+                "type": "string",
                 "format": "uri"
               },
               {
                 "$ref": "#/components/schemas/Link"
               }
             ],
-            "title": "Self",
             "description": "A link to itself"
           },
           "related": {
-            "anyOf": [
-              {
-                "type": "string",
+            "title": "Related",
+            "anyOf": [
+              {
                 "maxLength": 65536,
                 "minLength": 1,
+                "type": "string",
                 "format": "uri"
               },
               {
                 "$ref": "#/components/schemas/Link"
               }
             ],
-            "title": "Related",
             "description": "A related resource link"
           },
           "first": {
-            "anyOf": [
-              {
-                "type": "string",
+            "title": "First",
+            "anyOf": [
+              {
                 "maxLength": 65536,
                 "minLength": 1,
+                "type": "string",
                 "format": "uri"
               },
               {
                 "$ref": "#/components/schemas/Link"
               }
             ],
-            "title": "First",
             "description": "The first page of data"
           },
           "last": {
-            "anyOf": [
-              {
-                "type": "string",
+            "title": "Last",
+            "anyOf": [
+              {
                 "maxLength": 65536,
                 "minLength": 1,
+                "type": "string",
                 "format": "uri"
               },
               {
                 "$ref": "#/components/schemas/Link"
               }
             ],
-            "title": "Last",
             "description": "The last page of data"
           },
           "prev": {
-            "anyOf": [
-              {
-                "type": "string",
+            "title": "Prev",
+            "anyOf": [
+              {
                 "maxLength": 65536,
                 "minLength": 1,
+                "type": "string",
                 "format": "uri"
               },
               {
                 "$ref": "#/components/schemas/Link"
               }
             ],
-            "title": "Prev",
             "description": "The previous page of data"
           },
           "next": {
-            "anyOf": [
-              {
-                "type": "string",
+            "title": "Next",
+            "anyOf": [
+              {
                 "maxLength": 65536,
                 "minLength": 1,
+                "type": "string",
                 "format": "uri"
               },
               {
                 "$ref": "#/components/schemas/Link"
               }
             ],
-            "title": "Next",
             "description": "The next page of data"
           }
         },
-        "type": "object",
-        "title": "ToplevelLinks",
         "description": "A set of Links objects, possibly including pagination"
       },
       "Warnings": {
+        "title": "Warnings",
+        "required": [
+          "detail",
+          "type"
+        ],
+        "type": "object",
         "properties": {
           "id": {
-            "type": "string",
             "title": "Id",
+            "type": "string",
             "description": "A unique identifier for this particular occurrence of the problem."
           },
           "links": {
+            "title": "Links",
             "allOf": [
               {
                 "$ref": "#/components/schemas/ErrorLinks"
               }
             ],
-            "title": "Links",
             "description": "A links object storing about"
           },
           "code": {
-            "type": "string",
             "title": "Code",
+            "type": "string",
             "description": "an application-specific error code, expressed as a string value."
           },
           "title": {
-            "type": "string",
             "title": "Title",
+            "type": "string",
             "description": "A short, human-readable summary of the problem. It **SHOULD NOT** change from occurrence to occurrence of the problem, except for purposes of localization."
           },
           "detail": {
-            "type": "string",
             "title": "Detail",
+            "type": "string",
             "description": "A human-readable explanation specific to this occurrence of the problem."
           },
           "source": {
+            "title": "Source",
             "allOf": [
               {
                 "$ref": "#/components/schemas/ErrorSource"
               }
             ],
-            "title": "Source",
             "description": "An object containing references to the source of the error"
           },
           "meta": {
+            "title": "Meta",
             "allOf": [
               {
                 "$ref": "#/components/schemas/Meta"
               }
             ],
-            "title": "Meta",
             "description": "a meta object containing non-standard meta-information about the error."
           },
           "type": {
-            "type": "string",
+            "title": "Type",
             "pattern": "^warning$",
-            "title": "Type",
+            "type": "string",
             "description": "Warnings must be of type \"warning\"",
             "default": "warning"
           }
         },
-        "type": "object",
-        "required": [
-          "detail",
-          "type"
-        ],
-        "title": "Warnings",
         "description": "OPTIMADE-specific warning class based on OPTIMADE-specific JSON API Error.\n\nFrom the specification:\n\nA warning resource object is defined similarly to a JSON API error object, but MUST also include the field type, which MUST have the value \"warning\".\nThe field detail MUST be present and SHOULD contain a non-critical message, e.g., reporting unrecognized search attributes or deprecated features.\n\nNote: Must be named \"Warnings\", since \"Warning\" is a built-in Python class."
       }
     }
