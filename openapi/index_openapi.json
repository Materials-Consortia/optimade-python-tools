{
  "openapi": "3.1.0",
  "info": {
    "title": "OPTIMADE API - Index meta-database",
    "description": "The [Open Databases Integration for Materials Design (OPTIMADE) consortium](https://www.optimade.org/) aims to make materials databases interoperational by developing a common REST API.\nThis is the \"special\" index meta-database.\n\nThis specification is generated using [`optimade-python-tools`](https://github.com/Materials-Consortia/optimade-python-tools/tree/v1.1.1) v1.1.1.",
    "version": "1.1.0"
  },
  "paths": {
    "/info": {
      "get": {
        "tags": [
          "Info"
        ],
        "summary": "Get Info",
        "operationId": "get_info_info_get",
        "responses": {
          "200": {
            "description": "Successful Response",
            "content": {
              "application/vnd.api+json": {
                "schema": {
                  "$ref": "#/components/schemas/IndexInfoResponse"
                }
              }
            }
          },
          "400": {
            "description": "Bad Request",
            "content": {
              "application/vnd.api+json": {
                "schema": {
                  "$ref": "#/components/schemas/ErrorResponse"
                }
              }
            }
          },
          "403": {
            "description": "Forbidden",
            "content": {
              "application/vnd.api+json": {
                "schema": {
                  "$ref": "#/components/schemas/ErrorResponse"
                }
              }
            }
          },
          "404": {
            "description": "Not Found",
            "content": {
              "application/vnd.api+json": {
                "schema": {
                  "$ref": "#/components/schemas/ErrorResponse"
                }
              }
            }
          },
          "422": {
            "description": "Unprocessable Entity",
            "content": {
              "application/vnd.api+json": {
                "schema": {
                  "$ref": "#/components/schemas/ErrorResponse"
                }
              }
            }
          },
          "500": {
            "description": "Internal Server Error",
            "content": {
              "application/vnd.api+json": {
                "schema": {
                  "$ref": "#/components/schemas/ErrorResponse"
                }
              }
            }
          },
          "501": {
            "description": "Not Implemented",
            "content": {
              "application/vnd.api+json": {
                "schema": {
                  "$ref": "#/components/schemas/ErrorResponse"
                }
              }
            }
          },
          "553": {
            "description": "Version Not Supported",
            "content": {
              "application/vnd.api+json": {
                "schema": {
                  "$ref": "#/components/schemas/ErrorResponse"
                }
              }
            }
          }
        }
      }
    },
    "/links": {
      "get": {
        "tags": [
          "Links"
        ],
        "summary": "Get Links",
        "operationId": "get_links_links_get",
        "parameters": [
          {
            "name": "filter",
            "in": "query",
            "required": false,
            "schema": {
              "type": "string",
              "description": "A filter string, in the format described in section API Filtering Format Specification of the specification.",
              "default": "",
              "title": "Filter"
            },
            "description": "A filter string, in the format described in section API Filtering Format Specification of the specification."
          },
          {
            "name": "response_format",
            "in": "query",
            "required": false,
            "schema": {
              "type": "string",
              "description": "The output format requested (see section Response Format).\nDefaults to the format string 'json', which specifies the standard output format described in this specification.\nExample: `http://example.com/v1/structures?response_format=xml`",
              "default": "json",
              "title": "Response Format"
            },
            "description": "The output format requested (see section Response Format).\nDefaults to the format string 'json', which specifies the standard output format described in this specification.\nExample: `http://example.com/v1/structures?response_format=xml`"
          },
          {
            "name": "email_address",
            "in": "query",
            "required": false,
            "schema": {
              "type": "string",
              "format": "email",
              "description": "An email address of the user making the request.\nThe email SHOULD be that of a person and not an automatic system.\nExample: `http://example.com/v1/structures?email_address=user@example.com`",
              "default": "",
              "title": "Email Address"
            },
            "description": "An email address of the user making the request.\nThe email SHOULD be that of a person and not an automatic system.\nExample: `http://example.com/v1/structures?email_address=user@example.com`"
          },
          {
            "name": "response_fields",
            "in": "query",
            "required": false,
            "schema": {
              "type": "string",
              "pattern": "([a-z_][a-z_0-9]*(,[a-z_][a-z_0-9]*)*)?",
              "description": "A comma-delimited set of fields to be provided in the output.\nIf provided, these fields MUST be returned along with the REQUIRED fields.\nOther OPTIONAL fields MUST NOT be returned when this parameter is present.\nExample: `http://example.com/v1/structures?response_fields=last_modified,nsites`",
              "default": "",
              "title": "Response Fields"
            },
            "description": "A comma-delimited set of fields to be provided in the output.\nIf provided, these fields MUST be returned along with the REQUIRED fields.\nOther OPTIONAL fields MUST NOT be returned when this parameter is present.\nExample: `http://example.com/v1/structures?response_fields=last_modified,nsites`"
          },
          {
            "name": "sort",
            "in": "query",
            "required": false,
            "schema": {
              "type": "string",
              "pattern": "([a-z_][a-z_0-9]*(,[a-z_][a-z_0-9]*)*)?",
              "description": "If supporting sortable queries, an implementation MUST use the `sort` query parameter with format as specified by [JSON API 1.0](https://jsonapi.org/format/1.0/#fetching-sorting).\n\nAn implementation MAY support multiple sort fields for a single query.\nIf it does, it again MUST conform to the JSON API 1.0 specification.\n\nIf an implementation supports sorting for an entry listing endpoint, then the `/info/<entries>` endpoint MUST include, for each field name `<fieldname>` in its `data.properties.<fieldname>` response value that can be used for sorting, the key `sortable` with value `true`.\nIf a field name under an entry listing endpoint supporting sorting cannot be used for sorting, the server MUST either leave out the `sortable` key or set it equal to `false` for the specific field name.\nThe set of field names, with `sortable` equal to `true` are allowed to be used in the \"sort fields\" list according to its definition in the JSON API 1.0 specification.\nThe field `sortable` is in addition to each property description and other OPTIONAL fields.\nAn example is shown in the section Entry Listing Info Endpoints.",
              "default": "",
              "title": "Sort"
            },
            "description": "If supporting sortable queries, an implementation MUST use the `sort` query parameter with format as specified by [JSON API 1.0](https://jsonapi.org/format/1.0/#fetching-sorting).\n\nAn implementation MAY support multiple sort fields for a single query.\nIf it does, it again MUST conform to the JSON API 1.0 specification.\n\nIf an implementation supports sorting for an entry listing endpoint, then the `/info/<entries>` endpoint MUST include, for each field name `<fieldname>` in its `data.properties.<fieldname>` response value that can be used for sorting, the key `sortable` with value `true`.\nIf a field name under an entry listing endpoint supporting sorting cannot be used for sorting, the server MUST either leave out the `sortable` key or set it equal to `false` for the specific field name.\nThe set of field names, with `sortable` equal to `true` are allowed to be used in the \"sort fields\" list according to its definition in the JSON API 1.0 specification.\nThe field `sortable` is in addition to each property description and other OPTIONAL fields.\nAn example is shown in the section Entry Listing Info Endpoints."
          },
          {
            "name": "page_limit",
            "in": "query",
            "required": false,
            "schema": {
              "type": "integer",
              "minimum": 0,
              "description": "Sets a numerical limit on the number of entries returned.\nSee [JSON API 1.0](https://jsonapi.org/format/1.0/#fetching-pagination).\nThe API implementation MUST return no more than the number specified.\nIt MAY return fewer.\nThe database MAY have a maximum limit and not accept larger numbers (in which case an error code -- 403 Forbidden -- MUST be returned).\nThe default limit value is up to the API implementation to decide.\nExample: `http://example.com/optimade/v1/structures?page_limit=100`",
              "default": 20,
              "title": "Page Limit"
            },
            "description": "Sets a numerical limit on the number of entries returned.\nSee [JSON API 1.0](https://jsonapi.org/format/1.0/#fetching-pagination).\nThe API implementation MUST return no more than the number specified.\nIt MAY return fewer.\nThe database MAY have a maximum limit and not accept larger numbers (in which case an error code -- 403 Forbidden -- MUST be returned).\nThe default limit value is up to the API implementation to decide.\nExample: `http://example.com/optimade/v1/structures?page_limit=100`"
          },
          {
            "name": "page_offset",
            "in": "query",
            "required": false,
            "schema": {
              "type": "integer",
              "minimum": 0,
              "description": "RECOMMENDED for use with _offset-based_ pagination: using `page_offset` and `page_limit` is RECOMMENDED.\nExample: Skip 50 structures and fetch up to 100: `/structures?page_offset=50&page_limit=100`.",
              "default": 0,
              "title": "Page Offset"
            },
            "description": "RECOMMENDED for use with _offset-based_ pagination: using `page_offset` and `page_limit` is RECOMMENDED.\nExample: Skip 50 structures and fetch up to 100: `/structures?page_offset=50&page_limit=100`."
          },
          {
            "name": "page_number",
            "in": "query",
            "required": false,
            "schema": {
              "type": "integer",
              "description": "RECOMMENDED for use with _page-based_ pagination: using `page_number` and `page_limit` is RECOMMENDED.\nIt is RECOMMENDED that the first page has number 1, i.e., that `page_number` is 1-based.\nExample: Fetch page 2 of up to 50 structures per page: `/structures?page_number=2&page_limit=50`.",
              "title": "Page Number"
            },
            "description": "RECOMMENDED for use with _page-based_ pagination: using `page_number` and `page_limit` is RECOMMENDED.\nIt is RECOMMENDED that the first page has number 1, i.e., that `page_number` is 1-based.\nExample: Fetch page 2 of up to 50 structures per page: `/structures?page_number=2&page_limit=50`."
          },
          {
            "name": "page_cursor",
            "in": "query",
            "required": false,
            "schema": {
              "type": "integer",
              "minimum": 0,
              "description": "RECOMMENDED for use with _cursor-based_ pagination: using `page_cursor` and `page_limit` is RECOMMENDED.",
              "default": 0,
              "title": "Page Cursor"
            },
            "description": "RECOMMENDED for use with _cursor-based_ pagination: using `page_cursor` and `page_limit` is RECOMMENDED."
          },
          {
            "name": "page_above",
            "in": "query",
            "required": false,
            "schema": {
              "type": "string",
              "description": "RECOMMENDED for use with _value-based_ pagination: using `page_above`/`page_below` and `page_limit` is RECOMMENDED.\nExample: Fetch up to 100 structures above sort-field value 4000 (in this example, server chooses to fetch results sorted by increasing `id`, so `page_above` value refers to an `id` value): `/structures?page_above=4000&page_limit=100`.",
              "title": "Page Above"
            },
            "description": "RECOMMENDED for use with _value-based_ pagination: using `page_above`/`page_below` and `page_limit` is RECOMMENDED.\nExample: Fetch up to 100 structures above sort-field value 4000 (in this example, server chooses to fetch results sorted by increasing `id`, so `page_above` value refers to an `id` value): `/structures?page_above=4000&page_limit=100`."
          },
          {
            "name": "page_below",
            "in": "query",
            "required": false,
            "schema": {
              "type": "string",
              "description": "RECOMMENDED for use with _value-based_ pagination: using `page_above`/`page_below` and `page_limit` is RECOMMENDED.",
              "title": "Page Below"
            },
            "description": "RECOMMENDED for use with _value-based_ pagination: using `page_above`/`page_below` and `page_limit` is RECOMMENDED."
          },
          {
            "name": "include",
            "in": "query",
            "required": false,
            "schema": {
              "type": "string",
              "description": "A server MAY implement the JSON API concept of returning [compound documents](https://jsonapi.org/format/1.0/#document-compound-documents) by utilizing the `include` query parameter as specified by [JSON API 1.0](https://jsonapi.org/format/1.0/#fetching-includes).\n\nAll related resource objects MUST be returned as part of an array value for the top-level `included` field, see the section JSON Response Schema: Common Fields.\n\nThe value of `include` MUST be a comma-separated list of \"relationship paths\", as defined in the [JSON API](https://jsonapi.org/format/1.0/#fetching-includes).\nIf relationship paths are not supported, or a server is unable to identify a relationship path a `400 Bad Request` response MUST be made.\n\nThe **default value** for `include` is `references`.\nThis means `references` entries MUST always be included under the top-level field `included` as default, since a server assumes if `include` is not specified by a client in the request, it is still specified as `include=references`.\nNote, if a client explicitly specifies `include` and leaves out `references`, `references` resource objects MUST NOT be included under the top-level field `included`, as per the definition of `included`, see section JSON Response Schema: Common Fields.\n\n> **Note**: A query with the parameter `include` set to the empty string means no related resource objects are to be returned under the top-level field `included`.",
              "default": "references",
              "title": "Include"
            },
            "description": "A server MAY implement the JSON API concept of returning [compound documents](https://jsonapi.org/format/1.0/#document-compound-documents) by utilizing the `include` query parameter as specified by [JSON API 1.0](https://jsonapi.org/format/1.0/#fetching-includes).\n\nAll related resource objects MUST be returned as part of an array value for the top-level `included` field, see the section JSON Response Schema: Common Fields.\n\nThe value of `include` MUST be a comma-separated list of \"relationship paths\", as defined in the [JSON API](https://jsonapi.org/format/1.0/#fetching-includes).\nIf relationship paths are not supported, or a server is unable to identify a relationship path a `400 Bad Request` response MUST be made.\n\nThe **default value** for `include` is `references`.\nThis means `references` entries MUST always be included under the top-level field `included` as default, since a server assumes if `include` is not specified by a client in the request, it is still specified as `include=references`.\nNote, if a client explicitly specifies `include` and leaves out `references`, `references` resource objects MUST NOT be included under the top-level field `included`, as per the definition of `included`, see section JSON Response Schema: Common Fields.\n\n> **Note**: A query with the parameter `include` set to the empty string means no related resource objects are to be returned under the top-level field `included`."
          },
          {
            "name": "api_hint",
            "in": "query",
            "required": false,
            "schema": {
              "type": "string",
              "pattern": "(v[0-9]+(\\.[0-9]+)?)?",
              "description": "If the client provides the parameter, the value SHOULD have the format `vMAJOR` or `vMAJOR.MINOR`, where MAJOR is a major version and MINOR is a minor version of the API. For example, if a client appends `api_hint=v1.0` to the query string, the hint provided is for major version 1 and minor version 0.",
              "default": "",
              "title": "Api Hint"
            },
            "description": "If the client provides the parameter, the value SHOULD have the format `vMAJOR` or `vMAJOR.MINOR`, where MAJOR is a major version and MINOR is a minor version of the API. For example, if a client appends `api_hint=v1.0` to the query string, the hint provided is for major version 1 and minor version 0."
          }
        ],
        "responses": {
          "200": {
            "description": "Successful Response",
            "content": {
              "application/vnd.api+json": {
                "schema": {
                  "$ref": "#/components/schemas/LinksResponse"
                }
              }
            }
          },
          "400": {
            "description": "Bad Request",
            "content": {
              "application/vnd.api+json": {
                "schema": {
                  "$ref": "#/components/schemas/ErrorResponse"
                }
              }
            }
          },
          "403": {
            "description": "Forbidden",
            "content": {
              "application/vnd.api+json": {
                "schema": {
                  "$ref": "#/components/schemas/ErrorResponse"
                }
              }
            }
          },
          "404": {
            "description": "Not Found",
            "content": {
              "application/vnd.api+json": {
                "schema": {
                  "$ref": "#/components/schemas/ErrorResponse"
                }
              }
            }
          },
          "422": {
            "description": "Unprocessable Entity",
            "content": {
              "application/vnd.api+json": {
                "schema": {
                  "$ref": "#/components/schemas/ErrorResponse"
                }
              }
            }
          },
          "500": {
            "description": "Internal Server Error",
            "content": {
              "application/vnd.api+json": {
                "schema": {
                  "$ref": "#/components/schemas/ErrorResponse"
                }
              }
            }
          },
          "501": {
            "description": "Not Implemented",
            "content": {
              "application/vnd.api+json": {
                "schema": {
                  "$ref": "#/components/schemas/ErrorResponse"
                }
              }
            }
          },
          "553": {
            "description": "Version Not Supported",
            "content": {
              "application/vnd.api+json": {
                "schema": {
                  "$ref": "#/components/schemas/ErrorResponse"
                }
              }
            }
          }
        }
      }
    },
    "/versions": {
      "get": {
        "tags": [
          "Versions"
        ],
        "summary": "Get Versions",
        "description": "Respond with the text/csv representation for the served versions.",
        "operationId": "get_versions_versions_get",
        "responses": {
          "200": {
            "description": "Successful Response",
            "content": {
              "text/csv; header=present": {
                "schema": {
                  "type": "string"
                }
              }
            }
          }
        }
      }
    }
  },
  "components": {
    "schemas": {
      "Aggregate": {
        "type": "string",
        "enum": [
          "ok",
          "test",
          "staging",
          "no"
        ],
        "title": "Aggregate",
        "description": "Enumeration of aggregate values"
      },
      "Attributes": {
        "properties": {},
        "additionalProperties": true,
        "type": "object",
        "title": "Attributes",
        "description": "Members of the attributes object (\"attributes\") represent information about the resource object in which it's defined.\nThe keys for Attributes MUST NOT be:\n    relationships\n    links\n    id\n    type"
      },
      "AvailableApiVersion": {
        "properties": {
          "url": {
            "type": "string",
            "minLength": 1,
            "pattern": "^.+/v[0-1](\\.[0-9]+)*/?$",
            "format": "uri",
            "title": "Url",
            "description": "A string specifying a versioned base URL that MUST adhere to the rules in section Base URL"
          },
          "version": {
            "type": "string",
            "pattern": "^(0|[1-9]\\d*)\\.(0|[1-9]\\d*)\\.(0|[1-9]\\d*)(?:-((?:0|[1-9]\\d*|\\d*[a-zA-Z-][0-9a-zA-Z-]*)(?:\\.(?:0|[1-9]\\d*|\\d*[a-zA-Z-][0-9a-zA-Z-]*))*))?(?:\\+([0-9a-zA-Z-]+(?:\\.[0-9a-zA-Z-]+)*))?$",
            "title": "Version",
            "description": "A string containing the full version number of the API served at that versioned base URL.\nThe version number string MUST NOT be prefixed by, e.g., 'v'.\nExamples: `1.0.0`, `1.0.0-rc.2`.",
            "examples": [
              "0.10.1",
              "1.0.0-rc.2",
              "1.2.3-rc.5+develop"
            ]
          }
        },
        "type": "object",
        "required": [
          "url",
          "version"
        ],
        "title": "AvailableApiVersion",
        "description": "A JSON object containing information about an available API version"
      },
      "BaseRelationshipMeta": {
        "properties": {
          "description": {
            "type": "string",
            "title": "Description",
            "description": "OPTIONAL human-readable description of the relationship."
          }
        },
        "additionalProperties": true,
        "type": "object",
        "required": [
          "description"
        ],
        "title": "BaseRelationshipMeta",
        "description": "Specific meta field for base relationship resource"
      },
      "BaseRelationshipResource": {
        "properties": {
          "id": {
            "type": "string",
            "title": "Id",
            "description": "Resource ID"
          },
          "type": {
            "type": "string",
            "title": "Type",
            "description": "Resource type"
          },
          "meta": {
            "anyOf": [
              {
                "$ref": "#/components/schemas/BaseRelationshipMeta"
              },
              {
                "type": "null"
              }
            ],
            "description": "Relationship meta field. MUST contain 'description' if supplied."
          }
        },
        "type": "object",
        "required": [
          "id",
          "type"
        ],
        "title": "BaseRelationshipResource",
        "description": "Minimum requirements to represent a relationship resource"
      },
      "EntryRelationships": {
        "properties": {
          "references": {
            "anyOf": [
              {
                "$ref": "#/components/schemas/ReferenceRelationship"
              },
              {
                "type": "null"
              }
            ],
            "description": "Object containing links to relationships with entries of the `references` type."
          },
          "structures": {
            "anyOf": [
              {
                "$ref": "#/components/schemas/StructureRelationship"
              },
              {
                "type": "null"
              }
            ],
            "description": "Object containing links to relationships with entries of the `structures` type."
          }
        },
        "type": "object",
        "title": "EntryRelationships",
        "description": "This model wraps the JSON API Relationships to include type-specific top level keys."
      },
      "EntryResource": {
        "properties": {
          "id": {
            "type": "string",
            "title": "Id",
            "description": "An entry's ID as defined in section Definition of Terms.\n\n- **Type**: string.\n\n- **Requirements/Conventions**:\n    - **Support**: MUST be supported by all implementations, MUST NOT be `null`.\n    - **Query**: MUST be a queryable property with support for all mandatory filter features.\n    - **Response**: REQUIRED in the response.\n\n- **Examples**:\n    - `\"db/1234567\"`\n    - `\"cod/2000000\"`\n    - `\"cod/2000000@1234567\"`\n    - `\"nomad/L1234567890\"`\n    - `\"42\"`",
            "x-optimade-support": "must",
            "x-optimade-queryable": "must"
          },
          "type": {
            "type": "string",
            "title": "Type",
            "description": "The name of the type of an entry.\n\n- **Type**: string.\n\n- **Requirements/Conventions**:\n    - **Support**: MUST be supported by all implementations, MUST NOT be `null`.\n    - **Query**: MUST be a queryable property with support for all mandatory filter features.\n    - **Response**: REQUIRED in the response.\n    - MUST be an existing entry type.\n    - The entry of type `<type>` and ID `<id>` MUST be returned in response to a request for `/<type>/<id>` under the versioned base URL.\n\n- **Example**: `\"structures\"`",
            "x-optimade-support": "must",
            "x-optimade-queryable": "must"
          },
          "links": {
            "anyOf": [
              {
                "$ref": "#/components/schemas/ResourceLinks"
              },
              {
                "type": "null"
              }
            ],
            "description": "a links object containing links related to the resource."
          },
          "meta": {
            "anyOf": [
              {
                "$ref": "#/components/schemas/Meta"
              },
              {
                "type": "null"
              }
            ],
            "description": "a meta object containing non-standard meta-information about a resource that can not be represented as an attribute or relationship."
          },
          "attributes": {
            "allOf": [
              {
                "$ref": "#/components/schemas/EntryResourceAttributes"
              }
            ],
            "description": "A dictionary, containing key-value pairs representing the entry's properties, except for `type` and `id`.\nDatabase-provider-specific properties need to include the database-provider-specific prefix (see section on Database-Provider-Specific Namespace Prefixes)."
          },
          "relationships": {
            "anyOf": [
              {
                "$ref": "#/components/schemas/EntryRelationships"
              },
              {
                "type": "null"
              }
            ],
            "description": "A dictionary containing references to other entries according to the description in section Relationships encoded as [JSON API Relationships](https://jsonapi.org/format/1.0/#document-resource-object-relationships).\nThe OPTIONAL human-readable description of the relationship MAY be provided in the `description` field inside the `meta` dictionary of the JSON API resource identifier object."
          }
        },
        "type": "object",
        "required": [
          "id",
          "type",
          "attributes"
        ],
        "title": "EntryResource",
        "description": "The base model for an entry resource."
      },
      "EntryResourceAttributes": {
        "properties": {
          "immutable_id": {
            "anyOf": [
              {
                "type": "string"
              },
              {
                "type": "null"
              }
            ],
            "title": "Immutable Id",
            "description": "The entry's immutable ID (e.g., an UUID). This is important for databases having preferred IDs that point to \"the latest version\" of a record, but still offer access to older variants. This ID maps to the version-specific record, in case it changes in the future.\n\n- **Type**: string.\n\n- **Requirements/Conventions**:\n    - **Support**: OPTIONAL support in implementations, i.e., MAY be `null`.\n    - **Query**: MUST be a queryable property with support for all mandatory filter features.\n\n- **Examples**:\n    - `\"8bd3e750-b477-41a0-9b11-3a799f21b44f\"`\n    - `\"fjeiwoj,54;@=%<>#32\"` (Strings that are not URL-safe are allowed.)",
            "x-optimade-support": "optional",
            "x-optimade-queryable": "must"
          },
          "last_modified": {
            "anyOf": [
              {
                "type": "string",
                "format": "date-time"
              },
              {
                "type": "null"
              }
            ],
            "title": "Last Modified",
            "description": "Date and time representing when the entry was last modified.\n\n- **Type**: timestamp.\n\n- **Requirements/Conventions**:\n    - **Support**: SHOULD be supported by all implementations, i.e., SHOULD NOT be `null`.\n    - **Query**: MUST be a queryable property with support for all mandatory filter features.\n    - **Response**: REQUIRED in the response unless the query parameter `response_fields` is present and does not include this property.\n\n- **Example**:\n    - As part of JSON response format: `\"2007-04-05T14:30:20Z\"` (i.e., encoded as an [RFC 3339 Internet Date/Time Format](https://tools.ietf.org/html/rfc3339#section-5.6) string.)",
<<<<<<< HEAD
            "format": "date-time",
            "x-optimade-support": "should",
            "x-optimade-queryable": "must"
=======
            "x-optimade-queryable": "must",
            "x-optimade-support": "should"
>>>>>>> 14a63db2
          }
        },
        "additionalProperties": true,
        "type": "object",
        "required": [
          "last_modified"
        ],
        "title": "EntryResourceAttributes",
        "description": "Contains key-value pairs representing the entry's properties."
      },
      "Error": {
        "properties": {
          "id": {
            "anyOf": [
              {
                "type": "string"
              },
              {
                "type": "null"
              }
            ],
            "title": "Id",
            "description": "A unique identifier for this particular occurrence of the problem."
          },
          "links": {
            "anyOf": [
              {
                "$ref": "#/components/schemas/ErrorLinks"
              },
              {
                "type": "null"
              }
            ],
            "description": "A links object storing about"
          },
          "status": {
            "anyOf": [
              {
                "type": "string"
              },
              {
                "type": "null"
              }
            ],
            "title": "Status",
            "description": "the HTTP status code applicable to this problem, expressed as a string value."
          },
          "code": {
            "anyOf": [
              {
                "type": "string"
              },
              {
                "type": "null"
              }
            ],
            "title": "Code",
            "description": "an application-specific error code, expressed as a string value."
          },
          "title": {
            "anyOf": [
              {
                "type": "string"
              },
              {
                "type": "null"
              }
            ],
            "title": "Title",
            "description": "A short, human-readable summary of the problem. It **SHOULD NOT** change from occurrence to occurrence of the problem, except for purposes of localization."
          },
          "detail": {
            "anyOf": [
              {
                "type": "string"
              },
              {
                "type": "null"
              }
            ],
            "title": "Detail",
            "description": "A human-readable explanation specific to this occurrence of the problem."
          },
          "source": {
            "anyOf": [
              {
                "$ref": "#/components/schemas/ErrorSource"
              },
              {
                "type": "null"
              }
            ],
            "description": "An object containing references to the source of the error"
          },
          "meta": {
            "anyOf": [
              {
                "$ref": "#/components/schemas/Meta"
              },
              {
                "type": "null"
              }
            ],
            "description": "a meta object containing non-standard meta-information about the error."
          }
        },
        "type": "object",
        "title": "Error",
        "description": "An error response"
      },
      "ErrorLinks": {
        "properties": {
          "about": {
            "anyOf": [
              {
                "type": "string",
                "minLength": 1,
                "format": "uri"
              },
              {
                "$ref": "#/components/schemas/Link"
              },
              {
                "type": "null"
              }
            ],
            "title": "About",
            "description": "A link that leads to further details about this particular occurrence of the problem."
          }
        },
        "type": "object",
        "title": "ErrorLinks",
        "description": "A Links object specific to Error objects"
      },
      "ErrorResponse": {
        "properties": {
          "data": {
            "anyOf": [
              {
                "$ref": "#/components/schemas/Resource"
              },
              {
                "items": {
                  "$ref": "#/components/schemas/Resource"
                },
                "type": "array"
              },
              {
                "type": "null"
              }
            ],
            "uniqueItems": true,
            "title": "Data",
            "description": "Outputted Data"
          },
          "meta": {
            "allOf": [
              {
                "$ref": "#/components/schemas/ResponseMeta"
              }
            ],
            "description": "A meta object containing non-standard information."
          },
          "errors": {
            "items": {
              "$ref": "#/components/schemas/OptimadeError"
            },
            "type": "array",
            "uniqueItems": true,
            "title": "Errors",
            "description": "A list of OPTIMADE-specific JSON API error objects, where the field detail MUST be present."
          },
          "included": {
            "anyOf": [
              {
                "items": {
                  "$ref": "#/components/schemas/Resource"
                },
                "type": "array"
              },
              {
                "type": "null"
              }
            ],
            "uniqueItems": true,
            "title": "Included",
            "description": "A list of unique included resources"
          },
          "links": {
            "anyOf": [
              {
                "$ref": "#/components/schemas/ToplevelLinks"
              },
              {
                "type": "null"
              }
            ],
            "description": "Links associated with the primary data or errors"
          },
          "jsonapi": {
            "anyOf": [
              {
                "$ref": "#/components/schemas/JsonApi"
              },
              {
                "type": "null"
              }
            ],
            "description": "Information about the JSON API used"
          }
        },
        "type": "object",
        "required": [
          "meta",
          "errors"
        ],
        "title": "ErrorResponse",
        "description": "errors MUST be present and data MUST be skipped"
      },
      "ErrorSource": {
        "properties": {
          "pointer": {
            "anyOf": [
              {
                "type": "string"
              },
              {
                "type": "null"
              }
            ],
            "title": "Pointer",
            "description": "a JSON Pointer [RFC6901] to the associated entity in the request document [e.g. \"/data\" for a primary data object, or \"/data/attributes/title\" for a specific attribute]."
          },
          "parameter": {
            "anyOf": [
              {
                "type": "string"
              },
              {
                "type": "null"
              }
            ],
            "title": "Parameter",
            "description": "a string indicating which URI query parameter caused the error."
          }
        },
        "type": "object",
        "title": "ErrorSource",
        "description": "an object containing references to the source of the error"
      },
      "Implementation": {
        "properties": {
          "name": {
            "anyOf": [
              {
                "type": "string"
              },
              {
                "type": "null"
              }
            ],
            "title": "Name",
            "description": "name of the implementation"
          },
          "version": {
            "anyOf": [
              {
                "type": "string"
              },
              {
                "type": "null"
              }
            ],
            "title": "Version",
            "description": "version string of the current implementation"
          },
          "homepage": {
            "anyOf": [
              {
                "type": "string",
                "minLength": 1,
                "format": "uri"
              },
              {
                "$ref": "#/components/schemas/Link"
              },
              {
                "type": "null"
              }
            ],
            "title": "Homepage",
            "description": "A [JSON API links object](http://jsonapi.org/format/1.0/#document-links) pointing to the homepage of the implementation."
          },
          "source_url": {
            "anyOf": [
              {
                "type": "string",
                "minLength": 1,
                "format": "uri"
              },
              {
                "$ref": "#/components/schemas/Link"
              },
              {
                "type": "null"
              }
            ],
            "title": "Source Url",
            "description": "A [JSON API links object](http://jsonapi.org/format/1.0/#document-links) pointing to the implementation source, either downloadable archive or version control system."
          },
          "maintainer": {
            "anyOf": [
              {
                "$ref": "#/components/schemas/ImplementationMaintainer"
              },
              {
                "type": "null"
              }
            ],
            "description": "A dictionary providing details about the maintainer of the implementation."
          },
          "issue_tracker": {
            "anyOf": [
              {
                "type": "string",
                "minLength": 1,
                "format": "uri"
              },
              {
                "$ref": "#/components/schemas/Link"
              },
              {
                "type": "null"
              }
            ],
            "title": "Issue Tracker",
            "description": "A [JSON API links object](http://jsonapi.org/format/1.0/#document-links) pointing to the implementation's issue tracker."
          }
        },
        "type": "object",
        "title": "Implementation",
        "description": "Information on the server implementation"
      },
      "ImplementationMaintainer": {
        "properties": {
          "email": {
            "type": "string",
            "format": "email",
            "title": "Email",
            "description": "the maintainer's email address"
          }
        },
        "type": "object",
        "required": [
          "email"
        ],
        "title": "ImplementationMaintainer",
        "description": "Details about the maintainer of the implementation"
      },
      "IndexInfoAttributes": {
        "properties": {
          "api_version": {
            "type": "string",
            "pattern": "^(0|[1-9]\\d*)\\.(0|[1-9]\\d*)\\.(0|[1-9]\\d*)(?:-((?:0|[1-9]\\d*|\\d*[a-zA-Z-][0-9a-zA-Z-]*)(?:\\.(?:0|[1-9]\\d*|\\d*[a-zA-Z-][0-9a-zA-Z-]*))*))?(?:\\+([0-9a-zA-Z-]+(?:\\.[0-9a-zA-Z-]+)*))?$",
            "title": "Api Version",
            "description": "Presently used full version of the OPTIMADE API.\nThe version number string MUST NOT be prefixed by, e.g., \"v\".\nExamples: `1.0.0`, `1.0.0-rc.2`.",
            "examples": [
              "0.10.1",
              "1.0.0-rc.2",
              "1.2.3-rc.5+develop"
            ]
          },
          "available_api_versions": {
            "items": {
              "$ref": "#/components/schemas/AvailableApiVersion"
            },
            "type": "array",
            "title": "Available Api Versions",
            "description": "A list of dictionaries of available API versions at other base URLs"
          },
          "formats": {
            "items": {
              "type": "string"
            },
            "type": "array",
            "title": "Formats",
            "description": "List of available output formats.",
            "default": [
              "json"
            ]
          },
          "available_endpoints": {
            "items": {
              "type": "string"
            },
            "type": "array",
            "title": "Available Endpoints",
            "description": "List of available endpoints (i.e., the string to be appended to the versioned base URL)."
          },
          "entry_types_by_format": {
            "additionalProperties": {
              "items": {
                "type": "string"
              },
              "type": "array"
            },
            "type": "object",
            "title": "Entry Types By Format",
            "description": "Available entry endpoints as a function of output formats."
          },
          "is_index": {
            "type": "boolean",
            "title": "Is Index",
            "description": "This must be `true` since this is an index meta-database (see section Index Meta-Database).",
            "default": true
          }
        },
        "type": "object",
        "required": [
          "api_version",
          "available_api_versions",
          "available_endpoints",
          "entry_types_by_format"
        ],
        "title": "IndexInfoAttributes",
        "description": "Attributes for Base URL Info endpoint for an Index Meta-Database"
      },
      "IndexInfoResource": {
        "properties": {
          "id": {
            "type": "string",
            "enum": [
              "/"
            ],
            "const": "/",
            "title": "Id",
            "default": "/"
          },
          "type": {
            "type": "string",
            "enum": [
              "info"
            ],
            "const": "info",
            "title": "Type",
            "default": "info"
          },
          "links": {
            "anyOf": [
              {
                "$ref": "#/components/schemas/ResourceLinks"
              },
              {
                "type": "null"
              }
            ],
            "description": "a links object containing links related to the resource."
          },
          "meta": {
            "anyOf": [
              {
                "$ref": "#/components/schemas/Meta"
              },
              {
                "type": "null"
              }
            ],
            "description": "a meta object containing non-standard meta-information about a resource that can not be represented as an attribute or relationship."
          },
          "attributes": {
            "$ref": "#/components/schemas/IndexInfoAttributes"
          },
          "relationships": {
            "anyOf": [
              {
                "additionalProperties": {
                  "$ref": "#/components/schemas/IndexRelationship"
                },
                "type": "object"
              },
              {
                "type": "null"
              }
            ],
            "title": "Relationships",
            "description": "Reference to the Links identifier object under the `links` endpoint that the provider has chosen as their 'default' OPTIMADE API database.\nA client SHOULD present this database as the first choice when an end-user chooses this provider."
          }
        },
        "type": "object",
        "required": [
          "id",
          "type",
          "attributes",
          "relationships"
        ],
        "title": "IndexInfoResource",
        "description": "Index Meta-Database Base URL Info endpoint resource"
      },
      "IndexInfoResponse": {
        "properties": {
          "data": {
            "allOf": [
              {
                "$ref": "#/components/schemas/IndexInfoResource"
              }
            ],
            "description": "Index meta-database /info data."
          },
          "meta": {
            "allOf": [
              {
                "$ref": "#/components/schemas/ResponseMeta"
              }
            ],
            "description": "A meta object containing non-standard information"
          },
          "errors": {
            "anyOf": [
              {
                "items": {
                  "$ref": "#/components/schemas/Error"
                },
                "type": "array"
              },
              {
                "type": "null"
              }
            ],
            "uniqueItems": true,
            "title": "Errors",
            "description": "A list of unique errors"
          },
          "included": {
            "anyOf": [
              {
                "items": {
                  "$ref": "#/components/schemas/Resource"
                },
                "type": "array"
              },
              {
                "type": "null"
              }
            ],
            "uniqueItems": true,
            "title": "Included",
            "description": "A list of unique included resources"
          },
          "links": {
            "anyOf": [
              {
                "$ref": "#/components/schemas/ToplevelLinks"
              },
              {
                "type": "null"
              }
            ],
            "description": "Links associated with the primary data or errors"
          },
          "jsonapi": {
            "anyOf": [
              {
                "$ref": "#/components/schemas/JsonApi"
              },
              {
                "type": "null"
              }
            ],
            "description": "Information about the JSON API used"
          }
        },
        "type": "object",
        "required": [
          "data",
          "meta"
        ],
        "title": "IndexInfoResponse"
      },
      "IndexRelationship": {
        "properties": {
          "data": {
            "anyOf": [
              {
                "$ref": "#/components/schemas/RelatedLinksResource"
              },
              {
                "type": "null"
              }
            ],
            "description": "[JSON API resource linkage](http://jsonapi.org/format/1.0/#document-links).\nIt MUST be either `null` or contain a single Links identifier object with the fields `id` and `type`"
          }
        },
        "type": "object",
        "required": [
          "data"
        ],
        "title": "IndexRelationship",
        "description": "Index Meta-Database relationship"
      },
      "JsonApi": {
        "properties": {
          "version": {
            "type": "string",
            "title": "Version",
            "description": "Version of the json API used",
            "default": "1.0"
          },
          "meta": {
            "anyOf": [
              {
                "$ref": "#/components/schemas/Meta"
              },
              {
                "type": "null"
              }
            ],
            "description": "Non-standard meta information"
          }
        },
        "type": "object",
        "title": "JsonApi",
        "description": "An object describing the server's implementation"
      },
      "Link": {
        "properties": {
          "href": {
            "type": "string",
            "minLength": 1,
            "format": "uri",
            "title": "Href",
            "description": "a string containing the link's URL."
          },
          "meta": {
            "anyOf": [
              {
                "$ref": "#/components/schemas/Meta"
              },
              {
                "type": "null"
              }
            ],
            "description": "a meta object containing non-standard meta-information about the link."
          }
        },
        "type": "object",
        "required": [
          "href"
        ],
        "title": "Link",
        "description": "A link **MUST** be represented as either: a string containing the link's URL or a link object."
      },
      "LinkType": {
        "type": "string",
        "enum": [
          "child",
          "root",
          "external",
          "providers"
        ],
        "title": "LinkType",
        "description": "Enumeration of link_type values"
      },
      "LinksResource": {
        "properties": {
          "id": {
            "type": "string",
            "title": "Id",
            "description": "An entry's ID as defined in section Definition of Terms.\n\n- **Type**: string.\n\n- **Requirements/Conventions**:\n    - **Support**: MUST be supported by all implementations, MUST NOT be `null`.\n    - **Query**: MUST be a queryable property with support for all mandatory filter features.\n    - **Response**: REQUIRED in the response.\n\n- **Examples**:\n    - `\"db/1234567\"`\n    - `\"cod/2000000\"`\n    - `\"cod/2000000@1234567\"`\n    - `\"nomad/L1234567890\"`\n    - `\"42\"`",
            "x-optimade-support": "must",
            "x-optimade-queryable": "must"
          },
          "type": {
            "type": "string",
            "enum": [
              "links"
            ],
            "const": "links",
            "pattern": "^links$",
            "title": "Type",
            "description": "These objects are described in detail in the section Links Endpoint",
            "default": "links"
          },
          "links": {
            "anyOf": [
              {
                "$ref": "#/components/schemas/ResourceLinks"
              },
              {
                "type": "null"
              }
            ],
            "description": "a links object containing links related to the resource."
          },
          "meta": {
            "anyOf": [
              {
                "$ref": "#/components/schemas/Meta"
              },
              {
                "type": "null"
              }
            ],
            "description": "a meta object containing non-standard meta-information about a resource that can not be represented as an attribute or relationship."
          },
          "attributes": {
            "allOf": [
              {
                "$ref": "#/components/schemas/LinksResourceAttributes"
              }
            ],
            "description": "A dictionary containing key-value pairs representing the Links resource's properties."
          },
          "relationships": {
            "anyOf": [
              {
                "$ref": "#/components/schemas/EntryRelationships"
              },
              {
                "type": "null"
              }
            ],
            "description": "A dictionary containing references to other entries according to the description in section Relationships encoded as [JSON API Relationships](https://jsonapi.org/format/1.0/#document-resource-object-relationships).\nThe OPTIONAL human-readable description of the relationship MAY be provided in the `description` field inside the `meta` dictionary of the JSON API resource identifier object."
          }
        },
        "type": "object",
        "required": [
          "id",
          "type",
          "attributes"
        ],
        "title": "LinksResource",
        "description": "A Links endpoint resource object"
      },
      "LinksResourceAttributes": {
        "properties": {
          "name": {
            "type": "string",
            "title": "Name",
            "description": "Human-readable name for the OPTIMADE API implementation, e.g., for use in clients to show the name to the end-user."
          },
          "description": {
            "type": "string",
            "title": "Description",
            "description": "Human-readable description for the OPTIMADE API implementation, e.g., for use in clients to show a description to the end-user."
          },
          "base_url": {
            "anyOf": [
              {
                "type": "string",
                "minLength": 1,
                "format": "uri"
              },
              {
                "$ref": "#/components/schemas/Link"
              },
              {
                "type": "null"
              }
            ],
            "title": "Base Url",
            "description": "JSON API links object, pointing to the base URL for this implementation"
          },
          "homepage": {
            "anyOf": [
              {
                "type": "string",
                "minLength": 1,
                "format": "uri"
              },
              {
                "$ref": "#/components/schemas/Link"
              },
              {
                "type": "null"
              }
            ],
            "title": "Homepage",
            "description": "JSON API links object, pointing to a homepage URL for this implementation"
          },
          "link_type": {
            "allOf": [
              {
                "$ref": "#/components/schemas/LinkType"
              }
            ],
            "title": "Link Type",
            "description": "The type of the linked relation.\nMUST be one of these values: 'child', 'root', 'external', 'providers'."
          },
          "aggregate": {
            "anyOf": [
              {
                "$ref": "#/components/schemas/Aggregate"
              },
              {
                "type": "null"
              }
            ],
            "title": "Aggregate",
            "description": "A string indicating whether a client that is following links to aggregate results from different OPTIMADE implementations should follow this link or not.\nThis flag SHOULD NOT be indicated for links where `link_type` is not `child`.\n\nIf not specified, clients MAY assume that the value is `ok`.\nIf specified, and the value is anything different than `ok`, the client MUST assume that the server is suggesting not to follow the link during aggregation by default (also if the value is not among the known ones, in case a future specification adds new accepted values).\n\nSpecific values indicate the reason why the server is providing the suggestion.\nA client MAY follow the link anyway if it has reason to do so (e.g., if the client is looking for all test databases, it MAY follow the links marked with `aggregate`=`test`).\n\nIf specified, it MUST be one of the values listed in section Link Aggregate Options.",
            "default": "ok"
          },
          "no_aggregate_reason": {
            "anyOf": [
              {
                "type": "string"
              },
              {
                "type": "null"
              }
            ],
            "title": "No Aggregate Reason",
            "description": "An OPTIONAL human-readable string indicating the reason for suggesting not to aggregate results following the link.\nIt SHOULD NOT be present if `aggregate`=`ok`."
          }
        },
        "additionalProperties": true,
        "type": "object",
        "required": [
          "name",
          "description",
          "base_url",
          "homepage",
          "link_type"
        ],
        "title": "LinksResourceAttributes",
        "description": "Links endpoint resource object attributes"
      },
      "LinksResponse": {
        "properties": {
          "data": {
            "anyOf": [
              {
                "items": {
                  "$ref": "#/components/schemas/LinksResource"
                },
                "type": "array"
              },
              {
                "items": {
                  "type": "object"
                },
                "type": "array"
              }
            ],
            "uniqueItems": true,
            "title": "Data",
            "description": "List of unique OPTIMADE links resource objects."
          },
          "meta": {
            "allOf": [
              {
                "$ref": "#/components/schemas/ResponseMeta"
              }
            ],
            "description": "A meta object containing non-standard information"
          },
          "errors": {
            "anyOf": [
              {
                "items": {
                  "$ref": "#/components/schemas/Error"
                },
                "type": "array"
              },
              {
                "type": "null"
              }
            ],
            "uniqueItems": true,
            "title": "Errors",
            "description": "A list of unique errors"
          },
          "included": {
            "anyOf": [
              {
                "items": {
                  "$ref": "#/components/schemas/EntryResource"
                },
                "type": "array"
              },
              {
                "items": {
                  "type": "object"
                },
                "type": "array"
              },
              {
                "type": "null"
              }
            ],
            "uniqueItems": true,
            "title": "Included",
            "description": "A list of unique included OPTIMADE entry resources."
          },
          "links": {
            "anyOf": [
              {
                "$ref": "#/components/schemas/ToplevelLinks"
              },
              {
                "type": "null"
              }
            ],
            "description": "Links associated with the primary data or errors"
          },
          "jsonapi": {
            "anyOf": [
              {
                "$ref": "#/components/schemas/JsonApi"
              },
              {
                "type": "null"
              }
            ],
            "description": "Information about the JSON API used"
          }
        },
        "type": "object",
        "required": [
          "data",
          "meta"
        ],
        "title": "LinksResponse"
      },
      "Meta": {
        "properties": {},
        "additionalProperties": true,
        "type": "object",
        "title": "Meta",
        "description": "Non-standard meta-information that can not be represented as an attribute or relationship."
      },
      "OptimadeError": {
        "properties": {
          "id": {
            "anyOf": [
              {
                "type": "string"
              },
              {
                "type": "null"
              }
            ],
            "title": "Id",
            "description": "A unique identifier for this particular occurrence of the problem."
          },
          "links": {
            "anyOf": [
              {
                "$ref": "#/components/schemas/ErrorLinks"
              },
              {
                "type": "null"
              }
            ],
            "description": "A links object storing about"
          },
          "status": {
            "anyOf": [
              {
                "type": "string"
              },
              {
                "type": "null"
              }
            ],
            "title": "Status",
            "description": "the HTTP status code applicable to this problem, expressed as a string value."
          },
          "code": {
            "anyOf": [
              {
                "type": "string"
              },
              {
                "type": "null"
              }
            ],
            "title": "Code",
            "description": "an application-specific error code, expressed as a string value."
          },
          "title": {
            "anyOf": [
              {
                "type": "string"
              },
              {
                "type": "null"
              }
            ],
            "title": "Title",
            "description": "A short, human-readable summary of the problem. It **SHOULD NOT** change from occurrence to occurrence of the problem, except for purposes of localization."
          },
          "detail": {
            "type": "string",
            "title": "Detail",
            "description": "A human-readable explanation specific to this occurrence of the problem."
          },
          "source": {
            "anyOf": [
              {
                "$ref": "#/components/schemas/ErrorSource"
              },
              {
                "type": "null"
              }
            ],
            "description": "An object containing references to the source of the error"
          },
          "meta": {
            "anyOf": [
              {
                "$ref": "#/components/schemas/Meta"
              },
              {
                "type": "null"
              }
            ],
            "description": "a meta object containing non-standard meta-information about the error."
          }
        },
        "type": "object",
        "required": [
          "detail"
        ],
        "title": "OptimadeError",
        "description": "detail MUST be present"
      },
      "Provider": {
        "properties": {
          "name": {
            "type": "string",
            "title": "Name",
            "description": "a short name for the database provider"
          },
          "description": {
            "type": "string",
            "title": "Description",
            "description": "a longer description of the database provider"
          },
          "prefix": {
            "type": "string",
            "pattern": "^[a-z]([a-z]|[0-9]|_)*$",
            "title": "Prefix",
            "description": "database-provider-specific prefix as found in section Database-Provider-Specific Namespace Prefixes."
          },
          "homepage": {
            "anyOf": [
              {
                "type": "string",
                "minLength": 1,
                "format": "uri"
              },
              {
                "$ref": "#/components/schemas/Link"
              },
              {
                "type": "null"
              }
            ],
            "title": "Homepage",
            "description": "a [JSON API links object](http://jsonapi.org/format/1.0#document-links) pointing to homepage of the database provider, either directly as a string, or as a link object."
          }
        },
        "type": "object",
        "required": [
          "name",
          "description",
          "prefix"
        ],
        "title": "Provider",
        "description": "Information on the database provider of the implementation."
      },
      "ReferenceRelationship": {
        "properties": {
          "links": {
            "anyOf": [
              {
                "$ref": "#/components/schemas/RelationshipLinks"
              },
              {
                "type": "null"
              }
            ],
            "description": "a links object containing at least one of the following: self, related"
          },
          "data": {
            "anyOf": [
              {
                "$ref": "#/components/schemas/BaseRelationshipResource"
              },
              {
                "items": {
                  "$ref": "#/components/schemas/BaseRelationshipResource"
                },
                "type": "array"
              },
              {
                "type": "null"
              }
            ],
            "uniqueItems": true,
            "title": "Data",
            "description": "Resource linkage"
          },
          "meta": {
            "anyOf": [
              {
                "$ref": "#/components/schemas/Meta"
              },
              {
                "type": "null"
              }
            ],
            "description": "a meta object that contains non-standard meta-information about the relationship."
          }
        },
        "type": "object",
        "title": "ReferenceRelationship"
      },
      "RelatedLinksResource": {
        "properties": {
          "id": {
            "type": "string",
            "title": "Id",
            "description": "Resource ID"
          },
          "type": {
            "type": "string",
            "enum": [
              "links"
            ],
            "const": "links",
            "title": "Type",
            "default": "links"
          }
        },
        "type": "object",
        "required": [
          "id",
          "type"
        ],
        "title": "RelatedLinksResource",
        "description": "A related Links resource object"
      },
      "RelationshipLinks": {
        "properties": {
          "self": {
            "anyOf": [
              {
                "type": "string",
                "minLength": 1,
                "format": "uri"
              },
              {
                "$ref": "#/components/schemas/Link"
              },
              {
                "type": "null"
              }
            ],
            "title": "Self",
            "description": "A link for the relationship itself (a 'relationship link').\nThis link allows the client to directly manipulate the relationship.\nWhen fetched successfully, this link returns the [linkage](https://jsonapi.org/format/1.0/#document-resource-object-linkage) for the related resources as its primary data.\n(See [Fetching Relationships](https://jsonapi.org/format/1.0/#fetching-relationships).)"
          },
          "related": {
            "anyOf": [
              {
                "type": "string",
                "minLength": 1,
                "format": "uri"
              },
              {
                "$ref": "#/components/schemas/Link"
              },
              {
                "type": "null"
              }
            ],
            "title": "Related",
            "description": "A [related resource link](https://jsonapi.org/format/1.0/#document-resource-object-related-resource-links)."
          }
        },
        "type": "object",
        "title": "RelationshipLinks",
        "description": "A resource object **MAY** contain references to other resource objects (\"relationships\").\nRelationships may be to-one or to-many.\nRelationships can be specified by including a member in a resource's links object."
      },
      "Relationships": {
        "properties": {},
        "type": "object",
        "title": "Relationships",
        "description": "Members of the relationships object (\"relationships\") represent references from the resource object in which it's defined to other resource objects.\nKeys MUST NOT be:\n    type\n    id"
      },
      "Resource": {
        "properties": {
          "id": {
            "type": "string",
            "title": "Id",
            "description": "Resource ID"
          },
          "type": {
            "type": "string",
            "title": "Type",
            "description": "Resource type"
          },
          "links": {
            "anyOf": [
              {
                "$ref": "#/components/schemas/ResourceLinks"
              },
              {
                "type": "null"
              }
            ],
            "description": "a links object containing links related to the resource."
          },
          "meta": {
            "anyOf": [
              {
                "$ref": "#/components/schemas/Meta"
              },
              {
                "type": "null"
              }
            ],
            "description": "a meta object containing non-standard meta-information about a resource that can not be represented as an attribute or relationship."
          },
          "attributes": {
            "anyOf": [
              {
                "$ref": "#/components/schemas/Attributes"
              },
              {
                "type": "null"
              }
            ],
            "description": "an attributes object representing some of the resource\u2019s data."
          },
          "relationships": {
            "anyOf": [
              {
                "$ref": "#/components/schemas/Relationships"
              },
              {
                "type": "null"
              }
            ],
            "description": "[Relationships object](https://jsonapi.org/format/1.0/#document-resource-object-relationships)\ndescribing relationships between the resource and other JSON API resources."
          }
        },
        "type": "object",
        "required": [
          "id",
          "type"
        ],
        "title": "Resource",
        "description": "Resource objects appear in a JSON API document to represent resources."
      },
      "ResourceLinks": {
        "properties": {
          "self": {
            "anyOf": [
              {
                "type": "string",
                "minLength": 1,
                "format": "uri"
              },
              {
                "$ref": "#/components/schemas/Link"
              },
              {
                "type": "null"
              }
            ],
            "title": "Self",
            "description": "A link that identifies the resource represented by the resource object."
          }
        },
        "type": "object",
        "title": "ResourceLinks",
        "description": "A Resource Links object"
      },
      "ResponseMeta": {
        "properties": {
          "query": {
            "allOf": [
              {
                "$ref": "#/components/schemas/ResponseMetaQuery"
              }
            ],
            "description": "Information on the Query that was requested"
          },
          "api_version": {
            "type": "string",
            "pattern": "^(0|[1-9]\\d*)\\.(0|[1-9]\\d*)\\.(0|[1-9]\\d*)(?:-((?:0|[1-9]\\d*|\\d*[a-zA-Z-][0-9a-zA-Z-]*)(?:\\.(?:0|[1-9]\\d*|\\d*[a-zA-Z-][0-9a-zA-Z-]*))*))?(?:\\+([0-9a-zA-Z-]+(?:\\.[0-9a-zA-Z-]+)*))?$",
            "title": "Api Version",
            "description": "Presently used full version of the OPTIMADE API.\nThe version number string MUST NOT be prefixed by, e.g., \"v\".\nExamples: `1.0.0`, `1.0.0-rc.2`.",
            "examples": [
              "0.10.1",
              "1.0.0-rc.2",
              "1.2.3-rc.5+develop"
            ]
          },
          "more_data_available": {
            "type": "boolean",
            "title": "More Data Available",
            "description": "`false` if the response contains all data for the request (e.g., a request issued to a single entry endpoint, or a `filter` query at the last page of a paginated response) and `true` if the response is incomplete in the sense that multiple objects match the request, and not all of them have been included in the response (e.g., a query with multiple pages that is not at the last page)."
          },
          "schema": {
            "anyOf": [
              {
                "type": "string",
                "minLength": 1,
                "format": "uri"
              },
              {
                "$ref": "#/components/schemas/Link"
              },
              {
                "type": "null"
              }
            ],
            "title": "Schema",
            "description": "A [JSON API links object](http://jsonapi.org/format/1.0/#document-links) that points to a schema for the response.\nIf it is a string, or a dictionary containing no `meta` field, the provided URL MUST point at an [OpenAPI](https://swagger.io/specification/) schema.\nIt is possible that future versions of this specification allows for alternative schema types.\nHence, if the `meta` field of the JSON API links object is provided and contains a field `schema_type` that is not equal to the string `OpenAPI` the client MUST not handle failures to parse the schema or to validate the response against the schema as errors."
          },
          "time_stamp": {
            "anyOf": [
              {
                "type": "string",
                "format": "date-time"
              },
              {
                "type": "null"
              }
            ],
            "title": "Time Stamp",
            "description": "A timestamp containing the date and time at which the query was executed."
          },
          "data_returned": {
            "anyOf": [
              {
                "type": "integer",
                "minimum": 0.0
              },
              {
                "type": "null"
              }
            ],
            "title": "Data Returned",
            "description": "An integer containing the total number of data resource objects returned for the current `filter` query, independent of pagination."
          },
          "provider": {
            "anyOf": [
              {
                "$ref": "#/components/schemas/Provider"
              },
              {
                "type": "null"
              }
            ],
            "description": "information on the database provider of the implementation."
          },
          "data_available": {
            "anyOf": [
              {
                "type": "integer"
              },
              {
                "type": "null"
              }
            ],
            "title": "Data Available",
            "description": "An integer containing the total number of data resource objects available in the database for the endpoint."
          },
          "last_id": {
            "anyOf": [
              {
                "type": "string"
              },
              {
                "type": "null"
              }
            ],
            "title": "Last Id",
            "description": "a string containing the last ID returned"
          },
          "response_message": {
            "anyOf": [
              {
                "type": "string"
              },
              {
                "type": "null"
              }
            ],
            "title": "Response Message",
            "description": "response string from the server"
          },
          "implementation": {
            "anyOf": [
              {
                "$ref": "#/components/schemas/Implementation"
              },
              {
                "type": "null"
              }
            ],
            "description": "a dictionary describing the server implementation"
          },
          "warnings": {
            "anyOf": [
              {
                "items": {
                  "$ref": "#/components/schemas/Warnings"
                },
                "type": "array"
              },
              {
                "type": "null"
              }
            ],
            "uniqueItems": true,
            "title": "Warnings",
            "description": "A list of warning resource objects representing non-critical errors or warnings.\nA warning resource object is defined similarly to a [JSON API error object](http://jsonapi.org/format/1.0/#error-objects), but MUST also include the field `type`, which MUST have the value `\"warning\"`.\nThe field `detail` MUST be present and SHOULD contain a non-critical message, e.g., reporting unrecognized search attributes or deprecated features.\nThe field `status`, representing a HTTP response status code, MUST NOT be present for a warning resource object.\nThis is an exclusive field for error resource objects."
          }
        },
        "additionalProperties": true,
        "type": "object",
        "required": [
          "query",
          "api_version",
          "more_data_available"
        ],
        "title": "ResponseMeta",
        "description": "A [JSON API meta member](https://jsonapi.org/format/1.0#document-meta)\nthat contains JSON API meta objects of non-standard\nmeta-information.\n\nOPTIONAL additional information global to the query that is not\nspecified in this document, MUST start with a\ndatabase-provider-specific prefix."
      },
      "ResponseMetaQuery": {
        "properties": {
          "representation": {
            "type": "string",
            "title": "Representation",
            "description": "A string with the part of the URL following the versioned or unversioned base URL that serves the API.\nQuery parameters that have not been used in processing the request MAY be omitted.\nIn particular, if no query parameters have been involved in processing the request, the query part of the URL MAY be excluded.\nExample: `/structures?filter=nelements=2`"
          }
        },
        "type": "object",
        "required": [
          "representation"
        ],
        "title": "ResponseMetaQuery",
        "description": "Information on the query that was requested."
      },
      "StructureRelationship": {
        "properties": {
          "links": {
            "anyOf": [
              {
                "$ref": "#/components/schemas/RelationshipLinks"
              },
              {
                "type": "null"
              }
            ],
            "description": "a links object containing at least one of the following: self, related"
          },
          "data": {
            "anyOf": [
              {
                "$ref": "#/components/schemas/BaseRelationshipResource"
              },
              {
                "items": {
                  "$ref": "#/components/schemas/BaseRelationshipResource"
                },
                "type": "array"
              },
              {
                "type": "null"
              }
            ],
            "uniqueItems": true,
            "title": "Data",
            "description": "Resource linkage"
          },
          "meta": {
            "anyOf": [
              {
                "$ref": "#/components/schemas/Meta"
              },
              {
                "type": "null"
              }
            ],
            "description": "a meta object that contains non-standard meta-information about the relationship."
          }
        },
        "type": "object",
        "title": "StructureRelationship"
      },
      "ToplevelLinks": {
        "properties": {
          "self": {
            "anyOf": [
              {
                "type": "string",
                "minLength": 1,
                "format": "uri"
              },
              {
                "$ref": "#/components/schemas/Link"
              },
              {
                "type": "null"
              }
            ],
            "title": "Self",
            "description": "A link to itself"
          },
          "related": {
            "anyOf": [
              {
                "type": "string",
                "minLength": 1,
                "format": "uri"
              },
              {
                "$ref": "#/components/schemas/Link"
              },
              {
                "type": "null"
              }
            ],
            "title": "Related",
            "description": "A related resource link"
          },
          "first": {
            "anyOf": [
              {
                "type": "string",
                "minLength": 1,
                "format": "uri"
              },
              {
                "$ref": "#/components/schemas/Link"
              },
              {
                "type": "null"
              }
            ],
            "title": "First",
            "description": "The first page of data"
          },
          "last": {
            "anyOf": [
              {
                "type": "string",
                "minLength": 1,
                "format": "uri"
              },
              {
                "$ref": "#/components/schemas/Link"
              },
              {
                "type": "null"
              }
            ],
            "title": "Last",
            "description": "The last page of data"
          },
          "prev": {
            "anyOf": [
              {
                "type": "string",
                "minLength": 1,
                "format": "uri"
              },
              {
                "$ref": "#/components/schemas/Link"
              },
              {
                "type": "null"
              }
            ],
            "title": "Prev",
            "description": "The previous page of data"
          },
          "next": {
            "anyOf": [
              {
                "type": "string",
                "minLength": 1,
                "format": "uri"
              },
              {
                "$ref": "#/components/schemas/Link"
              },
              {
                "type": "null"
              }
            ],
            "title": "Next",
            "description": "The next page of data"
          }
        },
        "additionalProperties": true,
        "type": "object",
        "title": "ToplevelLinks",
        "description": "A set of Links objects, possibly including pagination"
      },
      "Warnings": {
        "properties": {
          "id": {
            "anyOf": [
              {
                "type": "string"
              },
              {
                "type": "null"
              }
            ],
            "title": "Id",
            "description": "A unique identifier for this particular occurrence of the problem."
          },
          "links": {
            "anyOf": [
              {
                "$ref": "#/components/schemas/ErrorLinks"
              },
              {
                "type": "null"
              }
            ],
            "description": "A links object storing about"
          },
          "code": {
            "anyOf": [
              {
                "type": "string"
              },
              {
                "type": "null"
              }
            ],
            "title": "Code",
            "description": "an application-specific error code, expressed as a string value."
          },
          "title": {
            "anyOf": [
              {
                "type": "string"
              },
              {
                "type": "null"
              }
            ],
            "title": "Title",
            "description": "A short, human-readable summary of the problem. It **SHOULD NOT** change from occurrence to occurrence of the problem, except for purposes of localization."
          },
          "detail": {
            "type": "string",
            "title": "Detail",
            "description": "A human-readable explanation specific to this occurrence of the problem."
          },
          "source": {
            "anyOf": [
              {
                "$ref": "#/components/schemas/ErrorSource"
              },
              {
                "type": "null"
              }
            ],
            "description": "An object containing references to the source of the error"
          },
          "meta": {
            "anyOf": [
              {
                "$ref": "#/components/schemas/Meta"
              },
              {
                "type": "null"
              }
            ],
            "description": "a meta object containing non-standard meta-information about the error."
          },
          "type": {
            "type": "string",
            "enum": [
              "warning"
            ],
            "const": "warning",
            "pattern": "^warning$",
            "title": "Type",
            "description": "Warnings must be of type \"warning\"",
            "default": "warning"
          }
        },
        "type": "object",
        "required": [
          "detail",
          "type"
        ],
        "title": "Warnings",
        "description": "OPTIMADE-specific warning class based on OPTIMADE-specific JSON API Error.\n\nFrom the specification:\n\nA warning resource object is defined similarly to a JSON API error object, but MUST also include the field type, which MUST have the value \"warning\".\nThe field detail MUST be present and SHOULD contain a non-critical message, e.g., reporting unrecognized search attributes or deprecated features.\n\nNote: Must be named \"Warnings\", since \"Warning\" is a built-in Python class."
      }
    }
  }
}<|MERGE_RESOLUTION|>--- conflicted
+++ resolved
@@ -595,14 +595,8 @@
             ],
             "title": "Last Modified",
             "description": "Date and time representing when the entry was last modified.\n\n- **Type**: timestamp.\n\n- **Requirements/Conventions**:\n    - **Support**: SHOULD be supported by all implementations, i.e., SHOULD NOT be `null`.\n    - **Query**: MUST be a queryable property with support for all mandatory filter features.\n    - **Response**: REQUIRED in the response unless the query parameter `response_fields` is present and does not include this property.\n\n- **Example**:\n    - As part of JSON response format: `\"2007-04-05T14:30:20Z\"` (i.e., encoded as an [RFC 3339 Internet Date/Time Format](https://tools.ietf.org/html/rfc3339#section-5.6) string.)",
-<<<<<<< HEAD
-            "format": "date-time",
-            "x-optimade-support": "should",
-            "x-optimade-queryable": "must"
-=======
             "x-optimade-queryable": "must",
             "x-optimade-support": "should"
->>>>>>> 14a63db2
           }
         },
         "additionalProperties": true,
