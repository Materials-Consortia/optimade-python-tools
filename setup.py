import os

from setuptools import setup, find_packages

module_dir = os.path.dirname(os.path.abspath(__file__))

setup(
    name="optimade",
    version="0.2.0",
    packages=find_packages(),
    include_package_data=True,
    package_data={'': ['*.g']},
    url="https://github.com/Materials-Consortia/optimade-python-tools",
    license="MIT",
    author="OPTiMaDe Development Team",
    author_email="dev@optimade.org",
    description="Tools for implementing and consuming OPTiMaDe APIs.",
    long_description=open(os.path.join(module_dir, "README.md")).read(),
    long_description_content_type="text/markdown",
<<<<<<< HEAD
    install_requires=["lark-parser>=0.5.6"],
    extras_require={
        "dev": ["black", "invoke", "pre-commit", "twine"],
        "server": ["pymongo>=3.8", "mongogrant", "mongomock>=3.16", "fastapi[all]", "elasticsearch_dsl>=6.4.0", "ase>=3.15.0"]
=======
    install_requires=[
        "pymongo>=3.8",
        "lark-parser>=0.5.6",
        "mongomock>=3.16",
        "fastapi[all]",
    ],
    extras_require={
        "dev": ["black", "invoke", "pre-commit", "twine"],
        "mongo": ["mongogrant"],
        "django": ["django==2.2.5"],
>>>>>>> 5e5daf0f
    },
    tests_require=["pytest>=3.6", "openapi-spec-validator", "jsondiff"],
    classifiers=[
        "Development Status :: 3 - Alpha",
        "Programming Language :: Python :: 3",
        "Programming Language :: Python :: 3.7",
        "Intended Audience :: Developers",
        "Topic :: Database",
        "Topic :: Database :: Database Engines/Servers",
        "Topic :: Database :: Front-Ends",
    ],
    keywords="optimade jsonapi materials",
    python_requires=">=3.7",
)<|MERGE_RESOLUTION|>--- conflicted
+++ resolved
@@ -17,12 +17,6 @@
     description="Tools for implementing and consuming OPTiMaDe APIs.",
     long_description=open(os.path.join(module_dir, "README.md")).read(),
     long_description_content_type="text/markdown",
-<<<<<<< HEAD
-    install_requires=["lark-parser>=0.5.6"],
-    extras_require={
-        "dev": ["black", "invoke", "pre-commit", "twine"],
-        "server": ["pymongo>=3.8", "mongogrant", "mongomock>=3.16", "fastapi[all]", "elasticsearch_dsl>=6.4.0", "ase>=3.15.0"]
-=======
     install_requires=[
         "pymongo>=3.8",
         "lark-parser>=0.5.6",
@@ -33,7 +27,7 @@
         "dev": ["black", "invoke", "pre-commit", "twine"],
         "mongo": ["mongogrant"],
         "django": ["django==2.2.5"],
->>>>>>> 5e5daf0f
+        "elastic": ["elasticsearch_dsl>=6.4.0", "ase>=3.15.0"]
     },
     tests_require=["pytest>=3.6", "openapi-spec-validator", "jsondiff"],
     classifiers=[
