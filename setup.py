import re
from pathlib import Path

from setuptools import find_packages, setup

module_dir = Path(__file__).resolve().parent

with open(module_dir.joinpath("optimade/__init__.py")) as version_file:
    for line in version_file:
        match = re.match(r'__version__ = "(.*)"', line)
        if match is not None:
            VERSION = match.group(1)
            break
    else:
        raise RuntimeError(
            f"Could not determine package version from {version_file.name} !"
        )

# Dependencies
# Server minded
elastic_deps = ["elasticsearch-dsl~=7.4,<8.0", "elasticsearch~=7.17"]
mongo_deps = ["pymongo>=3.12.1,<5", "mongomock~=4.1"]
server_deps = [
    "uvicorn~=0.19",
<<<<<<< HEAD
=======
    "fastapi~=0.86",
    "pyyaml>=5.4,<7",  # Keep at pyyaml 5.4 for aiida-core support
>>>>>>> 105b5013
] + mongo_deps


# Client minded
aiida_deps = ["aiida-core~=2.1"]

http_client_deps = [
    "httpx~=0.23",
    "rich~=12.6",
    "click~=8.1",
]
ase_deps = ["ase~=3.22"]
cif_deps = ["numpy~=1.23"]
pdb_deps = cif_deps
pymatgen_deps = ["pymatgen~=2022.7"]
jarvis_deps = ["jarvis-tools==2022.8.27"]
client_deps = cif_deps

# General
docs_deps = [
    "mike~=1.1",
    "mkdocs~=1.4",
    "mkdocs-awesome-pages-plugin~=2.8",
    "mkdocs-material~=8.5",
    "mkdocstrings[python-legacy]~=0.19.0",
]
testing_deps = [
    "build~=0.9.0",
    "codecov~=2.1",
    "jsondiff~=2.0",
    "pytest~=7.2",
    "pytest-cov~=4.0",
    "pytest-httpx~=0.21",
] + server_deps
dev_deps = (
    [
        "black~=22.10",
        "flake8~=6.0",
        "isort~=5.10",
        "mypy~=0.991",
        "pylint~=2.15",
        "pre-commit~=2.20",
        "invoke~=1.7",
        "types-all==1.0.0",
    ]
    + docs_deps
    + testing_deps
    + client_deps
    + http_client_deps
)
all_deps = (
    dev_deps
    + elastic_deps
    + aiida_deps
    + ase_deps
    + pymatgen_deps
    + jarvis_deps
    + http_client_deps
)

setup(
    name="optimade",
    version=VERSION,
    url="https://github.com/Materials-Consortia/optimade-python-tools",
    license="MIT",
    author="OPTIMADE Development Team",
    author_email="dev@optimade.org",
    description="Tools for implementing and consuming OPTIMADE APIs.",
    long_description=open(module_dir.joinpath("README.md")).read(),
    long_description_content_type="text/markdown",
    keywords="optimade jsonapi materials",
    include_package_data=True,
    packages=find_packages(),
    classifiers=[
        "Development Status :: 4 - Beta",
        "Programming Language :: Python :: 3 :: Only",
        "Programming Language :: Python :: 3.8",
        "Programming Language :: Python :: 3.9",
        "Programming Language :: Python :: 3.10",
        "Programming Language :: Python :: 3.11",
        "Intended Audience :: Developers",
        "Topic :: Database",
        "Topic :: Database :: Database Engines/Servers",
        "Topic :: Database :: Front-Ends",
    ],
    python_requires=">=3.8",
    install_requires=[
        "lark~=1.1",
        "pydantic~=1.10,>=1.10.2",
        "email_validator~=1.2",
        "requests~=2.28",
        "pyyaml>=5.4, <7",  # Keep at pyyaml 5.4 for aiida-core support
    ],
    extras_require={
        "all": all_deps,
        "dev": dev_deps,
        "http_client": http_client_deps,
        "docs": docs_deps,
        "testing": testing_deps,
        "server": server_deps,
        "client": client_deps,
        "elastic": elastic_deps,
        "mongo": mongo_deps,
        "aiida": aiida_deps,
        "ase": ase_deps,
        "cif": cif_deps,
        "pdb": pdb_deps,
        "pymatgen": pymatgen_deps,
        "jarvis": jarvis_deps,
    },
    entry_points={
        "console_scripts": [
            "optimade-validator=optimade.validator:validate",
            "optimade-get=optimade.client.cli:get",
        ]
    },
)<|MERGE_RESOLUTION|>--- conflicted
+++ resolved
@@ -22,11 +22,7 @@
 mongo_deps = ["pymongo>=3.12.1,<5", "mongomock~=4.1"]
 server_deps = [
     "uvicorn~=0.19",
-<<<<<<< HEAD
-=======
     "fastapi~=0.86",
-    "pyyaml>=5.4,<7",  # Keep at pyyaml 5.4 for aiida-core support
->>>>>>> 105b5013
 ] + mongo_deps
 
 
