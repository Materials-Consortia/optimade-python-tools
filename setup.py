--- conflicted
+++ resolved
@@ -36,13 +36,8 @@
 ase_deps = ["ase~=3.22"]
 cif_deps = ["numpy~=1.21"]
 pdb_deps = cif_deps
-<<<<<<< HEAD
-pymatgen_deps = ["pymatgen==2022.7"]
-jarvis_deps = ["jarvis-tools==2022.5.20"]
-=======
 pymatgen_deps = ["pymatgen~=2022.7"]
 jarvis_deps = ["jarvis-tools==2022.7.17"]
->>>>>>> d47eec11
 client_deps = cif_deps
 
 # General
