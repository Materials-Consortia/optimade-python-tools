from pathlib import Path
import re
from setuptools import setup, find_packages

module_dir = Path(__file__).resolve().parent

with open(module_dir.joinpath("optimade/__init__.py")) as version_file:
    for line in version_file:
        match = re.match(r'__version__ = "(.*)"', line)
        if match is not None:
            VERSION = match.group(1)
            break
    else:
        raise RuntimeError(
            f"Could not determine package version from {version_file.name} !"
        )

# Dependencies
# Server minded
elastic_deps = ["elasticsearch-dsl~=6.4,<7.0"]
mongo_deps = ["pymongo~=3.12", "mongomock~=3.23"]
server_deps = [
    "uvicorn~=0.15",
    "Jinja2>=2.10,<4.0",
    "pyyaml~=5.1",  # Keep at pyyaml 5.1 for aiida-core support
] + mongo_deps

# Client minded
aiida_deps = ["aiida-core~=1.6,>=1.6.4"]
ase_deps = ["ase~=3.22"]
cif_deps = ["numpy~=1.21"]
pdb_deps = cif_deps
pymatgen_deps = ["pymatgen==2021.3.9"]
jarvis_deps = ["jarvis-tools==2021.8.18"]
client_deps = cif_deps

# General
docs_deps = [
    "mkdocs~=1.2",
    "mkdocs-awesome-pages-plugin~=2.5",
    "mkdocs-material~=7.2",
<<<<<<< HEAD
    "mkdocs-minify-plugin~=0.4.0",
=======
>>>>>>> 1961a0b9
    "mkdocstrings~=0.15.2",
]
testing_deps = [
    "pytest~=6.2",
    "pytest-cov~=2.12",
    "codecov~=2.1",
    "jsondiff~=1.3",
] + server_deps
dev_deps = (
    ["pylint~=2.10", "pre-commit~=2.14", "invoke~=1.6"]
    + docs_deps
    + testing_deps
    + client_deps
)
all_deps = dev_deps + elastic_deps + aiida_deps + ase_deps + pymatgen_deps + jarvis_deps

setup(
    name="optimade",
    version=VERSION,
    url="https://github.com/Materials-Consortia/optimade-python-tools",
    license="MIT",
    author="OPTIMADE Development Team",
    author_email="dev@optimade.org",
    description="Tools for implementing and consuming OPTIMADE APIs.",
    long_description=open(module_dir.joinpath("README.md")).read(),
    long_description_content_type="text/markdown",
    keywords="optimade jsonapi materials",
    include_package_data=True,
    packages=find_packages(),
    classifiers=[
        "Development Status :: 4 - Beta",
        "Programming Language :: Python :: 3 :: Only",
        "Programming Language :: Python :: 3.7",
        "Programming Language :: Python :: 3.8",
        "Programming Language :: Python :: 3.9",
        "Intended Audience :: Developers",
        "Topic :: Database",
        "Topic :: Database :: Database Engines/Servers",
        "Topic :: Database :: Front-Ends",
    ],
    python_requires=">=3.7",
    install_requires=[
        "lark-parser~=0.12",
        "fastapi~=0.65.2",
        "pydantic~=1.8,>=1.8.2",
        "email_validator~=1.1",
        "requests~=2.26",
    ],
    extras_require={
        "all": all_deps,
        "dev": dev_deps,
        "docs": docs_deps,
        "testing": testing_deps,
        "server": server_deps,
        "client": client_deps,
        "elastic": elastic_deps,
        "mongo": mongo_deps,
        "aiida": aiida_deps,
        "ase": ase_deps,
        "cif": cif_deps,
        "pdb": pdb_deps,
        "pymatgen": pymatgen_deps,
        "jarvis": jarvis_deps,
    },
    entry_points={
        "console_scripts": ["optimade-validator=optimade.validator:validate"]
    },
)<|MERGE_RESOLUTION|>--- conflicted
+++ resolved
@@ -39,10 +39,6 @@
     "mkdocs~=1.2",
     "mkdocs-awesome-pages-plugin~=2.5",
     "mkdocs-material~=7.2",
-<<<<<<< HEAD
-    "mkdocs-minify-plugin~=0.4.0",
-=======
->>>>>>> 1961a0b9
     "mkdocstrings~=0.15.2",
 ]
 testing_deps = [
