import re
from pathlib import Path

from setuptools import find_packages, setup

module_dir = Path(__file__).resolve().parent

with open(module_dir.joinpath("optimade/__init__.py")) as version_file:
    for line in version_file:
        match = re.match(r'__version__ = "(.*)"', line)
        if match is not None:
            VERSION = match.group(1)
            break
    else:
        raise RuntimeError(
            f"Could not determine package version from {version_file.name} !"
        )

# Dependencies
# Server minded
elastic_deps = ["elasticsearch-dsl~=7.4,<8.0"]
mongo_deps = ["pymongo>=3.12.1,<5", "mongomock~=4.1"]
server_deps = [
    "uvicorn~=0.19",
    "pyyaml>=5.4,<7",  # Keep at pyyaml 5.4 for aiida-core support
] + mongo_deps


# Client minded
<<<<<<< HEAD
aiida_deps = ["aiida-core~=2.0"]
=======
aiida_deps = [
    "aiida-core~=2.1",
]
>>>>>>> e9ffd76a
http_client_deps = [
    "httpx~=0.23",
    "rich~=12.6",
    "click~=8.1",
]
ase_deps = ["ase~=3.22"]
cif_deps = ["numpy~=1.23"]
pdb_deps = cif_deps
pymatgen_deps = ["pymatgen~=2022.7"]
jarvis_deps = ["jarvis-tools==2022.8.27"]
client_deps = cif_deps

# General
docs_deps = [
    "mike~=1.1",
    "mkdocs~=1.4",
    "mkdocs-awesome-pages-plugin~=2.8",
    "mkdocs-material~=8.5",
    "mkdocstrings[python-legacy]~=0.19.0",
]
testing_deps = [
    "build~=0.9.0",
    "codecov~=2.1",
    "jsondiff~=2.0",
    "pytest~=7.2",
    "pytest-cov~=4.0",
    "pytest-httpx~=0.21",
] + server_deps
dev_deps = (
    ["pylint~=2.15", "pre-commit~=2.20", "invoke~=1.7"]
    + docs_deps
    + testing_deps
    + client_deps
    + http_client_deps
)
all_deps = (
    dev_deps
    + elastic_deps
    + aiida_deps
    + ase_deps
    + pymatgen_deps
    + jarvis_deps
    + http_client_deps
)

setup(
    name="optimade",
    version=VERSION,
    url="https://github.com/Materials-Consortia/optimade-python-tools",
    license="MIT",
    author="OPTIMADE Development Team",
    author_email="dev@optimade.org",
    description="Tools for implementing and consuming OPTIMADE APIs.",
    long_description=open(module_dir.joinpath("README.md")).read(),
    long_description_content_type="text/markdown",
    keywords="optimade jsonapi materials",
    include_package_data=True,
    packages=find_packages(),
    classifiers=[
        "Development Status :: 4 - Beta",
        "Programming Language :: Python :: 3 :: Only",
        "Programming Language :: Python :: 3.8",
        "Programming Language :: Python :: 3.9",
        "Programming Language :: Python :: 3.10",
        "Intended Audience :: Developers",
        "Topic :: Database",
        "Topic :: Database :: Database Engines/Servers",
        "Topic :: Database :: Front-Ends",
    ],
    python_requires=">=3.8",
    install_requires=[
        "lark~=1.1",
        "fastapi~=0.86",
        "pydantic~=1.10,>=1.10.2",
        "email_validator~=1.2",
        "requests~=2.28",
    ],
    extras_require={
        "all": all_deps,
        "dev": dev_deps,
        "http_client": http_client_deps,
        "docs": docs_deps,
        "testing": testing_deps,
        "server": server_deps,
        "client": client_deps,
        "elastic": elastic_deps,
        "mongo": mongo_deps,
        "aiida": aiida_deps,
        "ase": ase_deps,
        "cif": cif_deps,
        "pdb": pdb_deps,
        "pymatgen": pymatgen_deps,
        "jarvis": jarvis_deps,
    },
    entry_points={
        "console_scripts": [
            "optimade-validator=optimade.validator:validate",
            "optimade-get=optimade.client.cli:get",
        ]
    },
)<|MERGE_RESOLUTION|>--- conflicted
+++ resolved
@@ -27,13 +27,8 @@
 
 
 # Client minded
-<<<<<<< HEAD
-aiida_deps = ["aiida-core~=2.0"]
-=======
-aiida_deps = [
-    "aiida-core~=2.1",
-]
->>>>>>> e9ffd76a
+aiida_deps = ["aiida-core~=2.1"]
+   
 http_client_deps = [
     "httpx~=0.23",
     "rich~=12.6",
