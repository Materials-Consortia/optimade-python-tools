--- conflicted
+++ resolved
@@ -68,13 +68,8 @@
               - "!__all__$"
               - "!__config__$"
               - "!ValidatorResults$"
-<<<<<<< HEAD
             members: null
             # inherited_members: false  # not yet supported
-=======
-            members: false
-            inherited_members: false
->>>>>>> 8a92106c
             docstring_style: google
       watch:
         - optimade
